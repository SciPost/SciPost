--- conflicted
+++ resolved
@@ -246,8 +246,6 @@
     ProofsRepository is a GitLab repository of Proofs for a Submission.
     """
 
-<<<<<<< HEAD
-=======
     PROOFS_REPO_UNINITIALIZED = "uninitialized"
     PROOFS_REPO_CREATED = "created"
     PROOFS_REPO_TEMPLATE_ONLY = "template_only"
@@ -264,7 +262,6 @@
         (PROOFS_REPO_PRODUCTION_READY, "The repository is ready for production"),
     )
 
->>>>>>> 9119abff
     stream = models.OneToOneField(
         ProductionStream,
         on_delete=models.CASCADE,
@@ -390,11 +387,7 @@
     if created:
         ProofsRepository.objects.create(
             stream=instance,
-<<<<<<< HEAD
-            status=PROOFS_REPO_UNINITIALIZED,
-=======
             status=ProofsRepository.PROOFS_REPO_UNINITIALIZED,
->>>>>>> 9119abff
         )
 
 
