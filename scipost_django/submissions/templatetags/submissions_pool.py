--- conflicted
+++ resolved
@@ -3,11 +3,7 @@
 
 
 from django import template
-<<<<<<< HEAD
-from django.db.models import Q, Count, Exists, OuterRef, Prefetch, Subquery, Value
-=======
 from django.db.models import Q, Avg, Count, Exists, OuterRef, Prefetch, Subquery, Value
->>>>>>> d043c604
 from django.db.models.functions import Concat
 from django.utils import timezone
 
