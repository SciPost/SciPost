--- conflicted
+++ resolved
@@ -44,15 +44,11 @@
         # User explicitly assigned author.
         return True
 
-<<<<<<< HEAD
     if submission.author_profiles.filter(profile=user.contributor.profile).exists():
         # Profile associated with the Submission during preassignment.
         return True
 
-    if submission.authors_false_claims.filter(user=user).exists():
-=======
     if submission.authors_false_claims.filter(dbuser=user).exists():
->>>>>>> 0712311c
         # User explicitly dissociated from the Submission.
         return False
 
@@ -65,7 +61,7 @@
     if not user.is_authenticated:
         return False
 
-    verified_author = submission.authors.filter(user=user).exists()
+    verified_author = submission.authors.filter(dbuser=user).exists()
     preassigned_author = submission.author_profiles.filter(
         profile=user.contributor.profile
     ).exists()
