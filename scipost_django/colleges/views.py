--- conflicted
+++ resolved
@@ -960,10 +960,6 @@
                 form.cleaned_data["response"],
             )
         )
-<<<<<<< HEAD
-
-=======
->>>>>>> 78f41b82
     context = {"invitation": invitation, "form": form,}
     return render(
         request,
