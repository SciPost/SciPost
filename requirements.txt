--- conflicted
+++ resolved
@@ -13,7 +13,6 @@
 
 
 # Django packages
-<<<<<<< HEAD
 django-autocomplete-light==3.8.1 # 2021-06-06
 django-cors-headers==3.5.0	# 2020-09-11, for enabling OAuth2 with django-oauth-toolkit
 django-countries==7.2.1		# 2021-07-15
@@ -23,15 +22,6 @@
 django-extensions==2.2.8	# 2020-02-14 for e.g. runserver_plus (usage: python3 manage.py runserver_plus --cert [certificate .crt file])
 django-filter==2.4.0		# 2021-06-08
 django-guardian==2.4.0		# 2021-07-15
-=======
-django-autocomplete-light==3.8.1  # 2021-06-06
-django-cors-headers==3.5.0        # 2020-09-11, for enabling OAuth2 with django-oauth-toolkit
-django-countries==7.2.1           # 2021-07-15
-django-debug-toolbar==3.2.1       # 2021-05-21
-django-extensions==2.2.8          # 2020-02-14 for e.g. runserver_plus (usage: python3 manage.py runserver_plus --cert [certificate .crt file])
-django-filter==2.4.0              # 2021-06-08
-django-guardian==2.4.0            # 2021-07-15
->>>>>>> 8e5c7b25
 django-mathjax==0.0.8
 django-oauth-toolkit==1.3.2	# 2020-09-03
 django-webpack-loader==1.0.0    # 2021-05-22, implicitly loads vendor bundles
