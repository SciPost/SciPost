--- conflicted
+++ resolved
@@ -1,20 +1,4 @@
 # Core
-<<<<<<< HEAD
-argon2-cffi==20.1.0		# 2021-07-18 Password hashing algorithm
-Babel==2.9.1			# 2022-01-23
-Django==4.2.15			# 2024-08-19
-feedparser~=6.0.8     # Check: not updated since 2016. [JdW, 2021-09-25] Upgrade to v6; v5 fails.
-psycopg==3.1.18  		# 2024-02-27 PostgreSQL engine -- 2023-05-10 update for python 3.11
-psycopg-binary==3.1.18	
-pytz==2021.3			# 2022-11-18 Timezone package
-# djangorestframework==3.9.3	# DEPREC, see next entry -- 2019-12-05  IMPORTANT: update templates/rest_framework/base.html if corresponding file rest_framework/templates/rest_framework/base.html has changed
-# git+https://github.com/SciPost/django-rest-framework.git@bootstrap-v5
-djangorestframework==3.15.2    # 2024-08-19
-requests==2.32.3		# 2024-08-19
-pyotp==2.2.7
-mock==2.0.0
-
-=======
 argon2-cffi==23.1.0                             # 2025-02-19: Password hashing
 babel==2.17.0                                   # 2025-02-19
 Django>=5.2, <5.3                               # 2025-02-19
@@ -25,7 +9,6 @@
 pyotp==2.9.0                                    # 2025-02-19: Two-factor authentication
 djangorestframework==3.15.2                     # 2025-02-19
 gunicorn==23.0.0                                # 2025-02-19: WSGI server
->>>>>>> 6bf075cd
 
 # Django packages
 django-autocomplete-light==3.11.0               # 2025-02-19
