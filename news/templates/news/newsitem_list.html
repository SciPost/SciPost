--- conflicted
+++ resolved
@@ -31,7 +31,6 @@
 
 <div class="row">
     <div class="col-12">
-<<<<<<< HEAD
         {% if is_paginated %}
               <p>
               {% if page_obj.has_previous %}
@@ -46,9 +45,11 @@
           {% endif %}
 
         {% for item in object_list %}
-            {% include 'news/news_card_content.html' with news=item %}
+            <div class="card card-grey card-news">
+                {% include 'news/news_card_content.html' with news=item %}
+            </div>
         {% empty %}
-            <div>No news found.</div>
+                <div>No news found.</div>
         {% endfor %}
 
         {% if is_paginated %}
@@ -63,41 +64,6 @@
               <span class="float-right"><a href="{% url 'scipost:index' %}">Go back to the homepage.</a></span>
               </p>
           {% endif %}
-=======
-      {% if is_paginated %}
-      <p>
-        {% if page_obj.has_previous %}
-        <a href="?{% url_replace page=page_obj.previous_page_number %}">Previous</a>
-        {% endif %}
-        Page {{ page_obj.number }} of {{ page_obj.paginator.num_pages }}.
-        {% if page_obj.has_next %}
-        <a href="?{% url_replace page=page_obj.next_page_number %}">Next</a>
-        {% endif %}
-        <span class="float-right"><a href="{% url 'scipost:index' %}">Go back to the homepage.</a></span>
-      </p>
-      {% endif %}
-
-      {% for item in object_list %}
-      <div class="card card-grey card-news">
-	{% include 'news/news_card_content.html' with news=item %}
-      </div>
-      {% empty %}
-      <div>No news found.</div>
-      {% endfor %}
-
-      {% if is_paginated %}
-      <p class="mt-4">
-        {% if page_obj.has_previous %}
-        <a href="?{% url_replace page=page_obj.previous_page_number %}">Previous</a>
-        {% endif %}
-        Page {{ page_obj.number }} of {{ page_obj.paginator.num_pages }}.
-        {% if page_obj.has_next %}
-        <a href="?{% url_replace page=page_obj.next_page_number %}">Next</a>
-        {% endif %}
-        <span class="float-right"><a href="{% url 'scipost:index' %}">Go back to the homepage.</a></span>
-      </p>
-      {% endif %}
->>>>>>> 51cd1055
     </div>
 </div>
 
