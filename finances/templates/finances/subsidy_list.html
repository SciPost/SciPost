--- conflicted
+++ resolved
@@ -5,7 +5,6 @@
 {% load staticfiles %}
 {% load bootstrap %}
 
-<<<<<<< HEAD
 {% block headsup %}
 <script type="text/javascript">
 $(document).ready(function($) {
@@ -15,8 +14,6 @@
 });
 </script>
 {% endblock headsup %}
-=======
->>>>>>> 7469c335
 
 
 {% block breadcrumb_items %}
