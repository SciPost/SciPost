--- conflicted
+++ resolved
@@ -39,7 +39,6 @@
             </h1>
         </div>
 
-<<<<<<< HEAD
         <div class="col-12">
             <p class="mb-1">
                 Before submitting, make sure you agree with the <a href="{% url 'journals:journals_terms_and_conditions' %}">SciPost Journals Terms and Conditions</a>.
@@ -54,13 +53,6 @@
                 Please prepare your manuscript according to the <a href="{% url 'submissions:author_guidelines' %}">author guidelines</a>.
             </p>
         </div>
-=======
-<div class="row">
-    <div class="col-12">
-        <h1 class="highlight">Submit a manuscript to SciPost
-        {% if form.identifier_w_vn_nr.value %} <span class="my-1 py-0 text-blue">{{form.identifier_w_vn_nr.value}}{% if form.submission_is_resubmission %} <small>(resubmission)</small>{% endif %}</span>{% endif %}
-        </h1>
->>>>>>> e862e446
     </div>
 
 
