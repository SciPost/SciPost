{% extends 'submissions/base.html' %}

{% load bootstrap %}

{% block pagetitle %}: submit manuscript{% endblock pagetitle %}

{% block breadcrumb_items %}
    {{ block.super }}
    <span class="breadcrumb-item">Submit a manuscript</span>
{% endblock %}

{% block content %}
    <div class="row">
        <div class="col-12">
            <h1 class="highlight">Submit a manuscript to SciPost</h1>
        </div>

        <div class="col-12">
            <p class="mb-1">
                Before submitting, make sure you agree with the <a href="{% url 'journals:journals_terms_and_conditions' %}">SciPost Journals Terms and Conditions</a>.
            </p>
            <p class="mb-1">
                You should also make sure you understand the <a href="{% url 'submissions:sub_and_ref_procedure' %}#pwr">refereeing procedure</a> and its open aspect.
            </p>
            <p class="mb-1">
                In particular, make sure you are familiar with the <a href="{% url 'journals:journals_terms_and_conditions' %}#license_and_copyright_agreement">license and copyright agreement</a> and the <a href="{% url 'journals:journals_terms_and_conditions' %}#author_obligations"> author obligations</a>.
            </p>
            <p>
                Please prepare your manuscript according to the <a href="{% url 'submissions:author_guidelines' %}">author guidelines</a>.
            </p>
        </div>
    </div>

<<<<<<< HEAD
    {% if perms.scipost.can_submit_manuscript %}
        <div class="row">
            <div class="col-12">
                <div class="border p-3 bg-light">
                    <h3>Please provide the arXiv identifier for your Submission</h3>
                    <p><em>(give the identifier without prefix but with version number, as per the placeholder)</em></p>
                    <form action="{% url 'submissions:submit_manuscript_arxiv' %}" method="get">
                      {{ form|bootstrap }}
                      <input type="submit" class="btn btn-primary" value="Query arXiv"/>
                      {% comment %}
                          <br>
                          <br>
                          <a href="{% url 'submissions:submit_manuscript_scipost' %}">Submit manuscript without arXiv instead</a>
                      {% endcomment %}
                    </form>
                </div>
=======
{% if perms.scipost.can_submit_manuscript %}

<div class="row">
    <div class="col-12">
        <div class="card card-grey">
            <div class='card-body'>
                <h3>Please provide the arXiv identifier for your Submission</h3>
                <p><em>(give the identifier without prefix but with version number, as per the placeholder)</em></p>
                <form action="{% url 'submissions:submit_manuscript_arxiv' %}" method="get">
                  {{ form|bootstrap }}
                  <input type="submit" class="btn btn-outline-secondary" value="Query arXiv"/>
                      <br>
                      <br>
                      <a href="{% url 'submissions:submit_manuscript_scipost' %}">Submit manuscript without arXiv instead</a>
                </form>
>>>>>>> ee7cbf5e
            </div>
        </div>
    {% else %}
        <h3>You are currently not allowed to submit a manuscript.</h3>
    {% endif %}
{% endblock content %}<|MERGE_RESOLUTION|>--- conflicted
+++ resolved
@@ -31,24 +31,6 @@
         </div>
     </div>
 
-<<<<<<< HEAD
-    {% if perms.scipost.can_submit_manuscript %}
-        <div class="row">
-            <div class="col-12">
-                <div class="border p-3 bg-light">
-                    <h3>Please provide the arXiv identifier for your Submission</h3>
-                    <p><em>(give the identifier without prefix but with version number, as per the placeholder)</em></p>
-                    <form action="{% url 'submissions:submit_manuscript_arxiv' %}" method="get">
-                      {{ form|bootstrap }}
-                      <input type="submit" class="btn btn-primary" value="Query arXiv"/>
-                      {% comment %}
-                          <br>
-                          <br>
-                          <a href="{% url 'submissions:submit_manuscript_scipost' %}">Submit manuscript without arXiv instead</a>
-                      {% endcomment %}
-                    </form>
-                </div>
-=======
 {% if perms.scipost.can_submit_manuscript %}
 
 <div class="row">
@@ -64,7 +46,6 @@
                       <br>
                       <a href="{% url 'submissions:submit_manuscript_scipost' %}">Submit manuscript without arXiv instead</a>
                 </form>
->>>>>>> ee7cbf5e
             </div>
         </div>
     {% else %}
