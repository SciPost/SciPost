{% extends 'submissions/pool/base.html' %}

{% block pagetitle %}: select referee for submission{% endblock pagetitle %}

{% load scipost_extras %}
{% load bootstrap %}

{% block breadcrumb_items %}
    {{block.super}}
    <a href="{% url 'submissions:editorial_page' submission.preprint.identifier_w_vn_nr %}" class="breadcrumb-item">Editorial Page ({{submission.preprint.identifier_w_vn_nr}})</a>
    <span class="breadcrumb-item">Select Referee</span>
{% endblock %}

{% block content %}

<div class="row">
    <div class="col-12">
        <div class="card bg-light">
            <div class="card-body">
                <h1 class="card-text">Referee Selection Page for Submission</h1>
                <p class="card-text">(go to the <a href="{% url 'submissions:submission' identifier_w_vn_nr=submission.preprint.identifier_w_vn_nr %}">Submissions Page</a> to view Reports and Comments)</p>
                <p class="card-text">(go back to the <a href="{% url 'submissions:editorial_page' identifier_w_vn_nr=submission.preprint.identifier_w_vn_nr %}">Editorial Page</a> to take editorial actions)</p>
            </div>
        </div>
    </div>
</div>

<div class="row">
    <div class="col-12">
        <h2>Submission:</h2>
        {% include 'partials/submissions/submission_summary.html' with submission=submission show_abstract=1 %}

        {% if submission.referees_flagged %}
            <h3>Referees flagged upon submission (treat reports with caution):</h3>
            <p>{{ submission.referees_flagged }}</p>
        {% endif %}
    </div>
</div>

<div class="row">
    <div class="col-12">
        <h2 class="highlight" id="form">Select an additional Referee</h2>

        <form action="{% url 'submissions:select_referee' identifier_w_vn_nr=submission.preprint.identifier_w_vn_nr %}" method="get">
          {{ referee_search_form|bootstrap }}
          <input class="btn btn-primary" type="submit" value="Find referee">
        </form>
    </div>
</div>

{% if queryresults.entries %}
<div class="row">
    <div class="col-12">
        <div class="card border-danger">
            <div class="card-body">
                <h3 class="card-title text-danger">The system identified the following potential coauthorships (from arXiv database)</h3>
                <p class="card-text text-danger">(only up to 5 most recent shown; if within the last 3 years, referee is disqualified):</p>
            </div>
            <div class="card-body">
                <ul class="list-group list-group-flush px-0">
                    {% for entry in queryresults.entries %}
                        <li class="list-group-item">
                            {% include 'partials/submissions/arxiv_queryresult.html' with item=entry id=forloop.counter id2=0 %}
                        </li>
                    {% endfor %}
                </ul>
            </div>
        </div>
    </div>
</div>
{% endif %}

<div class="row">
  <div class="col-12">
    {% if workdays_left_to_report < 15 %}
        <div class="my-5 p-3 border border-danger" style="border-width: 2px !important;">
            <i class="fa fa-exclamation-triangle text-warning"></i>
            <strong class="text-danger">
                Warning: there are {{ workdays_left_to_report }} working days left before the refereeing deadline.
            </strong>

            <div class="my-2">Standard refereeing period for {{ submission.submitted_to }}: <strong>{{ submission.submitted_to.refereeing_period.days }} days</strong>.</div>

            Consider resetting the refereeing deadline at the <a href="{% url 'submissions:editorial_page' identifier_w_vn_nr=submission.preprint.identifier_w_vn_nr %}">Editorial Page</a> before inviting a referee.
        </div>
    {% endif %}
    {% if profiles_found %}
<<<<<<< HEAD
        <h3 class="mt-4">Matching people in our database:</h3>
        <table class="table table-light table-hover v-center">
            <thead class="thead-light">
              <tr>
            	<th>Name<br/><br/></th>
            	<th>Registered Contributor?<br/><br/></th>
            	<th>Email known?<br/><br/></th>
            	<th>Action<br/><span class="text-muted font-weight-normal">(Unregistered people will also automatically receive a registration invitation)</span></th>
              </tr>
            </thead>
            <tbody>
              {% for profile in profiles_found %}
                  <tr>
            	<td>{{ profile }}</td>
            	<td>{% if profile.contributor %}<i class="fa fa-check-circle text-success"></i>{% else %}<i class="fa fa-times-circle text-danger"></i>{% endif %}</td>
            	<td>{% if profile.email %}<i class="fa fa-check-circle text-success"></i>{% else %}<i class="fa fa-times-circle text-danger"></i>{% endif %}</td>
            	<td>{% if profile.email %}Send refereeing invitation <a href="{% url 'submissions:invite_referee' identifier_w_vn_nr=submission.preprint.identifier_w_vn_nr profile_id=profile.id auto_reminders_allowed=1 %}">with</a> or <a href="{% url 'submissions:invite_referee' identifier_w_vn_nr=submission.preprint.identifier_w_vn_nr profile_id=profile.id auto_reminders_allowed=0 %}">without</a> auto-reminders {% include 'partials/submissions/refinv_auto_reminders_tooltip.html' %}{% else %}<span class="text-danger">Cannot send an invitation without an email</span> <i class="fa fa-arrow-right"></i> Add one:
            	  <form class="form-inline" action="{% url 'profiles:add_profile_email' profile_id=profile.id %}" method="post">
                        {% csrf_token %}
                        {{ profile_email_form|bootstrap }}
            	    <input type="hidden" name="next" value="{{ request.get_full_path }}">
                        <input class="btn btn-outline-secondary" type="submit" value="Add">
                      </form>
            	  {% endif %}
            	</td>
              </tr>
            {% empty %}
              <tr>
            	<td>No Profiles found</td>
            	<td></td>
              </tr>
              {% endfor %}
              </tbody>
          </table>
=======
    <h3>Matching people in our database:</h3>
    <table class="table">
      <tr>
	<th>Name</th>
	<th>Registered<br/>Contributor?</th>
	<th>Email<br/>known?</th>
	<th>Accepts<br/>refereeing<br/>requests?</th>
	<th>Action<br/><span class="text-muted"><small>(Unregistered people will also automatically receive a registration invitation)</small></span></th>
      </tr>
      {% for profile in profiles_found %}
      <tr>
	<td>{{ profile }}</td>
	<td>{% if profile.contributor %}<i class="fa fa-check-circle text-success"></i>{% else %}<i class="fa fa-times-circle text-danger"></i>{% endif %}</td>
	<td>{% if profile.email %}<i class="fa fa-check-circle text-success"></i> <span class="small text-muted">{{ profile.email }}</span>{% else %}<i class="fa fa-times-circle text-danger"></i>{% endif %}</td>
	<td>{% if profile.accepts_refereeing_requests %}<i class="fa fa-check-circle text-success"></i>{% else %}<i class="fa fa-times-circle text-danger"></i>{% endif %}</td>
	<td>{% if profile.accepts_refereeing_requests %}
	  {% if profile.email %}Send refereeing invitation <a href="{% url 'submissions:invite_referee' identifier_w_vn_nr=submission.preprint.identifier_w_vn_nr profile_id=profile.id auto_reminders_allowed=1 %}">with</a> or <a href="{% url 'submissions:invite_referee' identifier_w_vn_nr=submission.preprint.identifier_w_vn_nr profile_id=profile.id auto_reminders_allowed=0 %}">without</a> auto-reminders {% include 'partials/submissions/refinv_auto_reminders_tooltip.html' %}
	  {% else %}<span class="text-danger">Cannot send an invitation without an email</span> <i class="fa fa-arrow-right"></i> Add one:
	  <form class="form-inline" action="{% url 'profiles:add_profile_email' profile_id=profile.id %}" method="post">
            {% csrf_token %}
            {{ profile_email_form|bootstrap }}
	    <input type="hidden" name="next" value="{{ request.get_full_path }}">
            <input class="btn btn-outline-secondary" type="submit" value="Add">
          </form>
	  {% endif %}
	  {% else %}
	  <span class="text-danger">This person does not accept refereeing requests</span>
	  {% endif %}
	</td>
      </tr>
      {% empty %}
      <tr>
	<td>No Profiles found</td>
	<td></td>
      </tr>
      {% endfor %}
      </table>
>>>>>>> da76f310
    {% endif %}


    {% if profile_form %}
        <h3 class="mb-3 mt-5">Not found? Then add to our database by filling this form:</h3>
        <form action="{% url 'submissions:add_referee_profile' identifier_w_vn_nr=submission.preprint.identifier_w_vn_nr %}" method="post">
          {% csrf_token %}
          {{ profile_form|bootstrap }}
          <button type="submit" name="submit" class="btn btn-primary">Add to database</button>

          <h4 class="d-inline"><em>(does not send invitation yet: you will return to this page, from which you can then invite this referee)</em></h4>
        </form>
      </div>
    </div>
{% endif %}


{% endblock %}<|MERGE_RESOLUTION|>--- conflicted
+++ resolved
@@ -85,7 +85,6 @@
         </div>
     {% endif %}
     {% if profiles_found %}
-<<<<<<< HEAD
         <h3 class="mt-4">Matching people in our database:</h3>
         <table class="table table-light table-hover v-center">
             <thead class="thead-light">
@@ -93,6 +92,7 @@
             	<th>Name<br/><br/></th>
             	<th>Registered Contributor?<br/><br/></th>
             	<th>Email known?<br/><br/></th>
+                <th>Accepts<br/>refereeing requests?</th>
             	<th>Action<br/><span class="text-muted font-weight-normal">(Unregistered people will also automatically receive a registration invitation)</span></th>
               </tr>
             </thead>
@@ -101,15 +101,28 @@
                   <tr>
             	<td>{{ profile }}</td>
             	<td>{% if profile.contributor %}<i class="fa fa-check-circle text-success"></i>{% else %}<i class="fa fa-times-circle text-danger"></i>{% endif %}</td>
-            	<td>{% if profile.email %}<i class="fa fa-check-circle text-success"></i>{% else %}<i class="fa fa-times-circle text-danger"></i>{% endif %}</td>
-            	<td>{% if profile.email %}Send refereeing invitation <a href="{% url 'submissions:invite_referee' identifier_w_vn_nr=submission.preprint.identifier_w_vn_nr profile_id=profile.id auto_reminders_allowed=1 %}">with</a> or <a href="{% url 'submissions:invite_referee' identifier_w_vn_nr=submission.preprint.identifier_w_vn_nr profile_id=profile.id auto_reminders_allowed=0 %}">without</a> auto-reminders {% include 'partials/submissions/refinv_auto_reminders_tooltip.html' %}{% else %}<span class="text-danger">Cannot send an invitation without an email</span> <i class="fa fa-arrow-right"></i> Add one:
-            	  <form class="form-inline" action="{% url 'profiles:add_profile_email' profile_id=profile.id %}" method="post">
-                        {% csrf_token %}
-                        {{ profile_email_form|bootstrap }}
-            	    <input type="hidden" name="next" value="{{ request.get_full_path }}">
-                        <input class="btn btn-outline-secondary" type="submit" value="Add">
-                      </form>
-            	  {% endif %}
+            	<td>{% if profile.email %}<i class="fa fa-check-circle text-success"></i> <span class="text-muted">{{ profile.email }}</span>{% else %}<i class="fa fa-times-circle text-danger"></i>{% endif %}</td>
+                <td>
+                    {% if profile.accepts_refereeing_requests %}
+                        <i class="fa fa-check-circle text-success"></i>{% else %}<i class="fa fa-times-circle text-danger"></i>
+                    {% endif %}
+                </td>
+            	<td>
+                    {% if profile.accepts_refereeing_requests %}
+                        {% if profile.email %}
+                            Send refereeing invitation <a href="{% url 'submissions:invite_referee' identifier_w_vn_nr=submission.preprint.identifier_w_vn_nr profile_id=profile.id auto_reminders_allowed=1 %}">with</a> or <a href="{% url 'submissions:invite_referee' identifier_w_vn_nr=submission.preprint.identifier_w_vn_nr profile_id=profile.id auto_reminders_allowed=0 %}">without</a> auto-reminders. {% include 'partials/submissions/refinv_auto_reminders_tooltip.html' %}
+                        {% else %}
+                            <span class="text-danger">Cannot send an invitation without an email</span> <i class="fa fa-arrow-right"></i> Add one:
+                            <form class="form-inline" action="{% url 'profiles:add_profile_email' profile_id=profile.id %}" method="post">
+                                {% csrf_token %}
+                                {{ profile_email_form|bootstrap }}
+                                <input type="hidden" name="next" value="{{ request.get_full_path }}">
+                                <input class="btn btn-outline-secondary" type="submit" value="Add">
+                            </form>
+                        {% endif %}
+                    {% else %}
+                  	    <span class="text-danger">This person does not accept refereeing requests</span>
+                    {% endif %}
             	</td>
               </tr>
             {% empty %}
@@ -120,45 +133,6 @@
               {% endfor %}
               </tbody>
           </table>
-=======
-    <h3>Matching people in our database:</h3>
-    <table class="table">
-      <tr>
-	<th>Name</th>
-	<th>Registered<br/>Contributor?</th>
-	<th>Email<br/>known?</th>
-	<th>Accepts<br/>refereeing<br/>requests?</th>
-	<th>Action<br/><span class="text-muted"><small>(Unregistered people will also automatically receive a registration invitation)</small></span></th>
-      </tr>
-      {% for profile in profiles_found %}
-      <tr>
-	<td>{{ profile }}</td>
-	<td>{% if profile.contributor %}<i class="fa fa-check-circle text-success"></i>{% else %}<i class="fa fa-times-circle text-danger"></i>{% endif %}</td>
-	<td>{% if profile.email %}<i class="fa fa-check-circle text-success"></i> <span class="small text-muted">{{ profile.email }}</span>{% else %}<i class="fa fa-times-circle text-danger"></i>{% endif %}</td>
-	<td>{% if profile.accepts_refereeing_requests %}<i class="fa fa-check-circle text-success"></i>{% else %}<i class="fa fa-times-circle text-danger"></i>{% endif %}</td>
-	<td>{% if profile.accepts_refereeing_requests %}
-	  {% if profile.email %}Send refereeing invitation <a href="{% url 'submissions:invite_referee' identifier_w_vn_nr=submission.preprint.identifier_w_vn_nr profile_id=profile.id auto_reminders_allowed=1 %}">with</a> or <a href="{% url 'submissions:invite_referee' identifier_w_vn_nr=submission.preprint.identifier_w_vn_nr profile_id=profile.id auto_reminders_allowed=0 %}">without</a> auto-reminders {% include 'partials/submissions/refinv_auto_reminders_tooltip.html' %}
-	  {% else %}<span class="text-danger">Cannot send an invitation without an email</span> <i class="fa fa-arrow-right"></i> Add one:
-	  <form class="form-inline" action="{% url 'profiles:add_profile_email' profile_id=profile.id %}" method="post">
-            {% csrf_token %}
-            {{ profile_email_form|bootstrap }}
-	    <input type="hidden" name="next" value="{{ request.get_full_path }}">
-            <input class="btn btn-outline-secondary" type="submit" value="Add">
-          </form>
-	  {% endif %}
-	  {% else %}
-	  <span class="text-danger">This person does not accept refereeing requests</span>
-	  {% endif %}
-	</td>
-      </tr>
-      {% empty %}
-      <tr>
-	<td>No Profiles found</td>
-	<td></td>
-      </tr>
-      {% endfor %}
-      </table>
->>>>>>> da76f310
     {% endif %}
 
 
@@ -167,9 +141,9 @@
         <form action="{% url 'submissions:add_referee_profile' identifier_w_vn_nr=submission.preprint.identifier_w_vn_nr %}" method="post">
           {% csrf_token %}
           {{ profile_form|bootstrap }}
+
+          <p><em>This form does not send invitation yet: you will return to this page, from which you can then invite this referee.</em></p>
           <button type="submit" name="submit" class="btn btn-primary">Add to database</button>
-
-          <h4 class="d-inline"><em>(does not send invitation yet: you will return to this page, from which you can then invite this referee)</em></h4>
         </form>
       </div>
     </div>
