{% extends 'scipost/base.html' %}

{% load scipost_extras %}
{% load submissions_extras %}
{% load bootstrap %}

{% block pagetitle %} Submission: {{ submission.title|truncatechars:40 }}{% endblock pagetitle %}

{% block breadcrumb %}
    <div class="container-outside breadcrumb-nav">
        <div class="container">
            <nav class="breadcrumb">
                <a href="{% url 'submissions:submissions' %}" class="breadcrumb-item">Submissions</a>
                <span class="breadcrumb-item">{{submission.arxiv_identifier_w_vn_nr}}</span>
            </nav>
        </div>
    </div>
{% endblock %}

{% block content %}

<div class="row">
    {% if is_author_unchecked %}
        <div class="col-12">
            <div class="border border-warning py-2 px-3 mb-3">
                <h3><i class="fa fa-exclamation-circle text-warning"></i> Please advise</h3>
                The system flagged you as a potential author of this Submission. Please <a href="{% url 'scipost:claim_authorships' %}">clarify this here</a>. Particular actions and information may be blocked until your authorship has been verified.
            </div>
        </div>
    {% endif %}
    {% if unfinished_report_for_user %}
        <div class="col-12">
            <div class="border border-warning py-2 px-3 mb-3">
                <i class="fa fa-exclamation-circle text-warning"></i> You have an unfinished report for this submission, <a href="{% url 'submissions:submit_report' arxiv_identifier_w_vn_nr=submission.arxiv_identifier_w_vn_nr %}">finish your report here.</a></h3>
            </div>
        </div>
    {% endif %}
    <div class="col-md-8">
        <h2>SciPost Submission Page</h2>
        <h1 class="text-primary">{{submission.title}}</h1>
        <h3 class="mb-3">by {{submission.author_list}}</h3>

        <div class="pl-2 mb-1">
            {% if submission.publication and submission.publication.is_published %}
                <h3>- Published as <a href="{{submission.publication.get_absolute_url}}">
                    {% if submission.publication.in_issue %}
                        {{submission.publication.in_issue.in_volume.in_journal.abbreviation_citation}} <strong>{{submission.publication.in_issue.in_volume.number}}</strong>, {{submission.publication.get_paper_nr}}
                    {% else %}
                        {{submission.publication.in_journal.abbreviation_citation}}, {{submission.publication.paper_nr}}
                    {% endif %}
                    ({{submission.publication.publication_date|date:'Y'}})</a></h3>
            {% endif %}

            <p>
                {% if submission.editor_in_charge and request.user.contributor == submission.editor_in_charge %}
                    - You are the Editor-in-charge, go to the <a href="{% url 'submissions:editorial_page' arxiv_identifier_w_vn_nr=submission.arxiv_identifier_w_vn_nr %}">Editorial Page</a> to take editorial actions<br>
                {% endif %}

<<<<<<< HEAD
                {% if unfinished_report_for_user %}
                    - <span class="circle text-danger border-danger">!</span> You have an unfinished report for this submission, <a href="{% url 'submissions:submit_report' arxiv_identifier_w_vn_nr=submission.arxiv_identifier_w_vn_nr %}">finish your report here.</a><br>
                {% endif %}

                {% if not submission.is_current %}
                    <span class="text-danger">- This is not the current version.</span><br>
                {% endif %}
            </p>
=======
            {% if submission.editor_in_charge and request.user.contributor == submission.editor_in_charge %}
                <h3>- You are the Editor-in-charge, go to the <a href="{% url 'submissions:editorial_page' arxiv_identifier_w_vn_nr=submission.arxiv_identifier_w_vn_nr %}">Editorial Page</a> to take editorial actions</h3>
            {% endif %}

            {% if not submission.is_current %}
                <h3><span class="text-danger">- This is not the current version.</span></h3>
            {% endif %}
>>>>>>> 0cdd6420
        </div>

        <h3 class="mt-4">Submission summary</h3>
        {% include 'partials/submissions/submission_summary.html' with submission=submission hide_title=1 show_abstract=1 %}

        {% include 'partials/submissions/submission_status.html' with submission=submission %}

        <br>
        <br>
        {% if submission.author_comments %}
            <h3>Author comments upon resubmission</h3>
            <div class="blockquote">
                {{ submission.author_comments|linebreaks }}
            </div>
        {% endif %}

        {% if submission.list_of_changes %}
            <h3>List of changes</h3>
            <div class="blockquote">{{ submission.list_of_changes|linebreaks }}</div>
        {% endif %}
    </div>

    <div class="col-md-4">
        {% for invitation in invitations %}
            {% include 'partials/submissions/refereeing_status_card.html' with invitation=invitation %}
        {% endfor %}

        {% include 'partials/submissions/submission_refereeing_history.html' with submission=submission %}
    </div>

</div>

{% if is_author %}
    {% include 'partials/submissions/submission_author_information.html' with submission=submission %}
{% endif %}

{% if can_read_editorial_information %}
    {% include 'partials/submissions/submission_editorial_information.html' with submission=submission %}
{% endif %}

{% if perms.scipost.can_submit_comments %}
<div class="row">
    <div class="col-12">
        <h3 class="highlight">Actions</h3>
        <ul>
            {% if submission.is_open_for_reporting or 1 and perms.scipost.can_referee %}
                {% if not is_author and not is_author_unchecked %}
                    <li>
                      <h3><a href="{% url 'submissions:submit_report' arxiv_identifier_w_vn_nr=submission.arxiv_identifier_w_vn_nr %}">{% if unfinished_report_for_user %}Finish your report{% else %}Contribute a Report{% endif %}</a></h3>
                      <div class="text-danger">Deadline for reporting: {{ submission.reporting_deadline|date:"Y-m-d" }}</div>
		    </li>
		    <li>
		      <h4><a href="mailto:?subject=Contribute a Report on a Submission to SciPost?&body={% autoescape on %}{% include 'submissions/contributor_referee_invitation_email.html' %}{% endautoescape %}&cc=edadmin@scipost.org">Invite an expert you know to contribute a Report</a></h4>
                    </li>
                {% elif is_author_unchecked %}
                    <li>
                        <h3><a href="javascript:;">Contribute a Report</a> <small><span class="text-danger">[deactivated]</span></small></h3>
                        <div class="border border-warning py-2 px-3 mb-2">
                            The system flagged you as a potential author of this Submission. Please <a href="{% url 'scipost:claim_authorships' %}">clarify this here</a>. You are not allowed to contributor a Report until your authorship has been verified.
                        </div>
                    </li>
                {% elif is_author %}
                    <li>
                        <a href="javascript:;" disabled>Contribute a Report</a> <br><span class="text-danger">You are a verified author. Therefore, you can not submit a Report.</span>.
                    </li>
                {% endif %}
            {% elif unfinished_report_for_user %}
                <li><i class="fa fa-exclamation"></i> You have an unfinished report for this submission. You can <a href="{% url 'submissions:submit_report' arxiv_identifier_w_vn_nr=submission.arxiv_identifier_w_vn_nr %}">finish your report here</a>.</li>
            {% else %}
                <li>Reporting for this Submission is closed.</li>
            {% endif %}
            {% if submission.open_for_commenting %}
                {% if perms.scipost.can_submit_comments %}
                    <li><h3><a href="#contribute_comment">Contribute a Comment</a></h3></li>
                {% endif %}
            {% else %}
                <li>Commenting on this Submission is closed.</li>
            {% endif %}
            {% if submission.editor_in_charge == request.user.contributor %}
                <li><a href="{% url 'submissions:editorial_page' arxiv_identifier_w_vn_nr=submission.arxiv_identifier_w_vn_nr %}">Go to the Editorial Page</a></li>
            {% endif %}
            {% if perms.scipost.can_manage_reports %}
                <li>
                    <a href="{% url 'submissions:treated_submission_pdf_compile' submission.arxiv_identifier_w_vn_nr %}">Update the Refereeing Package pdf</a>
                </li>
            {% endif %}
        <ul>
    </div>
</div>
{% endif %}

{% if invited_reports %}

<hr class="divider">

<div class="row">
    <div class="col-12">
        <div class="card card-gray">
            <div class="card-body">
                <h2 class="card-title mb-0">Invited Reports on this Submission</h2>
                <a href="javascript:;" data-toggle="toggle" data-target="#invitedreportslist">Toggle invited reports view</a>
            </div>
        </div>
    </div>
</div>

<div id="invitedreportslist">
    {% for report in invited_reports %}
        {% include 'partials/submissions/report_public.html' with report=report user=request.user perms=perms %}
    {% endfor %}
</div>

{% endif %}

{% if contributed_reports %}
<hr class="divider">

<<<<<<< HEAD
<div class="row">
    <div class="col-12">
        <div class="card card-gray">
            <div class="card-body">
                <h2 class="card-title mb-0">Contributed Reports on this Submission</h2>
                <a href="javascript:;" data-toggle="toggle" data-target="#contributedreportslist">Toggle contributed reports view</a>
            </div>
        </div>
    </div>
</div>
=======
>>>>>>> 0cdd6420

<div class="mb-3">
    <h2 class="highlight">Contributed Reports on this Submission</h2>
    <a href="javascript:;" data-toggle="toggle" data-target="#contributedreportslist">Show/hide contributed reports</a>
</div>
<div id="contributedreportslist">
    {% for report in contributed_reports %}
        {% include 'partials/submissions/report_public.html' with report=report user=request.user perms=perms %}
    {% endfor %}
</div>

{% endif %}

{% if not user.is_authenticated %}
    {% if submission.comments.vetted.exists %}
        <h3 class="text-center my-3"><a href="{% url 'scipost:login' %}?next={{request.path}}">Login to report</a></h3>
    {% else %}
        <h3 class="text-center my-3"><a href="{% url 'scipost:login' %}?next={{request.path}}">Login to report or comment</a></h3>
    {% endif %}
{% endif %}

{% if submission.comments.vetted %}
    <hr class="divider">
    {% include 'scipost/comments_block.html' with comments=submission.comments.vetted %}
{% endif %}


{# This is an apparent redundant logic block; however, it makes sure the "login to ..." links wouldn't be shown twice! #}
{% if comment_form %}
    {% if not user.is_authenticated and submission.comments.vetted.exists %}
        {% include 'comments/new_comment.html' with form=comment_form object_id=submission.id type_of_object='submission' open_for_commenting=submission.open_for_commenting user_is_referee=submission|user_is_referee:request.user %}
    {% elif user.is_authenticated %}
        {% include 'comments/new_comment.html' with form=comment_form object_id=submission.id type_of_object='submission' open_for_commenting=submission.open_for_commenting user_is_referee=submission|user_is_referee:request.user %}
    {% endif %}
{% endif %}

{% endblock content %}<|MERGE_RESOLUTION|>--- conflicted
+++ resolved
@@ -56,7 +56,6 @@
                     - You are the Editor-in-charge, go to the <a href="{% url 'submissions:editorial_page' arxiv_identifier_w_vn_nr=submission.arxiv_identifier_w_vn_nr %}">Editorial Page</a> to take editorial actions<br>
                 {% endif %}
 
-<<<<<<< HEAD
                 {% if unfinished_report_for_user %}
                     - <span class="circle text-danger border-danger">!</span> You have an unfinished report for this submission, <a href="{% url 'submissions:submit_report' arxiv_identifier_w_vn_nr=submission.arxiv_identifier_w_vn_nr %}">finish your report here.</a><br>
                 {% endif %}
@@ -65,15 +64,6 @@
                     <span class="text-danger">- This is not the current version.</span><br>
                 {% endif %}
             </p>
-=======
-            {% if submission.editor_in_charge and request.user.contributor == submission.editor_in_charge %}
-                <h3>- You are the Editor-in-charge, go to the <a href="{% url 'submissions:editorial_page' arxiv_identifier_w_vn_nr=submission.arxiv_identifier_w_vn_nr %}">Editorial Page</a> to take editorial actions</h3>
-            {% endif %}
-
-            {% if not submission.is_current %}
-                <h3><span class="text-danger">- This is not the current version.</span></h3>
-            {% endif %}
->>>>>>> 0cdd6420
         </div>
 
         <h3 class="mt-4">Submission summary</h3>
@@ -191,7 +181,6 @@
 {% if contributed_reports %}
 <hr class="divider">
 
-<<<<<<< HEAD
 <div class="row">
     <div class="col-12">
         <div class="card card-gray">
@@ -202,8 +191,6 @@
         </div>
     </div>
 </div>
-=======
->>>>>>> 0cdd6420
 
 <div class="mb-3">
     <h2 class="highlight">Contributed Reports on this Submission</h2>
