{% extends 'scipost/base.html' %}

{% block pagetitle %}: submission detail{% endblock pagetitle %}

{% block headsup %}

{% load scipost_extras %}
{% load submissions_extras %}

  <script>
    $(document).ready(function(){
<<<<<<< HEAD

    var comment_text_input = $("#id_comment_text");

    function set_comment_text(value) {
      $("#preview-comment_text").text(value)
    }
    set_comment_text(comment_text_input.val())

    comment_text_input.keyup(function(){
      var new_text = $(this).val()
      set_comment_text(new_text)
      MathJax.Hub.Queue(["Typeset",MathJax.Hub]);
    })
=======
        $("#invitedreportsbutton").click(function(){
            $("#invitedreportslist").toggle();
        });
>>>>>>> dafe6eda

    });
  </script>

{% endblock headsup %}

{% block content %}


<div class="row">
    <div class="col-12">
        <div class="card card-grey">
            <div class="card-block">
                <h1>SciPost Submission Page</h1>
                {% if not submission.is_current %}
                    <h3 class="text-danger">This is not the current version.</h3>
                {% endif %}
                {% if submission.editor_in_charge and request.user.contributor == submission.editor_in_charge %}
                    <h3>(You are the Editor-in-charge, go to the <a href="{% url 'submissions:editorial_page' arxiv_identifier_w_vn_nr=submission.arxiv_identifier_w_vn_nr %}">Editorial Page</a> to take editorial actions)</h3>
                {% endif %}
            </div>
        </div>

        {% if submission.other_versions %}
            <h3>Other versions of this Submission (with Reports) exist:</h3>
            <div class="pl-4">
                {% for vn in submission.other_versions %}
                    {% include 'submissions/_submission_version.html' with submission=vn %}
                {% endfor %}
            </div>
        {% endif %}

        {% if unfinished_report_for_user %}
            <blockquote class="blockquote">
              <h3>You have an unfinished report for this submission, <a href="{% url 'submissions:submit_report' arxiv_identifier_w_vn_nr=submission.arxiv_identifier_w_vn_nr %}">finish your report here.</a></h3>
            </blockquote>
        {% endif %}
    </div>
</div>

<div class="row">
    <div class="col-12">
        {% include 'submissions/_submission_summary.html' with submission=submission %}

        {% include 'submissions/_submission_status_block.html' with submission=submission %}

        <br>
        <br>
        {% if submission.author_comments %}
            <h3>Author comments upon resubmission</h3>
            <div class="blockquote">
                {{ submission.author_comments|linebreaks }}
            </div>
        {% endif %}

        {% if submission.list_of_changes %}
            <h3>List of changes</h3>
            <div class="blockquote">{{ submission.list_of_changes|linebreaks }}</div>
        {% endif %}
    </div>
</div>

{% if is_author or user|is_in_group:'Editorial College' or user|is_in_group:'Editorial Administrators' %}
    {% if recommendation %}
        {% if user|is_in_group:'Editorial College' or user|is_in_group:'Editorial Administrators' or recommendation|is_viewable_by_authors %}
            <div class="row">
                <div class="col-12">
                    <div class="card card-outline-secondary">
                        {% include 'submissions/_recommendation_author_content.html' with recommendation=recommendation %}
                    </div>
                </div>
            </div>
        {% endif %}
    {% endif %}

    <div class="mb-4">
        <h2>Events</h2>
        <a href="javascript:;" data-toggle="toggle" data-target="#eventslist">Show/hide events</a>
        <div id="eventslist">
            {% include 'submissions/submission_event_list.html' with events=submission.events.for_author %}
        </div>
    </div>
{% endif %}


{% if user.is_authenticated and user|is_in_group:'Registered Contributors' %}
<div class="row">
    <div class="col-12">
        <h2 class="highlight">Actions</h2>
        <ul>
            {% if submission.open_for_reporting %}
                {% if perms.scipost.can_referee and not is_author and not is_author_unchecked %}
                    <li>

                        <h3><a href="{% url 'submissions:submit_report' arxiv_identifier_w_vn_nr=submission.arxiv_identifier_w_vn_nr %}">{% if unfinished_report_for_user %}Finish your report{% else %}Contribute a Report{% endif %}</a></h3>
                        <div class="text-danger">Deadline for reporting: {{ submission.reporting_deadline|date:"Y-m-d" }}</div>
                    </li>
                {% elif is_author_unchecked %}
                    <li>
                        <h3 class="text-blue">Contribute a Report [deactivated]</h3>
                        <div>The system flagged you as a potential author of this Submission.
                        Please go to your <a href="{% url 'scipost:personal_page' %}">personal page</a>
                        under the Submissions tab to clarify this.</div>
                    </li>
                {% endif %}
            {% else %}
                <li>Reporting for this Submission is closed.</li>
            {% endif %}
            {% if submission.open_for_commenting %}
                {% if perms.scipost.can_submit_comments %}
                    <li><h3><a href="#contribute_comment">Contribute a Comment</a></h3></li>
                {% endif %}
            {% else %}
                <li>Commenting on this Submission is closed.</li>
            {% endif %}
        </ul>
        {% if perms.scipost.can_manage_reports %}
            <h3>Admin Actions</h3>
            <ul>
                <li>
                    <a href="{% url 'submissions:treated_submission_pdf_compile' submission.arxiv_identifier_w_vn_nr %}">Update the Refereeing Package pdf</a>
                </li>
            <ul>
        {% endif %}
    </div>
</div>
{% endif %}

{% if invited_reports %}
<hr>
<div class="row">
    <div class="col-12">
        <div class="card card-grey">
            <div class="card-block">
                <h2 class="card-title mb-0">Invited Reports on this Submission</h2>
                <a href="javascript:;" data-toggle="toggle" data-target="#invitedreportslist">Toggle invited reports view</a>
            </div>
        </div>
    </div>
</div>

<div id="invitedreportslist">
    {% for report in invited_reports %}
        {% include 'submissions/_single_public_report.html' with report=report user=request.user perms=perms %}
    {% endfor %}
</div>

{% endif %}

{% if contributed_reports %}
<hr>
<div class="row">
    <div class="col-12">
        <div class="card card-grey">
            <div class="card-block">
                <h2 class="card-title mb-0">Contributed Reports on this Submission</h2>
                <a href="javascript:;" data-toggle="toggle" data-target="#contributedreportslist">Toggle contributed reports view</a>
            </div>
        </div>
    </div>
</div>

<div id="contributedreportslist">
    {% for report in contributed_reports %}
        {% include 'submissions/_single_public_report.html' with report=report user=request.user perms=perms %}
    {% endfor %}
</div>

{% endif %}

{% include 'scipost/comments_block.html' with comments=submission.comments.vetted %}

{% include 'comments/new_comment.html' with object_id=submission.id type_of_object='submission' open_for_commenting=submission.open_for_commenting %}

{% endblock content %}<|MERGE_RESOLUTION|>--- conflicted
+++ resolved
@@ -9,25 +9,9 @@
 
   <script>
     $(document).ready(function(){
-<<<<<<< HEAD
-
-    var comment_text_input = $("#id_comment_text");
-
-    function set_comment_text(value) {
-      $("#preview-comment_text").text(value)
-    }
-    set_comment_text(comment_text_input.val())
-
-    comment_text_input.keyup(function(){
-      var new_text = $(this).val()
-      set_comment_text(new_text)
-      MathJax.Hub.Queue(["Typeset",MathJax.Hub]);
-    })
-=======
         $("#invitedreportsbutton").click(function(){
             $("#invitedreportslist").toggle();
         });
->>>>>>> dafe6eda
 
     });
   </script>
