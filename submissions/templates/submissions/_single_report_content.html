--- conflicted
+++ resolved
@@ -22,17 +22,6 @@
         <div class="pl-md-4">{{ report.report|linebreaks }}</div>
     </div>
 </div>
-<<<<<<< HEAD
-<div class="row">
-    <div class="col-12">
-        <h3 class="highlight tight">Requested changes</h3>
-        <div class="pl-md-4">
-            <p>{{ report.requested_changes|linebreaks }}</p>
-      </div>
-      {% include 'submissions/_single_report_ratings.html' with report=report %}
-  </div>
-</div>
-=======
 
 {% if report.requested_changes %}
     <div class="row">
@@ -44,5 +33,4 @@
             </div>
         </div>
     </div>
-{% endif %}
->>>>>>> 45035b18
+{% endif %}