--- conflicted
+++ resolved
@@ -53,20 +53,8 @@
         <h3>Submissions currently in pre-screening</h3>
         <ul class="list-unstyled" data-target="active-list">
             {% for sub in submission_list.prescreening %}
-<<<<<<< HEAD
-                <li>
-                    {% include 'partials/submissions/admin/submission_tooltip.html' with submission=sub %}
-                    {% if sub == submission %}
-                        <strong>
-                            {% include 'partials/submissions/admin/submission_li.html' with submission=sub %}
-                        </strong>
-                    {% else %}
-                        {% include 'partials/submissions/admin/submission_li.html' with submission=sub %}
-                    {% endif %}
-=======
                 <li class="p-2{% if sub == submission %} active{% endif %}">
                     {% include 'partials/submissions/admin/submission_li.html' with submission=sub %}
->>>>>>> b9d66ca1
                 </li>
             {% empty %}
                 <li>No Submissions are currently in pre-screening</li>
@@ -76,20 +64,8 @@
         <h3>Submissions currently in refereeing round</h3>
         <ul class="list-unstyled" data-target="active-list">
             {% for sub in submission_list.actively_refereeing %}
-<<<<<<< HEAD
-                <li>
-                    {% include 'partials/submissions/admin/submission_tooltip.html' with submission=sub %}
-                    {% if sub == submission %}
-                        <strong>
-                            {% include 'partials/submissions/admin/submission_li.html' with submission=sub %}
-                        </strong>
-                    {% else %}
-                        {% include 'partials/submissions/admin/submission_li.html' with submission=sub %}
-                    {% endif %}
-=======
                 <li class="p-2{% if sub == submission %} active{% endif %}">
                     {% include 'partials/submissions/admin/submission_li.html' with submission=sub %}
->>>>>>> b9d66ca1
                 </li>
             {% empty %}
                 <li>No Submissions are currently in refereeing round</li>
@@ -99,20 +75,8 @@
         <h3>Submissions accepted</h3>
         <ul class="list-unstyled" data-target="active-list">
             {% for sub in submission_list.accepted %}
-<<<<<<< HEAD
-                <li>
-                    {% include 'partials/submissions/admin/submission_tooltip.html' with submission=sub %}
-                    {% if sub == submission %}
-                        <strong>
-                            {% include 'partials/submissions/admin/submission_li.html' with submission=sub %}
-                        </strong>
-                    {% else %}
-                        {% include 'partials/submissions/admin/submission_li.html' with submission=sub %}
-                    {% endif %}
-=======
                 <li class="p-2{% if sub == submission %} active{% endif %}">
                     {% include 'partials/submissions/admin/submission_li.html' with submission=sub %}
->>>>>>> b9d66ca1
                 </li>
             {% empty %}
                 <li>All accepted Submissions are published</li>
