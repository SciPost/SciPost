<table class="w-100 mb-1">
    <tr>
        <td style="min-width: 40%;">Version</td>
        <td>{{submission.preprint.vn_nr}} ({% if submission.is_current %}current version{% else %}deprecated version {{submission.preprint.vn_nr}}{% endif %})</td>
    </tr>
    {% if submission.preprint.url %}
        <tr>
            <td>Arxiv Link</td>
            <td>
                <a href="{{ submission.preprint.url }}" target="_blank">{{ submission.preprint.url }}</a>
            </td>
        </tr>
        {% elif submission.preprint.get_absolute_url %}
            <tr>
                <td>Preprint link:</td>
                <td>
                    <a href="{{ submission.preprint.get_absolute_url }}" target="_blank">{{ submission.preprint.identifier_w_vn_nr }}</a>
                </td>
            </tr>
        {% endif %}
    <tr>
        <td>Submitted</td>
        <td>{{submission.submission_date}} to {{submission.submitted_to}}</td>
    </tr>

    {% if submission.proceedings %}
        <tr>
            <td>Proceedings issue</td>
            <td>{{ submission.proceedings }}</td>
        </tr>
    {% endif %}

    {% if submission.acceptance_date %}
        <tr>
            <td>Accepted</td>
            <td>{{submission.acceptance_date}}</td>
        </tr>
    {% endif %}

    <tr>
        <td>Latest activity</td>
        <td>{{submission.latest_activity}}</td>
    </tr>
    <tr>
        <td>Editor-in-charge</td>
        <td>
            {% if submission.editor_in_charge %}
                {{ submission.editor_in_charge }}
<<<<<<< HEAD
            {% elif request.user.contributor.is_MEC %}
                <strong class="text-danger">You can volunteer to become Editor-in-charge by <a href="{% url 'submissions:volunteer_as_EIC' submission.preprint.identifier_w_vn_nr %}">clicking here</a>.</strong>
            {% else %}
                <em>No editor assigned yet.</em>
=======
            {% elif perms.scipost.can_assign_submissions %}
                <a href="{% url 'submissions:assign_submission' submission.preprint.identifier_w_vn_nr %}">Send a new assignment request</a>
            {% else %}
                <strong class="text-danger">You can volunteer to become Editor-in-charge by <a href="{% url 'submissions:editorial_assignment' submission.preprint.identifier_w_vn_nr %}">clicking here</a>.</strong>
>>>>>>> da76f310
            {% endif %}
        </td>
    </tr>
    <tr>
        <td>Status</td>
        <td>{{ submission.get_status_display }}</td>
    </tr>
    <tr>
        <td>Refereeing cycle</td>
        <td>{{ submission.get_refereeing_cycle_display }}</td>
    </tr>

    {% include 'partials/submissions/refereeing_status_as_tr.html' with submission=submission %}

    <tr>
        <td>Comments</td>
        <td>
            {{submission.comments.vetted.count}}
            <small><span class="fa fa-info-circle" data-toggle="tooltip" data-placement='bottom' data-html="true" title="{{submission.comments.regular_comments.vetted.count}} comments<br>{{submission.comments.author_replies.vetted.count}} author replies<hr>{{submission.comments.awaiting_vetting.count}} awaiting vetting"></span></small>
        </td>
    </tr>

    <tr>
        <td>Reporting deadline</td>
        <td>
            {% if submission.reporting_deadline > now %}
                in {{ submission.reporting_deadline|timeuntil }}
            {% else %}
                {{ submission.reporting_deadline|timesince }} ago
            {% endif %}
        </td>
    </tr>

    {% if perms.scipost.can_do_plagiarism_checks %}
        <tr>
            <td>Plagiarism score</td>
            <td>
                {% if submission.plagiarism_report %}
                    {{ submission.plagiarism_report.score }}%
                {% else %}
                    <a href="{% url 'submissions:plagiarism' submission.preprint.identifier_w_vn_nr %}">Run plagiarism check</a>
                {% endif %}
            </td>
        </tr>
    {% endif %}

    {% if perms.scipost.can_manage_college_composition %}
        <tr>
            <td>Pool composition</td>
            <td><a href="{% url 'colleges:submission' submission.preprint.identifier_w_vn_nr %}">{{ submission.fellows.count }} Fellowship{{ submission.fellows.count|pluralize }}</a></td>
        </tr>
        <tr>
            <td>Fellows voting</td>
            <td><a href="{% url 'colleges:submission_voting_fellows' submission.preprint.identifier_w_vn_nr %}">{{ submission.voting_fellows.count }} Fellowship{{ submission.voting_fellows.count|pluralize }}</a></td>
        </tr>

    {% endif %}

    {% block extended_info_table %}{% endblock %}

</table><|MERGE_RESOLUTION|>--- conflicted
+++ resolved
@@ -46,17 +46,10 @@
         <td>
             {% if submission.editor_in_charge %}
                 {{ submission.editor_in_charge }}
-<<<<<<< HEAD
-            {% elif request.user.contributor.is_MEC %}
-                <strong class="text-danger">You can volunteer to become Editor-in-charge by <a href="{% url 'submissions:volunteer_as_EIC' submission.preprint.identifier_w_vn_nr %}">clicking here</a>.</strong>
-            {% else %}
-                <em>No editor assigned yet.</em>
-=======
             {% elif perms.scipost.can_assign_submissions %}
                 <a href="{% url 'submissions:assign_submission' submission.preprint.identifier_w_vn_nr %}">Send a new assignment request</a>
             {% else %}
                 <strong class="text-danger">You can volunteer to become Editor-in-charge by <a href="{% url 'submissions:editorial_assignment' submission.preprint.identifier_w_vn_nr %}">clicking here</a>.</strong>
->>>>>>> da76f310
             {% endif %}
         </td>
     </tr>
