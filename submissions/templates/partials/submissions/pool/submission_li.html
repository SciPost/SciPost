--- conflicted
+++ resolved
@@ -56,10 +56,6 @@
             <span class="label label-sm label-secondary">{{ submission.get_status_display }}</span>
         </div>
     </div>
-<<<<<<< HEAD
-
-    {% if submission.cycle.has_required_actions %}
-=======
     {% if is_editorial_admin and submission.has_inadequate_pool_composition %}
         <div class="border border-danger text-danger mt-1 py-1 px-2">
             <strong>
@@ -68,8 +64,7 @@
             </strong>
         </div>
     {% endif %}
-    {% if submission.cycle.has_required_actions and submission.cycle.get_required_actions %}
->>>>>>> 5d4d1752
+    {% if submission.cycle.has_required_actions %}
         <div class="card-text bg-danger text-white mt-1 py-1 px-2">
             This Submission contains required actions, <a href="{% url 'submissions:pool' submission.preprint.identifier_w_vn_nr %}" class="text-white" data-toggle="dynamic" data-target="#container_{{ submission.id }}">click to see details.</a> {% include 'partials/submissions/pool/required_actions_tooltip.html' with submission=submission classes='text-white' %}
         </div>
