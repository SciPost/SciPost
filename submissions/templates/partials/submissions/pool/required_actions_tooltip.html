--- conflicted
+++ resolved
@@ -2,11 +2,7 @@
     <i class="fa fa-exclamation-circle {{ classes }}" data-toggle="tooltip" data-html="true" title="
         Required Actions:
         <ul class='mb-0 pl-3 text-left'>
-<<<<<<< HEAD
-            {% for key, action in submission.cycle.required_actions.items %}
-=======
             {% for code, action in submission.cycle.required_actions.items %}
->>>>>>> ac90cbb9
                 <li>{{ action }}</li>
             {% endfor %}
         </ul>
