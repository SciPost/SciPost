__copyright__ = "Copyright 2016-2018, Stichting SciPost (SciPost Foundation)"
__license__ = "AGPL v3"


import datetime
import re

from django import forms
from django.conf import settings
from django.db import transaction
from django.db.models import Q
from django.forms.formsets import ORDERING_FIELD_NAME
from django.utils import timezone

from .constants import (
    ASSIGNMENT_BOOL, ASSIGNMENT_REFUSAL_REASONS, STATUS_RESUBMITTED, REPORT_ACTION_CHOICES,
    REPORT_REFUSAL_CHOICES, STATUS_REJECTED, STATUS_INCOMING, REPORT_POST_EDREC, REPORT_NORMAL,
    STATUS_DRAFT, STATUS_UNVETTED, REPORT_ACTION_ACCEPT, REPORT_ACTION_REFUSE, STATUS_UNASSIGNED,
    EXPLICIT_REGEX_MANUSCRIPT_CONSTRAINTS, SUBMISSION_STATUS, PUT_TO_VOTING, CYCLE_UNDETERMINED,
    SUBMISSION_CYCLE_CHOICES, REPORT_PUBLISH_1, REPORT_PUBLISH_2, REPORT_PUBLISH_3, STATUS_VETTED,
<<<<<<< HEAD
    REPORT_MINOR_REV, REPORT_MAJOR_REV, REPORT_REJECT, DECISION_FIXED, DEPRECATED,
    STATUS_EIC_ASSIGNED, CYCLE_DEFAULT, CYCLE_DIRECT_REC, STATUS_PREASSIGNED,
=======
    REPORT_MINOR_REV, REPORT_MAJOR_REV, REPORT_REJECT, DECISION_FIXED, DEPRECATED, STATUS_COMPLETED,
    STATUS_EIC_ASSIGNED, CYCLE_DEFAULT, CYCLE_DIRECT_REC, STATUS_PREASSIGNED, STATUS_REPLACED,
>>>>>>> 8f5fc8ae
    STATUS_FAILED_PRESCREENING, STATUS_DEPRECATED, STATUS_ACCEPTED, STATUS_DECLINED)
from . import exceptions, helpers
from .models import (
    Submission, RefereeInvitation, Report, EICRecommendation, EditorialAssignment,
    iThenticateReport, EditorialCommunication)
from .signals import notify_manuscript_accepted

from common.helpers import get_new_secrets_key
from colleges.models import Fellowship
from invitations.models import RegistrationInvitation
from journals.constants import SCIPOST_JOURNAL_PHYSICS_PROC, SCIPOST_JOURNAL_PHYSICS
<<<<<<< HEAD
=======
from mails.utils import DirectMailUtil
>>>>>>> 8f5fc8ae
from preprints.helpers import generate_new_scipost_identifier, format_scipost_identifier
from preprints.models import Preprint
from production.utils import get_or_create_production_stream
from scipost.constants import SCIPOST_SUBJECT_AREAS, INVITATION_REFEREEING
from scipost.services import ArxivCaller
from scipost.models import Contributor, Remark
import strings

import iThenticate

IDENTIFIER_PATTERN_NEW = r'^[0-9]{4,}\.[0-9]{4,5}v[0-9]{1,2}$'


class SubmissionSearchForm(forms.Form):
    """Filter a Submission queryset using basic search fields."""

    author = forms.CharField(max_length=100, required=False, label="Author(s)")
    title = forms.CharField(max_length=100, required=False)
    abstract = forms.CharField(max_length=1000, required=False)
    subject_area = forms.CharField(max_length=10, required=False, widget=forms.Select(
                                   choices=((None, 'Show all'),) + SCIPOST_SUBJECT_AREAS[0][1]))

    def search_results(self):
        """Return all Submission objects according to search."""
        return Submission.objects.public_newest().filter(
            title__icontains=self.cleaned_data.get('title', ''),
            author_list__icontains=self.cleaned_data.get('author', ''),
            abstract__icontains=self.cleaned_data.get('abstract', ''),
            subject_area__icontains=self.cleaned_data.get('subject_area', '')
        )


class SubmissionPoolFilterForm(forms.Form):
    status = forms.ChoiceField(
        choices=((None, 'All submissions currently under evaluation'),) + SUBMISSION_STATUS,
        required=False)
    editor_in_charge = forms.BooleanField(
        label='Show only Submissions for which I am editor in charge.', required=False)

    def search(self, queryset, current_user):
        if self.cleaned_data.get('status'):
            # Do extra check on non-required field to never show errors on template
            queryset = queryset.pool_editable(current_user).filter(
                status=self.cleaned_data['status'])
        else:
            # If no specific status if requested, just return the Pool by default
            queryset = queryset.pool(current_user)

        if self.cleaned_data.get('editor_in_charge') and hasattr(current_user, 'contributor'):
            queryset = queryset.filter(editor_in_charge=current_user.contributor)

        return queryset.order_by('-submission_date')

    def status_verbose(self):
        try:
            return dict(SUBMISSION_STATUS)[self.cleaned_data['status']]
        except KeyError:
            return ''


###############################
# Submission and resubmission #
###############################

class SubmissionChecks:
    """Mixin with checks run at least the Submission creation form."""

    use_arxiv_preprint = True
    arxiv_data = {}
    is_resubmission = False
    last_submission = None

    def __init__(self, *args, **kwargs):
        self.requested_by = kwargs.pop('requested_by', None)
        super().__init__(*args, **kwargs)
        # Prefill `is_resubmission` property if data is coming from initial data
        if kwargs.get('initial', None):
            if kwargs['initial'].get('is_resubmission', None):
                self.is_resubmission = kwargs['initial']['is_resubmission'] in ('True', True)

        # `is_resubmission` property if data is coming from (POST) request
        if kwargs.get('data', None):
            if kwargs['data'].get('is_resubmission', None):
                self.is_resubmission = kwargs['data']['is_resubmission'] in ('True', True)

    def _submission_already_exists(self, identifier):
        if Submission.objects.filter(preprint__identifier_w_vn_nr=identifier).exists():
            error_message = 'This preprint version has already been submitted to SciPost.'
            raise forms.ValidationError(error_message, code='duplicate')

    def _call_arxiv(self, identifier):
        caller = ArxivCaller(identifier)
        if caller.is_valid:
            self.arxiv_data = caller.data
            self.metadata = caller.metadata
        else:
            error_message = 'A preprint associated to this identifier does not exist.'
            raise forms.ValidationError(error_message)

    def _submission_is_already_published(self, identifier):
        published_id = None
        if 'arxiv_doi' in self.arxiv_data:
            published_id = self.arxiv_data['arxiv_doi']
        elif 'arxiv_journal_ref' in self.arxiv_data:
            published_id = self.arxiv_data['arxiv_journal_ref']

        if published_id:
            error_message = ('This paper has been published under DOI %(published_id)s'
                             '. Please comment on the published version.'),
            raise forms.ValidationError(error_message, code='published',
                                        params={'published_id': published_id})

    def _submission_previous_version_is_valid_for_submission(self, identifier):
        """Check if previous submitted versions have the appropriate status."""
        identifiers = self.identifier_into_parts(identifier)
        submission = (Submission.objects
                      .filter(preprint__identifier_wo_vn_nr=identifiers['identifier_wo_vn_nr'])
                      .order_by('preprint__vn_nr').last())

        # If submissions are found; check their statuses
        if submission:
            self.last_submission = submission
            if submission.open_for_resubmission:
                self.is_resubmission = True
                if self.requested_by.contributor not in submission.authors.all():
                    error_message = ('There exists a preprint with this arXiv identifier '
                                     'but an earlier version number. Resubmission is only possible'
                                     ' if you are a registered author of this manuscript.')
                    raise forms.ValidationError(error_message)
            elif submission.status == STATUS_REJECTED:
                error_message = ('This arXiv preprint has previously undergone refereeing '
                                 'and has been rejected. Resubmission is only possible '
                                 'if the manuscript has been substantially reworked into '
                                 'a new arXiv submission with distinct identifier.')
                raise forms.ValidationError(error_message)
            else:
                error_message = ('There exists a preprint with this arXiv identifier '
                                 'but an earlier version number, which is still undergoing '
                                 'peer refereeing. '
                                 'A resubmission can only be performed after request '
                                 'from the Editor-in-charge. Please wait until the '
                                 'closing of the previous refereeing round and '
                                 'formulation of the Editorial Recommendation '
                                 'before proceeding with a resubmission.')
                raise forms.ValidationError(error_message)

    def identifier_matches_regex(self, identifier, journal_code):
        """Check if arXiv identifier is valid for the Journal submitting to."""
        if journal_code in EXPLICIT_REGEX_MANUSCRIPT_CONSTRAINTS.keys():
            regex = EXPLICIT_REGEX_MANUSCRIPT_CONSTRAINTS[journal_code]
        else:
            regex = EXPLICIT_REGEX_MANUSCRIPT_CONSTRAINTS['default']

        pattern = re.compile(regex)
        if not pattern.match(identifier):
            # No match object returned, identifier is invalid
            error_message = ('The journal you want to submit to does not allow for this'
                             ' arXiv identifier. Please contact SciPost if you have'
                             ' any further questions.')
            raise forms.ValidationError(error_message, code='submitted_to_journal')

    def submission_is_resubmission(self):
        """Check if the Submission is a resubmission."""
        return self.is_resubmission

    def identifier_into_parts(self, identifier):
        """Split the preprint identifier into parts."""
        data = {
            'identifier_w_vn_nr': identifier,
            'identifier_wo_vn_nr': identifier.rpartition('v')[0],
            'vn_nr': int(identifier.rpartition('v')[2])
        }
        return data

    def do_pre_checks(self, identifier):
        """Group call of different checks."""
        self._submission_already_exists(identifier)
        if self.use_arxiv_preprint:
            self._call_arxiv(identifier)
        self._submission_is_already_published(identifier)
        self._submission_previous_version_is_valid_for_submission(identifier)


class SubmissionIdentifierForm(SubmissionChecks, forms.Form):
    """Prefill SubmissionForm using this form that takes an arXiv ID only."""

    IDENTIFIER_PLACEHOLDER = 'new style (with version nr) ####.####(#)v#(#)'

    identifier_w_vn_nr = forms.RegexField(
        regex=IDENTIFIER_PATTERN_NEW, strip=True,
        error_messages={'invalid': strings.arxiv_query_invalid},
        widget=forms.TextInput({'placeholder': IDENTIFIER_PLACEHOLDER}))

    def clean_identifier_w_vn_nr(self):
        """Do basic prechecks based on the arXiv ID only."""
        identifier = self.cleaned_data['identifier_w_vn_nr']
        self.do_pre_checks(identifier)
        return identifier

    def _gather_data_from_last_submission(self):
        """Return dictionary with data coming from previous submission version."""
        if self.submission_is_resubmission():
            data = {
                'is_resubmission': True,
                'discipline': self.last_submission.discipline,
                'domain': self.last_submission.domain,
                'referees_flagged': self.last_submission.referees_flagged,
                'referees_suggested': self.last_submission.referees_suggested,
                'secondary_areas': self.last_submission.secondary_areas,
                'subject_area': self.last_submission.subject_area,
                'submitted_to_journal': self.last_submission.submitted_to_journal,
                'submission_type': self.last_submission.submission_type,
            }
        return data or {}

    def request_arxiv_preprint_form_prefill_data(self):
        """Return dictionary to prefill `RequestSubmissionForm`."""
        form_data = self.arxiv_data
        form_data['identifier_w_vn_nr'] = self.cleaned_data['identifier_w_vn_nr']
        if self.submission_is_resubmission():
            form_data.update(self._gather_data_from_last_submission())
        return form_data


class RequestSubmissionForm(SubmissionChecks, forms.ModelForm):
    """Form to submit a new Submission."""

    scipost_identifier = None

    identifier_w_vn_nr = forms.CharField(widget=forms.HiddenInput())
    arxiv_link = forms.URLField(
        widget=forms.TextInput(attrs={'placeholder': 'ex.:  arxiv.org/abs/1234.56789v1'}))
    preprint_file = forms.FileField()

    class Meta:
        model = Submission
        fields = [
            'is_resubmission',
            'discipline',
            'submitted_to_journal',
            'proceedings',
            'submission_type',
            'domain',
            'subject_area',
            'secondary_areas',
            'title',
            'author_list',
            'abstract',
            'author_comments',
            'list_of_changes',
            'remarks_for_editors',
            'referees_suggested',
            'referees_flagged'
        ]
        widgets = {
            'is_resubmission': forms.HiddenInput(),
            'secondary_areas': forms.SelectMultiple(choices=SCIPOST_SUBJECT_AREAS),
            'remarks_for_editors': forms.TextInput(
                attrs={'placeholder': 'Any private remarks (for the editors only)', 'rows': 3}),
            'referees_suggested': forms.TextInput(
                attrs={'placeholder': 'Optional: names of suggested referees', 'rows': 3}),
            'referees_flagged': forms.TextInput(
                attrs={'placeholder': 'Optional: names of referees whose reports should be treated with caution (+ short reason)', 'rows': 3}),
        }

    def __init__(self, *args, **kwargs):
        self.use_arxiv_preprint = kwargs.pop('use_arxiv_preprint', True)

        super().__init__(*args, **kwargs)

        # Alter resubmission-dependent fields
        if not self.submission_is_resubmission():
            # These fields are only available for resubmissions
            del self.fields['author_comments']
            del self.fields['list_of_changes']
        else:
            self.fields['author_comments'].widget.attrs.update({
                'placeholder': 'Your resubmission letter (will be viewable online)', })
            self.fields['list_of_changes'].widget.attrs.update({
                'placeholder': 'Give a point-by-point list of changes (will be viewable online)'})

        # ArXiv or SciPost preprint fields
        if self.use_arxiv_preprint:
            del self.fields['preprint_file']
        else:
            del self.fields['arxiv_link']
            del self.fields['identifier_w_vn_nr']

        # Proceedings submission fields
        qs = self.fields['proceedings'].queryset.open_for_submission()
        self.fields['proceedings'].queryset = qs
        self.fields['proceedings'].empty_label = None
        if not qs.exists():
            # Open the proceedings Journal for submission
            def filter_proceedings(item):
                return item[0] != SCIPOST_JOURNAL_PHYSICS_PROC

            self.fields['submitted_to_journal'].choices = filter(
                filter_proceedings, self.fields['submitted_to_journal'].choices)
            del self.fields['proceedings']

        # Submission type is optional
        self.fields['submission_type'].required = False

    def clean(self, *args, **kwargs):
        """Do all prechecks which are also done in the prefiller."""
        cleaned_data = super().clean(*args, **kwargs)
        if 'identifier_w_vn_nr' not in cleaned_data:
            # New series of SciPost preprints
            identifier_str, self.scipost_identifier = generate_new_scipost_identifier()
            cleaned_data['identifier_w_vn_nr'] = format_scipost_identifier(identifier_str)

        self.do_pre_checks(cleaned_data['identifier_w_vn_nr'])
        self.identifier_matches_regex(
            cleaned_data['identifier_w_vn_nr'], cleaned_data['submitted_to_journal'])

        if self.cleaned_data['submitted_to_journal'] != SCIPOST_JOURNAL_PHYSICS_PROC:
            try:
                del self.cleaned_data['proceedings']
            except KeyError:
                # No proceedings returned to data
                return cleaned_data

        return cleaned_data

    def clean_author_list(self):
        """Check if author list matches the Contributor submitting.

        The submitting user must be an author of the submission.
        Also possibly may be extended to check permissions and give ultimate submission
        power to certain user groups.
        """
        author_list = self.cleaned_data['author_list']
        if not self.use_arxiv_preprint:
            # Using SciPost preprints, there is nothing to check with.
            return author_list

        if not self.requested_by.last_name.lower() in author_list.lower():
            error_message = ('Your name does not match that of any of the authors. '
                             'You are not authorized to submit this preprint.')
            raise forms.ValidationError(error_message, code='not_an_author')
        return author_list

    def clean_submission_type(self):
        """Validate Submission type.

        The SciPost Physics journal requires a Submission type to be specified.
        """
        submission_type = self.cleaned_data['submission_type']
        journal = self.cleaned_data['submitted_to_journal']
        if journal == SCIPOST_JOURNAL_PHYSICS and not submission_type:
            self.add_error('submission_type', 'Please specify the submission type.')
        return submission_type

    @transaction.atomic
    def copy_and_save_data_from_resubmission(self, submission):
        """Fill given Submission with data coming from last_submission."""
        if not self.last_submission:
            raise Submission.DoesNotExist

        # Close last submission
        Submission.objects.filter(id=self.last_submission.id).update(
            is_current=False, open_for_reporting=False, status=STATUS_RESUBMITTED)

        # Open for comment and reporting and copy EIC info
        Submission.objects.filter(id=submission.id).update(
            open_for_reporting=True,
            open_for_commenting=True,
            is_resubmission=True,
            visible_pool=True,
            editor_in_charge=self.last_submission.editor_in_charge,
            status=STATUS_EIC_ASSIGNED)

        # Add author(s) (claim) fields
        submission.authors.add(*self.last_submission.authors.all())
        submission.authors_claims.add(*self.last_submission.authors_claims.all())
        submission.authors_false_claims.add(*self.last_submission.authors_false_claims.all())

        # Create new EditorialAssigment for the current Editor-in-Charge
        EditorialAssignment.objects.create(
            submission=submission, to=self.last_submission.editor_in_charge, status=STATUS_ACCEPTED)

    def set_pool(self, submission):
        """Set the default set of (guest) Fellows for this Submission."""
        qs = Fellowship.objects.active()
        fellows = qs.regular().filter(
            contributor__discipline=submission.discipline).return_active_for_submission(submission)
        submission.fellows.set(fellows)

        if submission.proceedings:
            # Add Guest Fellowships if the Submission is a Proceedings manuscript
            guest_fellows = qs.guests().filter(
                proceedings=submission.proceedings).return_active_for_submission(submission)
            submission.fellows.add(*guest_fellows)

    @transaction.atomic
    def save(self):
        """Fill, create and transfer data to the new Submission.

        Prefill instance before save.
        Because of the ManyToManyField on `authors`, commit=False for this form
        is disabled. Saving the form without the database call may loose `authors`
        data without notice.
        """
        submission = super().save(commit=False)
        submission.submitted_by = self.requested_by.contributor

        # Save identifiers
        identifiers = self.identifier_into_parts(self.cleaned_data['identifier_w_vn_nr'])
        preprint, __ = Preprint.objects.get_or_create(
            identifier_w_vn_nr=identifiers['identifier_w_vn_nr'],
            identifier_wo_vn_nr=identifiers['identifier_wo_vn_nr'],
            vn_nr=identifiers['vn_nr'],
            url=self.cleaned_data.get('arxiv_link', ''),
            scipost_preprint_identifier=self.scipost_identifier,
            _file=self.cleaned_data.get('preprint_file', None), )

        # Save metadata directly from ArXiv call without possible user interception
        submission.metadata = self.metadata if hasattr(self, 'metadata') else {}
        submission.preprint = preprint

        if self.submission_is_resubmission():
            # Reset Refereeing Cycle. EIC needs to pick a cycle on resubmission.
            submission.refereeing_cycle = CYCLE_UNDETERMINED
            submission.save()  # Save before filling from old Submission.

            self.copy_and_save_data_from_resubmission(submission)
        else:
            # Save!
            submission.save()

        # Gather first known author and Fellows.
        submission.authors.add(self.requested_by.contributor)
        self.set_pool(submission)

        # Return latest version of the Submission. It could be outdated by now.
        return Submission.objects.get(id=submission.id)


class SubmissionReportsForm(forms.ModelForm):
    """Update refereeing pdf for Submission."""

    class Meta:
        model = Submission
        fields = ['pdf_refereeing_pack']


class PreassignEditorsForm(forms.ModelForm):
    """Preassign editors for incoming Submission."""

    assign = forms.BooleanField(required=False)
    to = forms.ModelChoiceField(
        queryset=Contributor.objects.none(), required=True, widget=forms.HiddenInput())

    class Meta:
        model = EditorialAssignment
        fields = ('to',)

    def __init__(self, *args, **kwargs):
        self.submission = kwargs.pop('submission')
        super().__init__(*args, **kwargs)
        self.fields['to'].queryset = Contributor.objects.filter(
            fellowships__in=self.submission.fellows.all())
        self.fields['assign'].initial = self.instance.id is not None

    def save(self, commit=True):
        """Create/get unordered EditorialAssignments or delete existing if needed."""
        if self.cleaned_data['assign']:
            # Create/save
            self.instance, __ = EditorialAssignment.objects.get_or_create(
                submission=self.submission, to=self.cleaned_data['to'])
        elif self.instance.id is not None:
            # Delete if exists
            if self.instance.status == STATUS_PREASSIGNED:
                self.instance.delete()
        return self.instance

    def get_fellow(self):
        """Get fellow either via initial data or instance."""
        if self.instance.id is not None:
            return self.instance.to
        return self.initial.get('to', None)


class BasePreassignEditorsFormSet(forms.BaseModelFormSet):
    """Preassign editors for incoming Submission."""

    def __init__(self, *args, **kwargs):
        self.submission = kwargs.pop('submission')
        super().__init__(*args, **kwargs)
        self.queryset = self.submission.editorial_assignments.order_by('invitation_order')

        # Prefill form fields and create unassigned rows for unassigned fellows.
        assigned_fellows = self.submission.fellows.filter(
            contributor__editorial_assignments__in=self.queryset)
        unassigned_fellows = self.submission.fellows.exclude(
            contributor__editorial_assignments__in=self.queryset)

        possible_assignments = [{ORDERING_FIELD_NAME: -1} for fellow in assigned_fellows]
        for fellow in unassigned_fellows:
            possible_assignments.append({
                'submission': self.submission, 'to': fellow.contributor, ORDERING_FIELD_NAME: -1})
        self.initial = possible_assignments
        self.extra += len(unassigned_fellows)

    def add_fields(self, form, index):
        """Force hidden input for ORDER field."""
        super().add_fields(form, index)
        if ORDERING_FIELD_NAME in form.fields:
            form.fields[ORDERING_FIELD_NAME].widget = forms.HiddenInput()

    def get_form_kwargs(self, index):
        """Add submission to form arguments."""
        kwargs = super().get_form_kwargs(index)
        kwargs['submission'] = self.submission
        return kwargs

    def save(self, commit=True):
        """Save each form and order EditorialAssignments."""
        objects = super().save(commit=False)
        objects = []

        count = 0
        for form in self.ordered_forms:
            ed_assignment = form.save()
            if ed_assignment.id is None:
                continue
            count += 1
            EditorialAssignment.objects.filter(id=ed_assignment.id).update(invitation_order=count)
            objects.append(ed_assignment)
        return objects


PreassignEditorsFormSet = forms.modelformset_factory(
    EditorialAssignment, can_order=True, extra=0,
    formset=BasePreassignEditorsFormSet, form=PreassignEditorsForm)


<<<<<<< HEAD
=======
class SubmissionReassignmentForm(forms.ModelForm):
    """Process reassignment of EIC for Submission."""
    new_editor = forms.ModelChoiceField(queryset=Contributor.objects.none(), required=True)

    class Meta:
        model = Submission
        fields = ()

    def __init__(self, *args, **kwargs):
        """Add related submission as argument."""
        self.submission = kwargs.pop('submission')
        super().__init__(*args, **kwargs)

        self.fields['new_editor'].queryset = Contributor.objects.filter(
            fellowships__in=self.submission.fellows.all()).exclude(
            id=self.submission.editor_in_charge.id)

    def save(self):
        """Update old/create new Assignment and send mails."""
        old_editor = self.submission.editor_in_charge
        old_assignment = self.submission.editorial_assignments.ongoing().filter(
            to=old_editor).first()
        if old_assignment:
            EditorialAssignment.objects.filter(id=old_assignment.id).update(status=STATUS_REPLACED)

        # Update Submission and update/create Editorial Assignments
        now = timezone.now()
        assignment = EditorialAssignment.objects.create(
            submission=self.submission,
            to=self.cleaned_data['new_editor'],
            status=STATUS_ACCEPTED,
            date_invited=now,
            date_answered=now,
        )
        self.submission.editor_in_charge = self.cleaned_data['new_editor']
        self.submission.save()

        # Email old and new editor
        if old_assignment:
            mail_sender = DirectMailUtil(
                mail_code='fellows/email_fellow_replaced_by_other',
                assignment=old_assignment)
            mail_sender.send()

        mail_sender = DirectMailUtil(
            mail_code='fellows/email_fellow_assigned_submission',
            assignment=assignment)
        mail_sender.send()


>>>>>>> 8f5fc8ae
class SubmissionPrescreeningForm(forms.ModelForm):
    """Processing decision for pre-screening of Submission."""

    PASS, FAIL = 'pass', 'fail'
    CHOICES = (
        (PASS, 'Pass pre-screening. Proceed to the Pool.'),
        (FAIL, 'Fail pre-screening.'))
    decision = forms.ChoiceField(widget=forms.RadioSelect, choices=CHOICES, required=False)

    message_for_authors = forms.CharField(required=False, widget=forms.Textarea({
        'placeholder': 'Message for authors'}))
    remark_for_pool = forms.CharField(required=False, widget=forms.Textarea({
        'placeholder': 'Remark for the pool'}))

    class Meta:
        model = Submission
        fields = ()

    def __init__(self, *args, **kwargs):
        """Add related submission as argument."""
        self.submission = kwargs.pop('submission')
        self.current_user = kwargs.pop('current_user')
        super().__init__(*args, **kwargs)

    def clean(self):
        """Check if Submission has right status."""
        data = super().clean()
        if self.instance.status != STATUS_INCOMING:
            self.add_error(None, 'This Submission is currently not in pre-screening.')
        if not self.instance.fellows.exists():
            self.add_error(None, 'Please add at least one fellow to the pool first.')
        if not self.instance.editorial_assignments.exists():
            self.add_error(None, 'Please complete the pre-assignments form first.')
        return data

    @transaction.atomic
    def save(self):
        """Update Submission status."""
        if self.cleaned_data['decision'] == self.PASS:
            Submission.objects.filter(id=self.instance.id).update(
                status=STATUS_UNASSIGNED, visible_pool=True, visible_public=False)
            self.instance.add_general_event('Submission passed pre-screening.')
        elif self.cleaned_data['decision'] == self.FAIL:
            Submission.objects.filter(id=self.instance.id).update(
                status=STATUS_FAILED_PRESCREENING, visible_pool=False, visible_public=False)
            self.instance.add_general_event('Submission failed pre-screening.')

        if self.cleaned_data['remark_for_pool']:
            Remark.objects.create(
                submission=self.instance,
                contributor=self.current_user.contributor,
                remark=self.cleaned_data['remark_for_pool'])
        if self.cleaned_data['message_for_authors']:
            pass

        # TODO: Send mail now.


######################
# Editorial workflow #
######################

class InviteEditorialAssignmentForm(forms.ModelForm):
    """Invite new Fellow; create EditorialAssignment for Submission."""

    class Meta:
        model = EditorialAssignment
        fields = ('to',)
        labels = {
            'to': 'Fellow',
        }

    def __init__(self, *args, **kwargs):
        """Add related submission as argument."""
        self.submission = kwargs.pop('submission')
        super().__init__(*args, **kwargs)
        self.fields['to'].queryset = Contributor.objects.available().filter(
            fellowships__pool=self.submission).distinct().order_by('user__last_name')

    def save(self, commit=True):
        self.instance.submission = self.submission
        return super().save(commit)


class EditorialAssignmentForm(forms.ModelForm):
    """Create and/or process new EditorialAssignment for Submission."""

    DECISION_CHOICES = (
        ('accept', 'Accept'),
        ('decline', 'Decline'))
    CYCLE_CHOICES = (
        (CYCLE_DEFAULT, 'Normal refereeing cycle'),
        (CYCLE_DIRECT_REC, 'Directly formulate Editorial Recommendation for rejection'))

    decision = forms.ChoiceField(
        widget=forms.RadioSelect, choices=DECISION_CHOICES,
        label="Are you willing to take charge of this Submission?")
    refereeing_cycle = forms.ChoiceField(
        widget=forms.RadioSelect, choices=CYCLE_CHOICES, initial=CYCLE_DEFAULT)
    refusal_reason = forms.ChoiceField(
        choices=ASSIGNMENT_REFUSAL_REASONS)

    class Meta:
        model = EditorialAssignment
        fields = ()  # Don't use the default fields options because of the ordering of fields.

    def __init__(self, *args, **kwargs):
        """Add related submission as argument."""
        self.submission = kwargs.pop('submission')
        self.request = kwargs.pop('request')
        super().__init__(*args, **kwargs)
        if not self.instance.id:
            del self.fields['decision']
            del self.fields['refusal_reason']

    def has_accepted_invite(self):
        """Check if invite is accepted or if voluntered to become EIC."""
        return 'decision' not in self.cleaned_data or self.cleaned_data['decision'] == 'accept'

    def is_normal_cycle(self):
        """Check if normal refereeing cycle is chosen."""
        return self.cleaned_data['refereeing_cycle'] == CYCLE_DEFAULT

    def save(self, commit=True):
        """Save Submission to EditorialAssignment."""
        self.instance.submission = self.submission
        self.instance.date_answered = timezone.now()
        self.instance.to = self.request.user.contributor
        assignment = super().save()  # Save already, in case it's a new recommendation.

        if self.has_accepted_invite():
            # Update related Submission.
            if self.is_normal_cycle():
                # Default Refereeing process
                deadline = timezone.now() + datetime.timedelta(days=28)
                if assignment.submission.submitted_to_journal == 'SciPostPhysLectNotes':
                    deadline += datetime.timedelta(days=28)

                # Update related Submission.
                Submission.objects.filter(id=self.submission.id).update(
                    refereeing_cycle=CYCLE_DEFAULT,
                    status=STATUS_EIC_ASSIGNED,
                    editor_in_charge=self.request.user.contributor,
                    reporting_deadline=deadline,
                    open_for_reporting=True,
                    open_for_commenting=True,
                    visible_public=True,
                    latest_activity=timezone.now())
            else:
                # Short Refereeing process
                Submission.objects.filter(id=self.submission.id).update(
                    refereeing_cycle=CYCLE_DIRECT_REC,
                    status=STATUS_EIC_ASSIGNED,
                    editor_in_charge=self.request.user.contributor,
                    reporting_deadline=timezone.now(),
                    open_for_reporting=False,
                    open_for_commenting=True,
                    visible_public=False,
                    latest_activity=timezone.now())

            # Implicitly or explicity accept the assignment and deprecate others.
<<<<<<< HEAD
            assignment.accepted = True  # Deprecated field
=======
            # assignment.accepted = True  # Deprecated field
>>>>>>> 8f5fc8ae
            assignment.status = STATUS_ACCEPTED

            # Update all other 'open' invitations
            EditorialAssignment.objects.filter(submission=self.submission).need_response().exclude(
                id=assignment.id).update(status=STATUS_DEPRECATED)
<<<<<<< HEAD

            # Deprecated update
            EditorialAssignment.objects.filter(submission=self.submission, accepted=None).exclude(
                id=assignment.id).update(deprecated=True)
        else:
            assignment.accepted = False  # Deprecated field
=======
        else:
            # assignment.accepted = False  # Deprecated field
>>>>>>> 8f5fc8ae
            assignment.status = STATUS_DECLINED
            assignment.refusal_reason = self.cleaned_data['refusal_reason']
        assignment.save()  # Save again to register acceptance
        return assignment


class ConsiderAssignmentForm(forms.Form):
    """Process open EditorialAssignment."""

    accept = forms.ChoiceField(widget=forms.RadioSelect, choices=ASSIGNMENT_BOOL,
                               label="Are you willing to take charge of this Submission?")
    refusal_reason = forms.ChoiceField(choices=ASSIGNMENT_REFUSAL_REASONS, required=False)


class RefereeSelectForm(forms.Form):
    """Pre-fill form to get the last name of the requested referee."""

    last_name = forms.CharField(widget=forms.TextInput({
        'placeholder': 'Search in contributors database'}))


class RefereeRecruitmentForm(forms.ModelForm):
    """Invite non-registered scientist to register and referee a Submission."""

    class Meta:
        model = RefereeInvitation
        fields = [
            'title',
            'first_name',
            'last_name',
            'email_address',
            'auto_reminders_allowed',
            'invitation_key']
        widgets = {
            'invitation_key': forms.HiddenInput()
        }

    def __init__(self, *args, **kwargs):
        self.request = kwargs.pop('request', None)
        self.submission = kwargs.pop('submission', None)

        initial = kwargs.pop('initial', {})
        initial['invitation_key'] = get_new_secrets_key()
        kwargs['initial'] = initial
        super().__init__(*args, **kwargs)

    def clean_email_address(self):
        email = self.cleaned_data['email_address']
        if Contributor.objects.filter(user__email=email).exists():
            contr = Contributor.objects.get(user__email=email)
            msg = (
                'This email address is already registered. '
                'Invite {title} {last_name} using the link above.')
            self.add_error('email_address', msg.format(
                title=contr.get_title_display(), last_name=contr.user.last_name))
        return email

    def save(self, commit=True):
        if not self.request or not self.submission:
            raise forms.ValidationError('No request or Submission given.')

        self.instance.submission = self.submission
        self.instance.invited_by = self.request.user.contributor
        referee_invitation = super().save(commit=False)

        registration_invitation = RegistrationInvitation(
            title=referee_invitation.title,
            first_name=referee_invitation.first_name,
            last_name=referee_invitation.last_name,
            email=referee_invitation.email_address,
            invitation_type=INVITATION_REFEREEING,
            created_by=self.request.user,
            invited_by=self.request.user,
            invitation_key=referee_invitation.invitation_key,
            key_expires=timezone.now() + datetime.timedelta(days=365))

        if commit:
            referee_invitation.save()
            registration_invitation.save()
        return (referee_invitation, registration_invitation)


class ConsiderRefereeInvitationForm(forms.Form):
    accept = forms.ChoiceField(widget=forms.RadioSelect, choices=ASSIGNMENT_BOOL,
                               label="Are you willing to referee this Submission?")
    refusal_reason = forms.ChoiceField(choices=ASSIGNMENT_REFUSAL_REASONS, required=False)


class SetRefereeingDeadlineForm(forms.Form):
    deadline = forms.DateField(
        required=False, label='', widget=forms.SelectDateWidget(
            years=[timezone.now().year + i for i in range(2)],
            empty_label=("Year", "Month", "Day"),
        ))

    def clean_deadline(self):
        if not self.cleaned_data.get('deadline'):
            self.add_error('deadline', 'Please use a valid date.')
        return self.cleaned_data.get('deadline')


class VotingEligibilityForm(forms.ModelForm):
    """Assign Fellows to vote for EICRecommendation and open its status for voting."""

    eligible_fellows = forms.ModelMultipleChoiceField(
        queryset=Contributor.objects.none(),
        widget=forms.CheckboxSelectMultiple(),
        required=True, label='Eligible for voting')

    class Meta:
        model = EICRecommendation
        fields = ()

    def __init__(self, *args, **kwargs):
        """Get queryset of Contributors eligibile for voting."""
        super().__init__(*args, **kwargs)
        secondary_areas = self.instance.submission.secondary_areas
        if not secondary_areas:
            secondary_areas = []

        self.fields['eligible_fellows'].queryset = Contributor.objects.filter(
            fellowships__pool=self.instance.submission).filter(
                Q(EIC=self.instance.submission) |
                Q(expertises__contains=[self.instance.submission.subject_area]) |
                Q(expertises__contains=secondary_areas)).order_by(
                    'user__last_name').distinct()

    def save(self, commit=True):
        """Update EICRecommendation status and save its voters."""
        self.instance.eligible_to_vote = self.cleaned_data['eligible_fellows']
        self.instance.status = PUT_TO_VOTING

        if commit:
            self.instance.save()
            self.instance.submission.touch()
            self.instance.voted_for.add(self.instance.submission.editor_in_charge)
        return self.instance


############
# Reports:
############

class ReportPDFForm(forms.ModelForm):
    class Meta:
        model = Report
        fields = ['pdf_report']


class ReportForm(forms.ModelForm):
    """Write Report form."""

    report_type = REPORT_NORMAL

    class Meta:
        model = Report
        fields = ['qualification', 'strengths', 'weaknesses', 'report', 'requested_changes',
                  'validity', 'significance', 'originality', 'clarity', 'formatting', 'grammar',
                  'recommendation', 'remarks_for_editors', 'anonymous', 'file_attachment']

    def __init__(self, *args, **kwargs):
        if kwargs.get('instance'):
            if kwargs['instance'].is_followup_report:
                # Prefill data from latest report in the series
                latest_report = kwargs['instance'].latest_report_from_thread()
                kwargs.update({
                    'initial': {
                        'qualification': latest_report.qualification,
                        'anonymous': latest_report.anonymous
                    }
                })

        self.submission = kwargs.pop('submission')

        super().__init__(*args, **kwargs)
        self.fields['strengths'].widget.attrs.update({
            'placeholder': ('Give a point-by-point '
                            '(numbered 1-, 2-, ...) list of the paper\'s strengths'),
            'rows': 10,
            'cols': 100
        })
        self.fields['weaknesses'].widget.attrs.update({
            'placeholder': ('Give a point-by-point '
                            '(numbered 1-, 2-, ...) list of the paper\'s weaknesses'),
            'rows': 10,
            'cols': 100
        })
        self.fields['report'].widget.attrs.update({'placeholder': 'Your general remarks',
                                                   'rows': 10, 'cols': 100})
        self.fields['requested_changes'].widget.attrs.update({
            'placeholder': 'Give a numbered (1-, 2-, ...) list of specifically requested changes',
            'cols': 100
        })

        # Required fields on submission; optional on save as draft
        if 'save_submit' in self.data:
            required_fields = ['report', 'recommendation', 'qualification']
        else:
            required_fields = []
        required_fields_label = ['report', 'recommendation', 'qualification']

        # If the Report is not a followup: Explicitly assign more fields as being required!
        if not self.instance.is_followup_report:
            required_fields_label += [
                'strengths',
                'weaknesses',
                'requested_changes',
                'validity',
                'significance',
                'originality',
                'clarity',
                'formatting',
                'grammar']
            required_fields += [
                'strengths',
                'weaknesses',
                'requested_changes',
                'validity',
                'significance',
                'originality',
                'clarity',
                'formatting',
                'grammar']

        for field in required_fields:
            self.fields[field].required = True

        # Let user know the field is required!
        for field in required_fields_label:
            self.fields[field].label += ' *'

        if self.submission.eicrecommendations.active().exists():
            # An active EICRecommendation is already formulated. This Report will be flagged.
            self.report_type = REPORT_POST_EDREC

    def save(self):
        """
        Update meta data if ModelForm is submitted (non-draft).
        Possibly overwrite the default status if user asks for saving as draft.
        """
        report = super().save(commit=False)
        report.report_type = self.report_type

        report.submission = self.submission
        report.date_submitted = timezone.now()

        # Save with right status asked by user
        if 'save_draft' in self.data:
            report.status = STATUS_DRAFT
        elif 'save_submit' in self.data:
            report.status = STATUS_UNVETTED

            # Update invitation and report meta data if exist
            updated_invitations = self.submission.referee_invitations.filter(
                referee=report.author).update(fulfilled=True)
            if updated_invitations > 0:
                report.invited = True

            # Check if report author if the report is being flagged on the submission
            if self.submission.referees_flagged:
                if report.author.user.last_name in self.submission.referees_flagged:
                    report.flagged = True
        # r = report.recommendation
        # t = report.qualification
        report.save()
        return report


class VetReportForm(forms.Form):
    action_option = forms.ChoiceField(widget=forms.RadioSelect,
                                      choices=REPORT_ACTION_CHOICES,
                                      required=True, label='Action')
    refusal_reason = forms.ChoiceField(choices=REPORT_REFUSAL_CHOICES, required=False)
    email_response_field = forms.CharField(widget=forms.Textarea(),
                                           label='Justification (optional)', required=False)

    def __init__(self, *args, **kwargs):
        self.report = kwargs.pop('report', None)
        super().__init__(*args, **kwargs)
        self.fields['email_response_field'].widget.attrs.update({
            'placeholder': ('Optional: give a textual justification '
                            '(will be included in the email to the Report\'s author)'),
            'rows': 5
        })

    def clean_refusal_reason(self):
        """Require a refusal reason if report is rejected."""
        reason = self.cleaned_data['refusal_reason']
        if self.cleaned_data['action_option'] == REPORT_ACTION_REFUSE:
            if not reason:
                self.add_error('refusal_reason', 'A reason must be given to refuse a report.')
        return reason

    def process_vetting(self, current_contributor):
        """Set the right report status and update submission fields if needed."""
        self.report.vetted_by = current_contributor
        if self.cleaned_data['action_option'] == REPORT_ACTION_ACCEPT:
            # Accept the report as is
            self.report.status = STATUS_VETTED
            self.report.submission.latest_activity = timezone.now()
            self.report.submission.save()
        elif self.cleaned_data['action_option'] == REPORT_ACTION_REFUSE:
            # The report is rejected
            self.report.status = self.cleaned_data['refusal_reason']
        else:
            raise exceptions.InvalidReportVettingValue(self.cleaned_data['action_option'])
        self.report.save()
        return self.report


###################
# Communications #
###################

class EditorialCommunicationForm(forms.ModelForm):
    class Meta:
        model = EditorialCommunication
        fields = ('text',)
        widgets = {
            'text': forms.Textarea(attrs={
                'rows': 5,
                'placeholder': 'Write your message in this box.'
            }),
        }


######################
# EIC Recommendation #
######################

class EICRecommendationForm(forms.ModelForm):
    """Formulate an EICRecommendation."""

    DAYS_TO_VOTE = 7
    assignment = None
    earlier_recommendations = []

    class Meta:
        model = EICRecommendation
        fields = [
            'recommendation',
            'remarks_for_authors',
            'requested_changes',
            'remarks_for_editorial_college'
        ]
        widgets = {
            'remarks_for_authors': forms.Textarea({
                'placeholder': 'Your general remarks for the authors',
                'rows': 10,
            }),
            'requested_changes': forms.Textarea({
                'placeholder': ('If you request revisions, give a numbered (1-, 2-, ...)'
                                ' list of specifically requested changes'),
            }),
            'remarks_for_editorial_college': forms.Textarea({
                'placeholder': ('If you recommend to accept or refuse, the Editorial College '
                                'will vote; write any relevant remarks for the EC here.'),
            }),
        }

    def __init__(self, *args, **kwargs):
        """Accept two additional kwargs.

        -- submission: The Submission to formulate an EICRecommendation for.
        -- reformulate (bool): Reformulate the currently available EICRecommendations.
        """
        self.submission = kwargs.pop('submission')
        self.reformulate = kwargs.pop('reformulate', False)
        self.load_earlier_recommendations()

        if self.reformulate:
            latest_recommendation = self.earlier_recommendations.first()
            if latest_recommendation:
                kwargs['initial'] = {
                    'recommendation': latest_recommendation.recommendation,
                    'remarks_for_authors': latest_recommendation.remarks_for_authors,
                    'requested_changes': latest_recommendation.requested_changes,
                    'remarks_for_editorial_college':
                        latest_recommendation.remarks_for_editorial_college,
                }

        super().__init__(*args, **kwargs)
        self.load_assignment()

    def save(self):
        recommendation = super().save(commit=False)
        recommendation.submission = self.submission
        recommendation.voting_deadline += datetime.timedelta(days=self.DAYS_TO_VOTE)  # Test this
        recommendation.version = len(self.earlier_recommendations) + 1

        if self.reformulate:
            event_text = 'The Editorial Recommendation has been reformulated: {}.'
        else:
            event_text = 'An Editorial Recommendation has been formulated: {}.'

        if recommendation.recommendation in [REPORT_MINOR_REV, REPORT_MAJOR_REV]:
            # Minor/Major revision: return to Author; ask to resubmit
            recommendation.status = DECISION_FIXED
            Submission.objects.filter(id=self.submission.id).update(open_for_reporting=False)

            # Add SubmissionEvents for both Author and EIC
            self.submission.add_general_event(event_text.format(
                recommendation.get_recommendation_display()))
        else:
            # Add SubmissionEvent for EIC only
            self.submission.add_event_for_eic(event_text.format(
                recommendation.get_recommendation_display()))

        if self.earlier_recommendations:
            self.earlier_recommendations.update(active=False, status=DEPRECATED)

            # All reports already submitted are now formulated *after* eic rec formulation
            Report.objects.filter(
                submission__eicrecommendations__in=self.earlier_recommendations).update(
                    report_type=REPORT_NORMAL)

        recommendation.save()

        if self.assignment:
            # The EIC has fulfilled this editorial assignment.
            self.assignment.status = STATUS_COMPLETED
            self.assignment.save()
        return recommendation

    def revision_requested(self):
        return self.instance.recommendation in [REPORT_MINOR_REV, REPORT_MAJOR_REV]

    def has_assignment(self):
        return self.assignment is not None

    def load_assignment(self):
        # Find EditorialAssignment for Submission
        try:
            self.assignment = self.submission.editorial_assignments.accepted().get(
                to=self.submission.editor_in_charge)
            return True
        except EditorialAssignment.DoesNotExist:
            return False

    def load_earlier_recommendations(self):
        """Load and save EICRecommendations related to Submission of the instance."""
        self.earlier_recommendations = self.submission.eicrecommendations.all()


###############
# Vote form #
###############

class RecommendationVoteForm(forms.Form):
    """Cast vote on EICRecommendation form."""

    vote = forms.ChoiceField(
        widget=forms.RadioSelect, choices=[
            ('agree', 'Agree'), ('disagree', 'Disagree'), ('abstain', 'Abstain')])
    remark = forms.CharField(widget=forms.Textarea(attrs={
        'rows': 3,
        'cols': 30,
        'placeholder': 'Your remark (optional)'
    }), label='', required=False)


class SubmissionCycleChoiceForm(forms.ModelForm):
    """Make a decision on the Submission's cycle and make publicly available."""

    referees_reinvite = forms.ModelMultipleChoiceField(
        queryset=RefereeInvitation.objects.none(),
        widget=forms.CheckboxSelectMultiple({'checked': 'checked'}),
        required=False, label='Reinvite referees')

    class Meta:
        model = Submission
        fields = ('refereeing_cycle',)
        widgets = {'refereeing_cycle': forms.RadioSelect}

    def __init__(self, *args, **kwargs):
        """Update choices and queryset."""
        super().__init__(*args, **kwargs)
        self.fields['refereeing_cycle'].choices = SUBMISSION_CYCLE_CHOICES
        other_submissions = self.instance.other_versions.all()
        if other_submissions:
            self.fields['referees_reinvite'].queryset = RefereeInvitation.objects.filter(
                submission__in=other_submissions).distinct()

    def save(self):
        """Make Submission publicly available after decision."""
        self.instance.visible_public = True
        return super().save()


class iThenticateReportForm(forms.ModelForm):
    class Meta:
        model = iThenticateReport
        fields = []

    def __init__(self, submission, *args, **kwargs):
        self.submission = submission
        super().__init__(*args, **kwargs)

        if kwargs.get('files', {}).get('file'):
            # Add file field if file data is coming in!
            self.fields['file'] = forms.FileField()

    def clean(self):
        cleaned_data = super().clean()
        doc_id = self.instance.doc_id
        if not doc_id and not self.fields.get('file'):
            try:
                cleaned_data['document'] = helpers.retrieve_pdf_from_arxiv(
                    self.submission.preprint.identifier_w_vn_nr)
            except exceptions.ArxivPDFNotFound:
                self.add_error(
                    None, 'The pdf could not be found at arXiv. Please upload the pdf manually.')
                self.fields['file'] = forms.FileField()
        elif not doc_id and cleaned_data.get('file'):
            cleaned_data['document'] = cleaned_data['file'].read()
        elif doc_id:
            self.document_id = doc_id

        # Login client to append login-check to form
        self.client = self.get_client()

        if not self.client:
            return None

        # Document (id) is found
        if cleaned_data.get('document'):
            self.document = cleaned_data['document']
            try:
                self.response = self.call_ithenticate()
            except AttributeError:
                if not self.fields.get('file'):
                    # The document is invalid.
                    self.add_error(None, ('A valid pdf could not be found at arXiv.'
                                          ' Please upload the pdf manually.'))
                else:
                    self.add_error(None, ('The uploaded file is not valid.'
                                          ' Please upload a valid pdf.'))
                self.fields['file'] = forms.FileField()
        elif hasattr(self, 'document_id'):
            self.response = self.call_ithenticate()

        if hasattr(self, 'response') and self.response:
            return cleaned_data

        # Don't return anything as someone submitted invalid data for the form at this point!
        return None

    def save(self, *args, **kwargs):
        data = self.response

        report, created = iThenticateReport.objects.get_or_create(doc_id=data['id'])

        if not created:
            try:
                iThenticateReport.objects.filter(doc_id=data['id']).update(
                    uploaded_time=data['uploaded_time'],
                    processed_time=data['processed_time'],
                    percent_match=data['percent_match'],
                    part_id=data.get('parts', [{}])[0].get('id')
                )
            except KeyError:
                pass
        else:
            report.save()
            Submission.objects.filter(id=self.submission.id).update(plagiarism_report=report)
        return report

    def call_ithenticate(self):
        if hasattr(self, 'document_id'):
            # Update iThenticate status
            return self.update_status()
        elif hasattr(self, 'document'):
            # Upload iThenticate document first time
            return self.upload_document()

    def get_client(self):
        client = iThenticate.API.Client(settings.ITHENTICATE_USERNAME,
                                        settings.ITHENTICATE_PASSWORD)
        if client.login():
            return client
        self.add_error(None, "Failed to login to iThenticate.")
        return None

    def update_status(self):
        client = self.client
        response = client.documents.get(self.document_id)
        if response['status'] == 200:
            return response.get('data')[0].get('documents')[0]
        self.add_error(None, "Updating failed. iThenticate didn't return valid data [1]")

        for msg in client.messages:
            self.add_error(None, msg)
        return None

    def upload_document(self):
        from .plagiarism import iThenticate
        plagiarism = iThenticate()
        data = plagiarism.upload_submission(self.document, self.submission)

        # Give feedback to the user
        if not data:
            self.add_error(None, "Updating failed. iThenticate didn't return valid data [3]")
            for msg in plagiarism.get_messages():
                self.add_error(None, msg)
            return None
        return data


class FixCollegeDecisionForm(forms.ModelForm):
    """Fix EICRecommendation decision."""

    FIX, DEPRECATE = 'fix', 'deprecate'
    action = forms.ChoiceField(choices=((FIX, FIX), (DEPRECATE, DEPRECATE)))

    class Meta:
        model = EICRecommendation
        fields = ()

    def __init__(self, *args, **kwargs):
        """Accept request as argument."""
        self.submission = kwargs.pop('submission', None)
        self.request = kwargs.pop('request', None)
        return super().__init__(*args, **kwargs)

    def clean(self):
        """Check if EICRecommendation has the right decision."""
        data = super().clean()
        if self.instance.status == DECISION_FIXED:
            self.add_error(None, 'This EICRecommendation is already fixed.')
        elif self.instance.status == DEPRECATED:
            self.add_error(None, 'This EICRecommendation is deprecated.')
        return data

    def is_fixed(self):
        """Check if decision is fixed."""
        return self.cleaned_data['action'] == self.FIX

    def fix_decision(self, recommendation):
        """Fix decision of EICRecommendation."""
        EICRecommendation.objects.filter(id=recommendation.id).update(status=DECISION_FIXED)
        submission = recommendation.submission
        if recommendation.recommendation in [REPORT_PUBLISH_1, REPORT_PUBLISH_2, REPORT_PUBLISH_3]:
            # Publish as Tier I, II or III
            Submission.objects.filter(id=submission.id).update(
                visible_public=True, status=STATUS_ACCEPTED, acceptance_date=datetime.date.today(),
                latest_activity=timezone.now())

            # Start a new ProductionStream
            get_or_create_production_stream(submission)

            if self.request:
                # Add SubmissionEvent for authors
                notify_manuscript_accepted(self.request.user, submission, False)
        elif recommendation.recommendation == REPORT_REJECT:
            # Decision: Rejection. Auto hide from public and Pool.
            Submission.objects.filter(id=submission.id).update(
                visible_public=False, visible_pool=False,
                status=STATUS_REJECTED, latest_activity=timezone.now())
            submission.get_other_versions().update(visible_public=False)

        # Add SubmissionEvent for authors
        submission.add_event_for_author(
            'The Editorial Recommendation has been formulated: {0}.'.format(
                recommendation.get_recommendation_display()))
        submission.add_event_for_eic(
            'The Editorial Recommendation has been fixed: {0}.'.format(
                recommendation.get_recommendation_display()))
        return recommendation

    def deprecate_decision(self, recommendation):
        """Deprecate decision of EICRecommendation."""
        EICRecommendation.objects.filter(id=recommendation.id).update(
            status=DEPRECATED, active=False)
        recommendation.submission.add_event_for_eic(
            'The Editorial Recommendation (version {version}) has been deprecated: {decision}.'.format(
                version=recommendation.version,
                decision=recommendation.get_recommendation_display()))

        return recommendation

    def save(self):
        """Update EICRecommendation and related Submission."""
        if self.is_fixed():
            return self.fix_decision(self.instance)
        elif self.cleaned_data['action'] == self.DEPRECATE:
            return self.deprecate_decision(self.instance)
        else:
            raise ValueError('The decision given is invalid')
        return self.instance<|MERGE_RESOLUTION|>--- conflicted
+++ resolved
@@ -18,13 +18,8 @@
     STATUS_DRAFT, STATUS_UNVETTED, REPORT_ACTION_ACCEPT, REPORT_ACTION_REFUSE, STATUS_UNASSIGNED,
     EXPLICIT_REGEX_MANUSCRIPT_CONSTRAINTS, SUBMISSION_STATUS, PUT_TO_VOTING, CYCLE_UNDETERMINED,
     SUBMISSION_CYCLE_CHOICES, REPORT_PUBLISH_1, REPORT_PUBLISH_2, REPORT_PUBLISH_3, STATUS_VETTED,
-<<<<<<< HEAD
-    REPORT_MINOR_REV, REPORT_MAJOR_REV, REPORT_REJECT, DECISION_FIXED, DEPRECATED,
-    STATUS_EIC_ASSIGNED, CYCLE_DEFAULT, CYCLE_DIRECT_REC, STATUS_PREASSIGNED,
-=======
     REPORT_MINOR_REV, REPORT_MAJOR_REV, REPORT_REJECT, DECISION_FIXED, DEPRECATED, STATUS_COMPLETED,
     STATUS_EIC_ASSIGNED, CYCLE_DEFAULT, CYCLE_DIRECT_REC, STATUS_PREASSIGNED, STATUS_REPLACED,
->>>>>>> 8f5fc8ae
     STATUS_FAILED_PRESCREENING, STATUS_DEPRECATED, STATUS_ACCEPTED, STATUS_DECLINED)
 from . import exceptions, helpers
 from .models import (
@@ -36,10 +31,7 @@
 from colleges.models import Fellowship
 from invitations.models import RegistrationInvitation
 from journals.constants import SCIPOST_JOURNAL_PHYSICS_PROC, SCIPOST_JOURNAL_PHYSICS
-<<<<<<< HEAD
-=======
 from mails.utils import DirectMailUtil
->>>>>>> 8f5fc8ae
 from preprints.helpers import generate_new_scipost_identifier, format_scipost_identifier
 from preprints.models import Preprint
 from production.utils import get_or_create_production_stream
@@ -578,8 +570,6 @@
     formset=BasePreassignEditorsFormSet, form=PreassignEditorsForm)
 
 
-<<<<<<< HEAD
-=======
 class SubmissionReassignmentForm(forms.ModelForm):
     """Process reassignment of EIC for Submission."""
     new_editor = forms.ModelChoiceField(queryset=Contributor.objects.none(), required=True)
@@ -630,7 +620,6 @@
         mail_sender.send()
 
 
->>>>>>> 8f5fc8ae
 class SubmissionPrescreeningForm(forms.ModelForm):
     """Processing decision for pre-screening of Submission."""
 
@@ -792,27 +781,14 @@
                     latest_activity=timezone.now())
 
             # Implicitly or explicity accept the assignment and deprecate others.
-<<<<<<< HEAD
-            assignment.accepted = True  # Deprecated field
-=======
             # assignment.accepted = True  # Deprecated field
->>>>>>> 8f5fc8ae
             assignment.status = STATUS_ACCEPTED
 
             # Update all other 'open' invitations
             EditorialAssignment.objects.filter(submission=self.submission).need_response().exclude(
                 id=assignment.id).update(status=STATUS_DEPRECATED)
-<<<<<<< HEAD
-
-            # Deprecated update
-            EditorialAssignment.objects.filter(submission=self.submission, accepted=None).exclude(
-                id=assignment.id).update(deprecated=True)
-        else:
-            assignment.accepted = False  # Deprecated field
-=======
         else:
             # assignment.accepted = False  # Deprecated field
->>>>>>> 8f5fc8ae
             assignment.status = STATUS_DECLINED
             assignment.refusal_reason = self.cleaned_data['refusal_reason']
         assignment.save()  # Save again to register acceptance
