--- conflicted
+++ resolved
@@ -1125,21 +1125,6 @@
 
     def process_vetting(self, current_contributor):
         """Set the right report status and update submission fields if needed."""
-<<<<<<< HEAD
-        self.report.vetted_by = current_contributor
-        if self.cleaned_data['action_option'] == REPORT_ACTION_ACCEPT:
-            # Accept the report as is
-            self.report.status = STATUS_VETTED
-            self.report.submission.latest_activity = timezone.now()
-            self.report.submission.save()
-        elif self.cleaned_data['action_option'] == REPORT_ACTION_REFUSE:
-            # The report is rejected
-            self.report.status = self.cleaned_data['refusal_reason']
-        else:
-            raise exceptions.InvalidReportVettingValue(self.cleaned_data['action_option'])
-        self.report.save()
-        return self.report
-=======
         report = self.cleaned_data['report']
         if self.cleaned_data['action_option'] == REPORT_ACTION_ACCEPT:
             # Accept the report as is
@@ -1157,7 +1142,6 @@
             raise exceptions.InvalidReportVettingValue(self.cleaned_data['action_option'])
         report.refresh_from_db()
         return report
->>>>>>> 5d4d1752
 
 
 ###################
