__copyright__ = "Copyright 2016-2018, Stichting SciPost (SciPost Foundation)"
__license__ = "AGPL v3"


import datetime
import feedparser
import strings

from django.contrib import messages
from django.contrib.auth.decorators import login_required, permission_required
from django.contrib.auth.mixins import LoginRequiredMixin, PermissionRequiredMixin
from django.core.exceptions import PermissionDenied
from django.core.urlresolvers import reverse, reverse_lazy
from django.db import transaction, IntegrityError
from django.db.models import Q
from django.http import Http404, HttpResponse, HttpResponseRedirect
from django.shortcuts import get_object_or_404, get_list_or_404, render, redirect
from django.template import Template, Context
from django.utils import timezone
from django.views.generic.base import RedirectView
from django.views.generic.detail import SingleObjectMixin
from django.views.generic.edit import CreateView, UpdateView
from django.views.generic.list import ListView

from .constants import (
    STATUS_VETTED, STATUS_EIC_ASSIGNED, SUBMISSION_STATUS, STATUS_ASSIGNMENT_FAILED,
    STATUS_DRAFT, CYCLE_DIRECT_REC)
from .helpers import check_verified_author, check_unverified_author
from .models import (
    Submission, EICRecommendation, EditorialAssignment, RefereeInvitation, Report, SubmissionEvent)
from .mixins import SubmissionAdminViewMixin
from .forms import (
    SubmissionIdentifierForm, RequestSubmissionForm, SubmissionSearchForm, RecommendationVoteForm,
    ConsiderAssignmentForm, InviteEditorialAssignmentForm, EditorialAssignmentForm, VetReportForm,
    SetRefereeingDeadlineForm, RefereeSelectForm, iThenticateReportForm, VotingEligibilityForm,
    RefereeRecruitmentForm, ConsiderRefereeInvitationForm, EditorialCommunicationForm, ReportForm,
    SubmissionCycleChoiceForm, ReportPDFForm, SubmissionReportsForm, EICRecommendationForm,
    SubmissionPoolFilterForm, FixCollegeDecisionForm, SubmissionPrescreeningForm,
    PreassignEditorsFormSet)
from .utils import SubmissionUtils

from colleges.permissions import fellowship_required, fellowship_or_admin_required
from comments.forms import CommentForm
from journals.models import Journal
from mails.views import MailEditingSubView
from production.forms import ProofsDecisionForm
from scipost.forms import RemarkForm
from scipost.mixins import PaginationMixin
from scipost.models import Contributor, Remark

from notifications.views import is_test_user  # Temporarily until release


###############
# SUBMISSIONS:
###############

class RequestSubmissionView(LoginRequiredMixin, PermissionRequiredMixin, CreateView):
    """Formview to submit a new manuscript (Submission)."""

    permission_required = 'scipost.can_submit_manuscript'
    success_url = reverse_lazy('scipost:personal_page')
    form_class = RequestSubmissionForm
    template_name = 'submissions/submission_form.html'

    def get_form_kwargs(self):
        """Form requires extra kwargs."""
        kwargs = super().get_form_kwargs()
        kwargs['requested_by'] = self.request.user
        if hasattr(self, 'initial_data'):
            kwargs['initial'] = self.initial_data
        return kwargs

    @transaction.atomic
    def form_valid(self, form):
        """Redirect and send out mails if all data is valid."""
        submission = form.save()
        submission.add_general_event('The manuscript has been submitted to %s.'
                                     % submission.get_submitted_to_journal_display())

        text = ('<h3>Thank you for your Submission to SciPost</h3>'
                'Your Submission will soon be handled by an Editor.')
        messages.success(self.request, text)

        if form.submission_is_resubmission():
            # Send emails
            SubmissionUtils.load({'submission': submission}, self.request)
            SubmissionUtils.send_authors_resubmission_ack_email()
            SubmissionUtils.send_EIC_reappointment_email()
        else:
            # Send emails
            SubmissionUtils.load({'submission': submission})
            SubmissionUtils.send_authors_submission_ack_email()
        return HttpResponseRedirect(self.success_url)

    def form_invalid(self, form):
        """Add warnings as messages to make those more explicit."""
        for error_messages in form.errors.values():
            messages.warning(self.request, *error_messages)
        return super().form_invalid(form)


class RequestSubmissionUsingArXivView(RequestSubmissionView):
    """Formview to submit a new Submission using arXiv."""

    def get(self, request):
        """Redirect to the arXiv prefill form if arXiv ID is not known."""
        form = SubmissionIdentifierForm(request.GET or None, requested_by=self.request.user)
        if form.is_valid():
            # Gather data from ArXiv API if prefill form is valid
            self.initial_data = form.request_arxiv_preprint_form_prefill_data()
            return super().get(request)
        else:
            return redirect('submissions:prefill_using_identifier')

    def get_form_kwargs(self):
        """Form requires extra kwargs."""
        kwargs = super().get_form_kwargs()
        kwargs['use_arxiv_preprint'] = True
        return kwargs


class RequestSubmissionUsingSciPostView(RequestSubmissionView):
    """Formview to submit a new Submission using SciPost's preprint server."""

    def dispatch(self, request, *args, **kwargs):
        """TEMPORARY: Not accessible unless in test group."""
        if not is_test_user(request.user):
            raise Http404
        return super().dispatch(request, *args, **kwargs)

    def get_form_kwargs(self):
        """Form requires extra kwargs."""
        kwargs = super().get_form_kwargs()
        kwargs['use_arxiv_preprint'] = False
        return kwargs


@login_required
@permission_required('scipost.can_submit_manuscript', raise_exception=True)
def prefill_using_arxiv_identifier(request):
    """Form view asking for the arXiv ID related to the new Submission to submit."""
    query_form = SubmissionIdentifierForm(request.POST or None, initial=request.GET or None,
                                          requested_by=request.user)
    if query_form.is_valid():
        prefill_data = query_form.request_arxiv_preprint_form_prefill_data()
        form = RequestSubmissionForm(
            initial=prefill_data, requested_by=request.user, use_arxiv_preprint=True)

        # Submit message to user
        if query_form.submission_is_resubmission():
            resubmessage = ('There already exists a preprint with this arXiv identifier '
                            'but a different version number. \nYour Submission will be '
                            'handled as a resubmission.')
            messages.success(request, resubmessage, fail_silently=True)
        else:
            messages.success(request, strings.acknowledge_arxiv_query, fail_silently=True)

        context = {
            'form': form,
        }
        response = redirect('submissions:submit_manuscript_arxiv')
        response['location'] += '?identifier_w_vn_nr={}'.format(
            query_form.cleaned_data['identifier_w_vn_nr'])
        # return render(request, 'submissions/submission_form.html', context)
        return reponse

    context = {
        'form': query_form,
    }
    return render(request, 'submissions/submission_prefill_form.html', context)


class SubmissionListView(PaginationMixin, ListView):
    """List all publicly available Submissions."""

    model = Submission
    form = SubmissionSearchForm
    submission_search_list = []
    paginate_by = 10

    def get_queryset(self):
        """Return queryset, filtered with GET request data if given."""
        queryset = Submission.objects.public_newest()
        self.form = self.form(self.request.GET)
        if 'to_journal' in self.request.GET:
            queryset = queryset.filter(
                latest_activity__gte=timezone.now() + datetime.timedelta(days=-60),
                submitted_to_journal=self.request.GET['to_journal']
            )
        elif 'discipline' in self.kwargs and 'nrweeksback' in self.kwargs:
            discipline = self.kwargs['discipline']
            nrweeksback = self.kwargs['nrweeksback']
            queryset = queryset.filter(
                discipline=discipline,
                latest_activity__gte=timezone.now() + datetime.timedelta(weeks=-int(nrweeksback))
            )
        elif self.form.is_valid() and self.form.has_changed():
            queryset = self.form.search_results()

        return queryset.order_by('-submission_date')

    def get_context_data(self, **kwargs):
        """Save data related to GET request if found."""
        context = super().get_context_data(**kwargs)

        # Form into the context!
        context['form'] = self.form

        # To customize display in the template
        if 'to_journal' in self.request.GET:
            try:
                context['to_journal'] = Journal.objects.filter(
                    name=self.request.GET['to_journal']).first().get_name_display()
            except (Journal.DoesNotExist, AttributeError):
                context['to_journal'] = self.request.GET['to_journal']
        if 'discipline' in self.kwargs:
            context['discipline'] = self.kwargs['discipline']
            context['nrweeksback'] = self.kwargs['nrweeksback']
            context['browse'] = True
        elif not self.form.is_valid() or not self.form.has_changed():
            context['recent'] = True

        return context


def submission_detail_wo_vn_nr(request, identifier_wo_vn_nr):
    """Redirect to the latest Submission's detail page."""
    submission = get_object_or_404(Submission, preprint__identifier_wo_vn_nr=identifier_wo_vn_nr,
                                   is_current=True)
    return submission_detail(request, submission.preprint.identifier_w_vn_nr)


def submission_detail(request, identifier_w_vn_nr):
    """Public detail page of Submission."""
    submission = get_object_or_404(Submission, preprint__identifier_w_vn_nr=identifier_w_vn_nr)
    context = {
        'can_read_editorial_information': False
    }

    # Check if Contributor is author of the Submission
    is_author = check_verified_author(submission, request.user)
    is_author_unchecked = check_unverified_author(submission, request.user)

    if not submission.visible_public and not is_author:
        if not request.user.is_authenticated:
            raise Http404
        elif not request.user.has_perm(
            'scipost.can_assign_submissions') and not submission.fellows.filter(
                contributor__user=request.user).exists():
                    raise Http404

    if is_author:
        context['proofs_decision_form'] = ProofsDecisionForm()

    if submission.open_for_commenting and request.user.has_perms('scipost.can_submit_comments'):
        context['comment_form'] = CommentForm()

    invited_reports = submission.reports.accepted().invited()
    contributed_reports = submission.reports.accepted().contributed()
    comments = submission.comments.vetted().regular_comments().order_by('-date_submitted')
    author_replies = submission.comments.vetted().author_replies().order_by('-date_submitted')

    # User is referee for the Submission
    if request.user.is_authenticated:
        context['unfinished_report_for_user'] = submission.reports.in_draft().filter(
            author__user=request.user).first()
        context['invitations'] = submission.referee_invitations.filter(referee__user=request.user)

        if is_author or is_author_unchecked:
            # Authors are not allowed to read all editorial info! Whatever
            # their permission level is.
            context['can_read_editorial_information'] = False
        else:
            # User may read eg. Editorial Recommendations if he/she is in the Pool.
            context['can_read_editorial_information'] = submission.fellows.filter(
                contributor__user=request.user).exists()

            # User may also read eg. Editorial Recommendations if he/she is editorial administrator.
            if not context['can_read_editorial_information']:
                context['can_read_editorial_information'] = request.user.has_perm(
                    'can_oversee_refereeing')

    if 'invitations' in context and context['invitations']:
        context['communication'] = submission.editorial_communications.for_referees().filter(
            referee__user=request.user)

    recommendations = submission.eicrecommendations.active()

    context.update({
        'submission': submission,
        'recommendations': recommendations,
        'comments': comments,
        'invited_reports': invited_reports,
        'contributed_reports': contributed_reports,
        'author_replies': author_replies,
        'is_author': is_author,
        'is_author_unchecked': is_author_unchecked,
    })
    return render(request, 'submissions/submission_detail.html', context)


def report_attachment(request, identifier_w_vn_nr, report_nr):
    """Download the attachment of a Report if available."""
    report = get_object_or_404(
        Report, submission__preprint__identifier_w_vn_nr=identifier_w_vn_nr,
        file_attachment__isnull=False, report_nr=report_nr)
    if not report.is_vetted:
        # Only Admins and EICs are allowed to see non-vetted Report attachments.
        if not Submission.objects.filter_for_eic(request.user).filter(preprint__identifier_w_vn_nr=identifier_w_vn_nr).exists():
            raise Http404
    response = HttpResponse(report.file_attachment.read(), content_type='application/pdf')
    filename = '{}_report_attachment-{}.pdf'.format(
        report.submission.preprint.identifier_w_vn_nr, report.report_nr)
    response['Content-Disposition'] = ('filename=' + filename)
    return response


def report_detail_pdf(request, identifier_w_vn_nr, report_nr):
    """Download the PDF of a Report if available."""
    report = get_object_or_404(Report.objects.accepted(),
                               submission__preprint__identifier_w_vn_nr=identifier_w_vn_nr,
                               pdf_report__isnull=False, report_nr=report_nr)
    response = HttpResponse(report.pdf_report.read(), content_type='application/pdf')
    filename = '%s_report-%i.pdf' % (report.submission.preprint.identifier_w_vn_nr, report.report_nr)
    response['Content-Disposition'] = ('filename=' + filename)
    return response


def submission_refereeing_package_pdf(request, identifier_w_vn_nr):
    """Down the refereeing package PDF.

    This view let's the user download all Report PDF's in a single merged PDF.
    The merging takes places every time its downloaded to make sure all available report PDF's
    are included and the EdColAdmin doesn't have to compile the package every time again.
    """
    submission = get_object_or_404(Submission.objects.public().exclude(pdf_refereeing_pack=''),
                                   preprint__identifier_w_vn_nr=identifier_w_vn_nr)
    response = HttpResponse(submission.pdf_refereeing_pack.read(), content_type='application/pdf')
    filename = '%s-refereeing-package.pdf' % submission.preprint.identifier_w_vn_nr
    response['Content-Disposition'] = ('filename=' + filename)
    return response


@permission_required('scipost.can_manage_reports', raise_exception=True)
def reports_accepted_list(request):
    """List all accepted Reports.

    This gives an overview of Report that need a PDF update/compilation.
    """
    reports = Report.objects.accepted().order_by(
        'pdf_report', 'submission').prefetch_related('submission')

    if request.GET.get('submission'):
        reports = reports.filter(submission__preprint__identifier_w_vn_nr=request.GET['submission'])
    context = {
        'reports': reports
    }
    return render(request, 'submissions/admin/report_list.html', context)


@permission_required('scipost.can_manage_reports', raise_exception=True)
def report_pdf_compile(request, report_id):
    """Form view to receive a auto-generated LaTeX code and submit a pdf version of the Report."""
    report = get_object_or_404(Report.objects.accepted(), id=report_id)
    form = ReportPDFForm(request.POST or None, request.FILES or None, instance=report)
    if form.is_valid():
        report = form.save()
        messages.success(request, 'Upload complete.')
        return redirect(reverse('submissions:reports_accepted_list'))
    context = {
        'report': report,
        'form': form
    }
    return render(request, 'submissions/admin/report_compile_form.html', context)


@permission_required('scipost.can_manage_reports', raise_exception=True)
def treated_submissions_list(request):
    """List all treated Submissions.

    This gives an overview of Submissions that need a PDF update/compilation of their Reports.
    """
    submissions = Submission.objects.treated().public().order_by(
        'pdf_refereeing_pack', '-acceptance_date')
    context = {
        'submissions': submissions
    }
    return render(request, 'submissions/treated_submission_list.html', context)


@permission_required('scipost.can_manage_reports', raise_exception=True)
def treated_submission_pdf_compile(request, identifier_w_vn_nr):
    """Form view to receive a auto-generated LaTeX code and submit a pdf version of the Reports."""
    submission = get_object_or_404(Submission.objects.treated(),
                                   preprint__identifier_w_vn_nr=identifier_w_vn_nr)
    form = SubmissionReportsForm(request.POST or None, request.FILES or None, instance=submission)
    if form.is_valid():
        form.save()
        messages.success(request, 'Upload complete.')
        return redirect(reverse('submissions:treated_submissions_list'))
    context = {
        'submission': submission,
        'form': form
    }
    return render(request, 'submissions/treated_submission_pdf_compile.html', context)


######################
# Editorial workflow #
######################

def editorial_workflow(request):
    """Information page for Editorial Fellows.

    Summary page for Editorial Fellows, containing a digest
    of the actions to take to handle Submissions.
    """
    return render(request, 'submissions/editorial_workflow.html')


@login_required
@fellowship_or_admin_required()
def pool(request, identifier_w_vn_nr=None):
    """List page of Submissions in refereeing.

    The Submissions pool contains all submissions which are undergoing
    the editorial process, from submission
    to publication acceptance or rejection.
    All members of the Editorial College have access.
    """
    # Search
    search_form = SubmissionPoolFilterForm(request.GET or None)
    if search_form.is_valid():
        submissions = search_form.search(Submission.objects.all(), request.user)
    else:
        # Mainly as fallback for the old-pool while in test phase.
        submissions = Submission.objects.pool(request.user)

    recs_to_vote_on = EICRecommendation.objects.user_must_vote_on(request.user).filter(
        submission__in=submissions)
<<<<<<< HEAD
    assignments_to_consider = EditorialAssignment.objects.invited().filter(
=======
    recs_current_voted = EICRecommendation.objects.user_current_voted(request.user).filter(
        submission__in=submissions)
    assignments_to_consider = EditorialAssignment.objects.open().filter(
>>>>>>> 72e73aed
        to=request.user.contributor)

    # Forms
    consider_assignment_form = ConsiderAssignmentForm()
    rec_vote_form = RecommendationVoteForm()
    remark_form = RemarkForm()

    context = {
        'submissions': submissions.order_by('status', '-submission_date'),
        'search_form': search_form,
        'submission_status': SUBMISSION_STATUS,
        'assignments_to_consider': assignments_to_consider,
        'consider_assignment_form': consider_assignment_form,
        'recs_to_vote_on': recs_to_vote_on,
        'recs_current_voted': recs_current_voted,
        'rec_vote_form': rec_vote_form,
        'remark_form': remark_form,
    }

    # Show specific submission in the pool
    context['submission'] = None
    if identifier_w_vn_nr:
        try:
            context['submission'] = Submission.objects.pool_editable(request.user).get(
                preprint__identifier_w_vn_nr=identifier_w_vn_nr)
        except Submission.DoesNotExist:
            pass

    # EdColAdmin related variables
    if request.user.has_perm('scipost.can_oversee_refereeing'):
        context['recommendations'] = EICRecommendation.objects.active().filter(
            submission__in=submissions)
        context['latest_submission_events'] = SubmissionEvent.objects.for_eic().last_hours()\
            .filter(submission__in=context['submissions'])

    if request.user.has_perm('scipost.can_run_pre_screening'):
        context['pre_screening_subs'] = Submission.objects.prescreening()

    # Pool gets Submission details via ajax request
    if context['submission'] and request.is_ajax():
        template = 'partials/submissions/pool/submission_details.html'
    else:
        template = 'submissions/pool/pool.html'
    return render(request, template, context)


@login_required
@fellowship_or_admin_required()
def add_remark(request, identifier_w_vn_nr):
    """Form view to add a Remark to a Submission.

    With this method, an Editorial Fellow or Board Member
    is adding a remark on a Submission.
    """
    submission = get_object_or_404(Submission.objects.pool_editable(request.user),
                                   preprint__identifier_w_vn_nr=identifier_w_vn_nr)

    remark_form = RemarkForm(request.POST or None)
    if remark_form.is_valid():
        remark = Remark(contributor=request.user.contributor,
                        submission=submission,
                        date=timezone.now(),
                        remark=remark_form.cleaned_data['remark'])
        remark.save()
        messages.success(request, 'Your remark has succesfully been posted')
    else:
        messages.warning(request, 'The form was invalidly filled.')
    return redirect(reverse('submissions:pool', args=(identifier_w_vn_nr,)))


@login_required
@permission_required('scipost.can_assign_submissions', raise_exception=True)
def assign_submission(request, identifier_w_vn_nr):
    """Assign Editor-in-charge to Submission.

    Action done by SciPost Administration or Editorial College Administration.
    """
    submission = get_object_or_404(Submission.objects.pool_editable(request.user),
                                   preprint__identifier_w_vn_nr=identifier_w_vn_nr)
    form = InviteEditorialAssignmentForm(request.POST or None, submission=submission)

    if form.is_valid():
        ed_assignment = form.save()
        SubmissionUtils.load({'assignment': ed_assignment})
        SubmissionUtils.send_assignment_request_email()
        messages.success(request, 'Your assignment request has been sent successfully.')
        return redirect('submissions:pool')

    context = {
        'submission_to_assign': submission,
        'form': form
    }

    if request.GET.get('flag'):
        fellows_with_expertise = submission.fellows.all()
        context['coauthorships'] = submission.flag_coauthorships_arxiv(fellows_with_expertise)
    return render(request, 'submissions/admin/editorial_assignment_form.html', context)


@login_required
@fellowship_required()
@transaction.atomic
def editorial_assignment(request, identifier_w_vn_nr, assignment_id=None):
    """Editorial Assignment form view."""
    submission = get_object_or_404(Submission.objects.pool_editable(request.user),
                                   preprint__identifier_w_vn_nr=identifier_w_vn_nr)

    # Check if Submission is still valid for a new assignment.
    if submission.editor_in_charge:
        messages.success(
            request, '{} {} has already agreed to be Editor-in-charge of this Submission.'.format(
                submission.editor_in_charge.get_title_display(),
                submission.editor_in_charge.user.last_name))
        return redirect('submissions:pool')
    elif submission.status == STATUS_ASSIGNMENT_FAILED:
        messages.success(
            request, ('Thank you for considering.'
                      ' This Submission has failed pre-screening and has been rejected.'))
        return redirect('submissions:pool')

    if assignment_id:
        # Process existing EditorialAssignment.
        assignment = get_object_or_404(
            submission.editorial_assignments.invited(),
            to=request.user.contributor, pk=assignment_id)
    else:
        # Get or create EditorialAssignment for user.
        try:
            assignment = submission.editorial_assignments.invited().filter(
                to__user=request.user).first()
        except EditorialAssignment.DoesNotExist:
            assignment = EditorialAssignment()

    form = EditorialAssignmentForm(
        request.POST or None, submission=submission, instance=assignment, request=request)
    if form.is_valid():
        assignment = form.save()
        if form.has_accepted_invite():
            # Fellow accepted to do a normal refereeing cycle.
            SubmissionUtils.load({'assignment': assignment})
            SubmissionUtils.send_EIC_appointment_email()

            if form.is_normal_cycle():
                # Inform authors about new status.
                SubmissionUtils.send_author_prescreening_passed_email()

            submission.add_general_event('The Editor-in-charge has been assigned.')
            msg = 'Thank you for becoming Editor-in-charge of this submission.'
            url = reverse(
                'submissions:editorial_page', args=(submission.preprint.identifier_w_vn_nr,))
        else:
            # Fellow declined the invitation.
            msg = 'Thank you for considering'
            url = reverse('submissions:pool')

        # Form submitted; redirect user
        messages.success(request, msg)
        return redirect(url)

    context = {
        'form': form,
        'submission': submission,
        'assignment': assignment,
    }
    return render(request, 'submissions/pool/editorial_assignment.html', context)


@login_required
@fellowship_required()
def assignment_request(request, assignment_id):
    """Redirect to Editorial Assignment form view.

    Exists for historical reasons; email are send with this url construction.
    """
    assignment = get_object_or_404(EditorialAssignment.objects.invited(),
                                   to=request.user.contributor, pk=assignment_id)
    return redirect(reverse('submissions:editorial_assignment', kwargs={
        'identifier_w_vn_nr': assignment.submission.preprint.identifier_w_vn_nr,
        'assignment_id': assignment.id
    }))


@login_required
@fellowship_required()
@transaction.atomic
def volunteer_as_EIC(request, identifier_w_vn_nr):
    """Single click action to take charge of a Submission.

    Called when a Fellow volunteers while perusing the submissions pool.
    This is an adapted version of the assignment_request method.
    """
    submission = get_object_or_404(Submission.objects.pool(request.user),
                                   preprint__identifier_w_vn_nr=identifier_w_vn_nr)
    errormessage = None
    if submission.status == STATUS_ASSIGNMENT_FAILED:
        errormessage = '<h3>Thank you for considering.</h3>'
        errormessage += 'This Submission has failed pre-screening and has been rejected.'
    elif submission.editor_in_charge:
        errormessage = '<h3>Thank you for considering.</h3>'
        errormessage += (submission.editor_in_charge.get_title_display() + ' ' +
                         submission.editor_in_charge.user.last_name +
                         ' has already agreed to be Editor-in-charge of this Submission.')
    elif not hasattr(request.user, 'contributor'):
        errormessage = (
            'You do not have an activated Contributor account. Therefore, you cannot take charge.')

    if errormessage:
        messages.warning(request, errormessage)
        return redirect(reverse('submissions:pool'))

    contributor = request.user.contributor
    # The Contributor may already have an EditorialAssignment due to an earlier invitation.
    assignment, __ = EditorialAssignment.objects.get_or_create(
        submission=submission,
        to=contributor)
    # Explicitly update afterwards, since update_or_create does not properly do the job.
    EditorialAssignment.objects.filter(id=assignment.id).update(
        accepted=True, date_answered=timezone.now())

    # Set deadlines
    deadline = timezone.now() + datetime.timedelta(days=28)  # for papers
    if submission.submitted_to_journal == 'SciPostPhysLectNotes':
        deadline += datetime.timedelta(days=28)

    # Update Submission data
    Submission.objects.filter(id=submission.id).update(
        status=STATUS_EIC_ASSIGNED,
        editor_in_charge=contributor,
        open_for_reporting=True,
        reporting_deadline=deadline,
        open_for_commenting=True,
        latest_activity=timezone.now())

    # Deprecate old Editorial Assignments
    EditorialAssignment.objects.filter(submission=submission).invited().update(deprecated=True)

    # Send emails to EIC and authors regarding the EIC assignment.
    assignment = EditorialAssignment.objects.get(id=assignment.id)  # Update before use in mail
    SubmissionUtils.load({'assignment': assignment})
    SubmissionUtils.send_EIC_appointment_email()
    SubmissionUtils.send_author_prescreening_passed_email()

    # Add SubmissionEvents
    submission.add_general_event('The Editor-in-charge has been assigned.')

    messages.success(request, 'Thank you for becoming Editor-in-charge of this submission.')
    return redirect(reverse('submissions:editorial_page',
                            args=[submission.preprint.identifier_w_vn_nr]))


@login_required
@permission_required('scipost.can_assign_submissions', raise_exception=True)
@transaction.atomic
def assignment_failed(request, identifier_w_vn_nr):
    """Reject a Submission in pre-screening.

    No Editorial Fellow has accepted or volunteered to become Editor-in-charge., hence the
    Submission is rejected. An Editorial Administrator can access this view from the Pool.
    """
    submission = get_object_or_404(Submission.objects.pool(request.user).unassigned(),
                                   preprint__identifier_w_vn_nr=identifier_w_vn_nr)

    mail_request = MailEditingSubView(
        request, mail_code='submissions_assignment_failed', instance=submission,
        header_template='partials/submissions/admin/editorial_assignment_failed.html')
    if mail_request.is_valid():
        # Deprecate old Editorial Assignments
        EditorialAssignment.objects.filter(submission=submission).invited().update(deprecated=True)

        # Update status of Submission
        submission.touch()
        Submission.objects.filter(id=submission.id).update(
            status=STATUS_ASSIGNMENT_FAILED, visible_pool=False, visible_public=False)

        messages.success(
            request, 'Submission {arxiv} has failed pre-screening and been rejected.'.format(
                arxiv=submission.preprint.identifier_w_vn_nr))
        messages.success(request, 'Authors have been informed by email.')
        mail_request.send()
        return redirect(reverse('submissions:pool'))
    else:
        return mail_request.return_render()


@login_required
@fellowship_required()
def assignments(request):
    """List editorial tasks for a Fellow.

    This page provides a Fellow with an explicit task list
    of editorial actions which should be undertaken.
    """
    assignments = EditorialAssignment.objects.filter(
        to=request.user.contributor).order_by('-date_created')
    assignments_to_consider = assignments.invited()
    current_assignments = assignments.ongoing()

    context = {
        'assignments_to_consider': assignments_to_consider,
        'current_assignments': current_assignments,
    }
    return render(request, 'submissions/pool/assignments.html', context)


@login_required
@fellowship_or_admin_required()
def editorial_page(request, identifier_w_vn_nr):
    """Detail page of a Submission its editorial tasks.

    The central page for the Editor-in-charge to manage all its Editorial duties. It's accessible
    for both the Editor-in-charge of the Submission and the Editorial Administration.
    """
    submission = get_object_or_404(Submission.objects.pool_editable(request.user),
                                   preprint__identifier_w_vn_nr=identifier_w_vn_nr)

    full_access = True
    if not request.user.has_perm('scipost.can_oversee_refereeing'):
        # Administrators will be able to see all Submissions
        if submission.editor_in_charge != request.user.contributor:
            # The current user is not EIC of the Submission!
            full_access = False
            if not submission.voting_fellows.filter(contributor__user=request.user).exists():
                raise Http404

    context = {
        'submission': submission,
        'set_deadline_form': SetRefereeingDeadlineForm(),
        'cycle_choice_form': SubmissionCycleChoiceForm(instance=submission),
        'full_access': full_access,
    }
    return render(request, 'submissions/pool/editorial_page.html', context)


@login_required
@fellowship_or_admin_required()
def cycle_form_submit(request, identifier_w_vn_nr):
    """Form view to choose refereeing cycle.

    If Submission is `resubmission_incoming` the EIC should first choose what refereeing
    cycle to choose.

    Accessible for: Editor-in-charge and Editorial Administration
    """
    submission = get_object_or_404(Submission.objects.filter_for_eic(request.user),
                                   preprint__identifier_w_vn_nr=identifier_w_vn_nr)

    form = SubmissionCycleChoiceForm(request.POST or None, instance=submission)
    if form.is_valid():
        submission = form.save()
        submission.cycle.update_status()
        submission.cycle.update_deadline()
        submission.cycle.reinvite_referees(form.cleaned_data['referees_reinvite'], request)
        messages.success(request, ('<h3>Your choice has been confirmed</h3>'
                                   'The new cycle will be <em>%s</em>'
                                   % submission.get_refereeing_cycle_display()))
        if submission.refereeing_cycle == CYCLE_DIRECT_REC:
            # Redirect to EIC Recommendation page immediately
            return redirect(reverse('submissions:eic_recommendation',
                            args=[submission.preprint.identifier_w_vn_nr]))
    return redirect(
        reverse('submissions:editorial_page', args=[submission.preprint.identifier_w_vn_nr]))


@login_required
@fellowship_or_admin_required()
def select_referee(request, identifier_w_vn_nr):
    """Invite scientist to referee a Submission.

    Accessible for: Editor-in-charge and Editorial Administration.
    It'll list possible already registered Contributors that match the search. If the scientist
    is not yet registered, he will be invited using a RegistrationInvitation as well. In
    addition the page will show possible conflicts of interests, with that information
    coming from the ArXiv API.
    """
    submission = get_object_or_404(Submission.objects.filter_for_eic(request.user),
                                   preprint__identifier_w_vn_nr=identifier_w_vn_nr)
    context = {}
    queryresults = ''
    ref_search_form = RefereeSelectForm(request.POST or None)
    if ref_search_form.is_valid():
        contributors_found = Contributor.objects.filter(
            user__last_name__icontains=ref_search_form.cleaned_data['last_name'])
        context['contributors_found'] = contributors_found

        # Check for recent co-authorship (thus referee disqualification)
        try:
            sub_auth_boolean_str = '((' + (submission
                                           .metadata['entries'][0]['authors'][0]['name']
                                           .split()[-1])
            for author in submission.metadata['entries'][0]['authors'][1:]:
                sub_auth_boolean_str += '+OR+' + author['name'].split()[-1]
            sub_auth_boolean_str += ')+AND+'
            search_str = sub_auth_boolean_str + ref_search_form.cleaned_data['last_name'] + ')'
            queryurl = ('https://export.arxiv.org/api/query?search_query=au:%s'
                        % search_str + '&sortBy=submittedDate&sortOrder=descending'
                        '&max_results=5')
            arxivquery = feedparser.parse(queryurl)
            queryresults = arxivquery
        except KeyError:
            pass
        context['ref_recruit_form'] = RefereeRecruitmentForm()

    context.update({
        'submission': submission,
        'ref_search_form': ref_search_form,
        'queryresults': queryresults
    })
    return render(request, 'submissions/referee_form.html', context)


@login_required
@fellowship_or_admin_required()
@transaction.atomic
def recruit_referee(request, identifier_w_vn_nr):
    """Invite a non-registered scientist to register and referee a Submission.

    Accessible for: Editor-in-charge and Editorial Administration
    If the Editor-in-charge does not find the desired referee among Contributors
    (otherwise, the method send_refereeing_invitation is used), he/she can invite somebody
    by providing name + contact details. This function emails a registration invitation to this
    person. The pending refereeing invitation is then recognized upon registration, using the
    invitation token.
    """
    submission = get_object_or_404(Submission.objects.filter_for_eic(request.user),
                                   preprint__identifier_w_vn_nr=identifier_w_vn_nr)

    if request.method == 'GET':
        # This leads to unexpected 500 errors
        return redirect(reverse('submissions:select_referee', args=(arxiv_identifier_w_vn_nr,)))

    ref_recruit_form = RefereeRecruitmentForm(
        request.POST or None, request=request, submission=submission)
    if ref_recruit_form.is_valid():
        referee_invitation, registration_invitation = ref_recruit_form.save(commit=False)
        mail_request = MailEditingSubView(request,
                                          mail_code='referees/invite_unregistered_to_referee',
                                          instance=referee_invitation)
        mail_request.add_form(ref_recruit_form)
        if mail_request.is_valid():
            referee_invitation.save()
            registration_invitation.save()

            messages.success(request, 'Referee {} invited'.format(
                registration_invitation.last_name))
            submission.add_event_for_author('A referee has been invited.')
            submission.add_event_for_eic('{} has been recruited and invited as a referee.'.format(
                referee_invitation.last_name))

            mail_request.send()
            return redirect(reverse('submissions:editorial_page',
                                    kwargs={'identifier_w_vn_nr': identifier_w_vn_nr}))
        else:
            return mail_request.return_render()

    ref_search_form = RefereeSelectForm(request.POST or None)
    contributors_found = Contributor.objects.filter(
        user__email=ref_recruit_form.cleaned_data['email_address'])
    context = {
        'ref_recruit_form': ref_recruit_form,
        'ref_search_form': ref_search_form,
        'submission': submission,
        'queryresults': [],
        'contributors_found': contributors_found,
    }
    return render(request, 'submissions/referee_form.html', context)


@login_required
@fellowship_or_admin_required()
@transaction.atomic
def send_refereeing_invitation(request, identifier_w_vn_nr, contributor_id,
                               auto_reminders_allowed):
    """Send RefereeInvitation to a registered Contributor.

    This method is called by the EIC from the submission's editorial_page,
    in the case where the referee is an identified Contributor.
    For a referee who isn't a Contributor yet, the method recruit_referee above
    is called instead.

    Accessible for: Editor-in-charge and Editorial Administration
    """
    submission = get_object_or_404(Submission.objects.filter_for_eic(request.user),
                                   preprint__identifier_w_vn_nr=identifier_w_vn_nr)
    contributor = get_object_or_404(Contributor, pk=contributor_id)

    if not contributor.is_currently_available:
        errormessage = ('This Contributor is marked as currently unavailable. '
                        'Please go back and select another referee.')
        return render(request, 'scipost/error.html', {'errormessage': errormessage})

    invitation = RefereeInvitation(
        submission=submission,
        referee=contributor,
        title=contributor.title,
        first_name=contributor.user.first_name,
        last_name=contributor.user.last_name,
        email_address=contributor.user.email,
        auto_reminders_allowed=auto_reminders_allowed,
        # the key is only used for inviting unregistered users
        date_invited=timezone.now(),
        invited_by=request.user.contributor)

    mail_request = MailEditingSubView(request, mail_code='referees/invite_contributor_to_referee',
                                      invitation=invitation)
    if mail_request.is_valid():
        invitation.save()
        submission.add_event_for_author('A referee has been invited.')
        submission.add_event_for_eic('Referee %s has been invited.' % contributor.user.last_name)
        messages.success(request, 'Invitation sent')
        mail_request.send()
        return redirect(reverse('submissions:editorial_page',
                                kwargs={'identifier_w_vn_nr': identifier_w_vn_nr}))
    else:
        return mail_request.return_render()


@login_required
@fellowship_or_admin_required()
def set_refinv_auto_reminder(request, invitation_id, auto_reminders):
    """Set the value of the Boolean for automatic refereeing reminders."""
    invitation = get_object_or_404(RefereeInvitation, pk=invitation_id)
    if auto_reminders == '0':
        invitation.auto_reminders_allowed = False
        messages.success(request, 'Auto reminders succesfully turned off.')
    elif auto_reminders == '1':
        invitation.auto_reminders_allowed = True
        messages.success(request, 'Auto reminders succesfully turned on.')
    else:
        messages.warning(request, 'Option not recognized.')
    invitation.save()
    return redirect(reverse('submissions:editorial_page',
                            kwargs={'identifier_w_vn_nr':
                                    invitation.submission.preprint.identifier_w_vn_nr}))


@login_required
@fellowship_or_admin_required()
def ref_invitation_reminder(request, identifier_w_vn_nr, invitation_id):
    """Send reminder email to pending RefereeInvitations.

    This method is used by the Editor-in-charge from the editorial_page
    when a referee has been invited but hasn't answered yet.
    It can be used for registered as well as unregistered referees.

    Accessible for: Editor-in-charge and Editorial Administration
    """
    submission = get_object_or_404(Submission.objects.filter_for_eic(request.user),
                                   preprint__identifier_w_vn_nr=identifier_w_vn_nr)
    invitation = get_object_or_404(submission.referee_invitations.all(), pk=invitation_id)
    invitation.nr_reminders += 1
    invitation.date_last_reminded = timezone.now()
    invitation.save()
    SubmissionUtils.load({'invitation': invitation}, request)
    if invitation.referee is not None:
        SubmissionUtils.send_ref_reminder_email()
    else:
        SubmissionUtils.send_unreg_ref_reminder_email()
    messages.success(request, 'Reminder sent succesfully.')
    return redirect(reverse('submissions:editorial_page',
                            kwargs={'identifier_w_vn_nr': identifier_w_vn_nr}))


@login_required
@permission_required('scipost.can_referee', raise_exception=True)
def accept_or_decline_ref_invitations(request, invitation_id=None):
    """Decide on RefereeInvitation.

    RefereeInvitations need to be either accepted or declined by the invited user
    using this view. The decision will be taken one invitation at a time.
    """
    invitation = RefereeInvitation.objects.awaiting_response().filter(referee__user=request.user)
    if invitation_id:
        try:
            invitation = invitation.get(id=invitation_id)
        except RefereeInvitation.DoesNotExist:
            invitation = invitation.first()
    else:
        invitation = invitation.first()

    if not invitation:
        messages.success(request, 'There are no more Refereeing Invitations for you to consider.')
        return redirect(reverse('scipost:personal_page'))

    form = ConsiderRefereeInvitationForm(request.POST or None)
    if form.is_valid():
        invitation.date_responded = timezone.now()
        if form.cleaned_data['accept'] == 'True':
            invitation.accepted = True
            decision_string = 'accepted'
            messages.success(request, ('<h3>Thank you for agreeing to referee this Submission</h3>'
                                       '<p>When you are ready, please go to the '
                                       '<a href="{url}">Submission\'s page</a> to'
                                       ' submit your Report.</p>'.format(
                                            url=invitation.submission.get_absolute_url())))
        else:
            invitation.accepted = False
            decision_string = 'declined'
            invitation.refusal_reason = form.cleaned_data['refusal_reason']
            messages.success(request, ('<h3>You have declined to contribute a Report</h3>'
                                       'Nonetheless, we thank you very much for considering'
                                       ' this refereeing invitation.</p>'))
        invitation.save()
        SubmissionUtils.load({'invitation': invitation}, request)
        SubmissionUtils.email_referee_response_to_EIC()
        SubmissionUtils.email_referee_in_response_to_decision()

        # Add SubmissionEvents
        invitation.submission.add_event_for_author('A referee has %s the refereeing invitation.'
                                                   % decision_string)
        invitation.submission.add_event_for_eic('Referee %s has %s the refereeing invitation.'
                                                % (invitation.referee.user.last_name,
                                                   decision_string))

        if request.user.contributor.referee_invitations.awaiting_response().exists():
            return redirect('submissions:accept_or_decline_ref_invitations')
        return redirect(invitation.submission.get_absolute_url())
    form = ConsiderRefereeInvitationForm()
    context = {
        'invitation': invitation,
        'form': form
    }
    return render(request, 'submissions/referee_invitations_form.html', context)


def decline_ref_invitation(request, invitation_key):
    """Decline a RefereeInvitation."""
    invitation = get_object_or_404(RefereeInvitation.objects.open(), invitation_key=invitation_key)

    form = ConsiderRefereeInvitationForm(request.POST or None, initial={'accept': False})
    context = {'invitation': invitation, 'form': form}
    if form.is_valid():
        if form.cleaned_data['accept'] == 'True':
            # User filled in: Accept
            messages.warning(request, 'Please login and go to your personal page if you'
                                      ' want to accept the invitation.')
            return render(request, 'submissions/referee_invitations_decline.html', context)

        invitation.accepted = False
        invitation.date_responded = timezone.now()
        invitation.refusal_reason = form.cleaned_data['refusal_reason']
        invitation.save()
        SubmissionUtils.load({'invitation': invitation}, request)
        SubmissionUtils.email_referee_response_to_EIC()

        # Add SubmissionEvents
        invitation.submission.add_event_for_author('A referee has declined the'
                                                   ' refereeing invitation.')
        invitation.submission.add_event_for_eic('Referee %s has declined the refereeing '
                                                'invitation.' % invitation.last_name)

        messages.success(request, 'Thank you for informing us that you will not provide a Report.')
        return redirect(reverse('scipost:index'))
    return render(request, 'submissions/referee_invitations_decline.html', context)


@login_required
def cancel_ref_invitation(request, identifier_w_vn_nr, invitation_id):
    """Cancel a RefereeInvitation.

    This method is used by the Editor-in-charge from the editorial_page to remove a referee
    from the list of invited ones. It can be used for registered as well as unregistered referees.

    Accessible for: Editor-in-charge and Editorial Administration.
    """
    try:
        submissions = Submission.objects.filter_for_eic(request.user)
        invitation = RefereeInvitation.objects.get(submission__in=submissions, pk=invitation_id)
    except RefereeInvitation.DoesNotExist:
        raise Http404

    invitation.cancelled = True
    invitation.save()
    SubmissionUtils.load({'invitation': invitation})
    SubmissionUtils.send_ref_cancellation_email()

    # Add SubmissionEvents
    invitation.submission.add_event_for_author('A referee invitation has been cancelled.')
    invitation.submission.add_event_for_eic('Referee invitation for %s has been cancelled.'
                                            % invitation.last_name)

    return redirect(reverse('submissions:editorial_page',
                            kwargs={'identifier_w_vn_nr': identifier_w_vn_nr}))


@login_required
def extend_refereeing_deadline(request, identifier_w_vn_nr, days):
    """
    Extend Refereeing deadline for Submission and open reporting and commenting.

    Accessible for: Editor-in-charge and Editorial Administration
    """
    submission = get_object_or_404(Submission.objects.filter_for_eic(request.user),
                                   preprint__identifier_w_vn_nr=identifier_w_vn_nr)

    submission.reporting_deadline += datetime.timedelta(days=int(days))
    submission.open_for_reporting = True
    submission.open_for_commenting = True
    submission.status = STATUS_EIC_ASSIGNED
    submission.latest_activity = timezone.now()
    submission.save()

    submission.add_general_event('A new refereeing deadline is set.')
    return redirect(reverse('submissions:editorial_page',
                            kwargs={'identifier_w_vn_nr': identifier_w_vn_nr}))


@login_required
def set_refereeing_deadline(request, identifier_w_vn_nr):
    """Set Refereeing deadline for Submission and open reporting and commenting.

    Accessible for: Editor-in-charge and Editorial Administration
    """
    submission = get_object_or_404(Submission.objects.filter_for_eic(request.user),
                                   preprint__identifier_w_vn_nr=identifier_w_vn_nr)

    form = SetRefereeingDeadlineForm(request.POST or None)
    if form.is_valid():
        submission.reporting_deadline = form.cleaned_data['deadline']
        if form.cleaned_data['deadline'] > timezone.now().date():
            submission.open_for_reporting = True
            submission.open_for_commenting = True
            submission.latest_activity = timezone.now()
        # submission.status = STATUS_EIC_ASSIGNED  # This is dangerous as shit.
        submission.save()
        submission.add_general_event('A new refereeing deadline is set.')
        messages.success(request, 'New reporting deadline set.')
    else:
        messages.error(request, 'The deadline has not been set. Please try again.')

    return redirect(reverse('submissions:editorial_page',
                            kwargs={'identifier_w_vn_nr': identifier_w_vn_nr}))


@login_required
def close_refereeing_round(request, identifier_w_vn_nr):
    """Close Submission for refereeing.

    Called by the Editor-in-charge when a satisfactory number of reports have been gathered.
    Automatically emails the authors to ask them if they want to round off any replies to
    reports or comments before the editorial recommendation is formulated.

    Accessible for: Editor-in-charge and Editorial Administration.
    """
    submission = get_object_or_404(Submission.objects.filter_for_eic(request.user),
                                   preprint__identifier_w_vn_nr=identifier_w_vn_nr)

    Submission.objects.filter(id=submission.id).update(
        open_for_reporting=False,
        open_for_commenting=False,
        reporting_deadline=timezone.now(),
        latest_activity=timezone.now())
    submission.add_general_event('Refereeing round has been closed.')
    messages.success(request, 'Refereeing round closed.')

    return redirect(reverse('submissions:editorial_page',
                            kwargs={'identifier_w_vn_nr': identifier_w_vn_nr}))


@permission_required('scipost.can_oversee_refereeing', raise_exception=True)
def refereeing_overview(request):
    """List all Submissions undergoing active Refereeing."""
    submissions_under_refereeing = Submission.objects.pool_editable(
        request.user).actively_refereeing().order_by('submission_date')
    context = {'submissions_under_refereeing': submissions_under_refereeing}
    return render(request, 'submissions/admin/refereeing_overview.html', context)


@login_required
def communication(request, identifier_w_vn_nr, comtype, referee_id=None):
    """Send refereeing related communication.

    Communication may be between two of: editor-in-charge, author and referee.
    """
    referee = None
    if comtype in ['EtoA', 'EtoR', 'EtoS']:
        # Editor to {Author, Referee, Editorial Administration}
        submissions_qs = Submission.objects.filter_for_eic(request.user)
    elif comtype == 'AtoE':
        # Author to Editor
        submissions_qs = Submission.objects.filter_for_author(request.user)
        referee = request.user.contributor
    elif comtype == 'RtoE':
        # Referee to Editor (Contributor account required)
        if not hasattr(request.user, 'contributor'):
            # Raise PermissionDenied to let the user know something is wrong with its account.
            raise PermissionDenied

        submissions_qs = Submission.objects.filter(
            referee_invitations__referee__user=request.user)
        referee = request.user.contributor
    elif comtype == 'StoE':
        # Editorial Administration to Editor
        if not request.user.has_perm('scipost.can_oversee_refereeing'):
            raise PermissionDenied
        submissions_qs = Submission.objects.pool_editable(request.user)
        referee = request.user.contributor
    else:
        # Invalid commtype in the url!
        raise Http404

    # Get the showpiece itself or return 404
    submission = get_object_or_404(submissions_qs, preprint__identifier_w_vn_nr=identifier_w_vn_nr)

    if referee_id and not referee:
        # Get the Contributor to communicate with if not already defined (`Eto?` communication)
        # To Fix: Assuming the Editorial Administrator won't make any `referee_id` mistakes
        referee = get_object_or_404(Contributor, pk=referee_id)

    form = EditorialCommunicationForm(request.POST or None)
    if form.is_valid():
        communication = form.save(commit=False)
        communication.submission = submission
        communication.comtype = comtype
        communication.referee = referee
        communication.save()

        SubmissionUtils.load({'communication': communication})
        SubmissionUtils.send_communication_email()

        if comtype in ['EtoA', 'EtoR', 'EtoS']:
            return redirect(reverse('submissions:editorial_page',
                                    kwargs={'identifier_w_vn_nr': identifier_w_vn_nr}))
        elif comtype == 'AtoE':
            return redirect(reverse('scipost:personal_page'))
        elif comtype == 'StoE':
            return redirect(reverse('submissions:pool'))
        return redirect(submission.get_absolute_url())

    context = {
        'submission': submission,
        'comtype': comtype,
        'referee_id': referee_id,
        'form': form
    }
    return render(request, 'submissions/communication.html', context)


@login_required
@fellowship_or_admin_required()
@transaction.atomic
def eic_recommendation(request, identifier_w_vn_nr):
    """Write EIC Recommendation.

    Accessible for: Editor-in-charge and Editorial Administration
    """
    submission = get_object_or_404(Submission.objects.filter_for_eic(request.user),
                                   preprint__identifier_w_vn_nr=identifier_w_vn_nr)

    if not submission.eic_recommendation_required:
        messages.warning(request, ('<h3>An Editorial Recommendation is not required</h3>'
                                   'This submission\'s current status is: <em>%s</em>'
                                   % submission.get_status_display()))
        return redirect(reverse('submissions:editorial_page',
                                args=[submission.preprint.identifier_w_vn_nr]))

    form = EICRecommendationForm(request.POST or None, submission=submission)
    # Find EditorialAssignment for user
    if not form.has_assignment():
        messages.warning(request, ('You cannot formulate an Editorial Recommendation,'
                                   ' because the Editorial Assignment has not been set properly.'
                                   ' Please '
                                   '<a href="mailto:admin@scipost.org">report the problem</a>.'))
        return redirect(reverse('submissions:editorial_page',
                                args=[submission.preprint.identifier_w_vn_nr]))

    if form.is_valid():
        recommendation = form.save()
        if form.revision_requested():
            # Send mail to authors to notify about the request for revision.
            SubmissionUtils.load({
                'submission': form.submission,
                'recommendation': recommendation,
            })
            SubmissionUtils.send_author_revision_requested_email()

        messages.success(request, 'Editorial Recommendation succesfully submitted')
        return redirect(reverse('submissions:editorial_page',
                                kwargs={'identifier_w_vn_nr': identifier_w_vn_nr}))

    context = {
        'submission': submission,
        'form': form
    }
    return render(request, 'submissions/pool/recommendation_formulate.html', context)


@login_required
@fellowship_or_admin_required()
@transaction.atomic
def reformulate_eic_recommendation(request, identifier_w_vn_nr):
    """Reformulate EIC Recommendation form view.

    Accessible for: Editor-in-charge and Editorial Administration.
    """
    submission = get_object_or_404(Submission.objects.filter_for_eic(request.user),
                                   preprint__identifier_w_vn_nr=identifier_w_vn_nr)
    recommendation = submission.eicrecommendations.first()
    if not recommendation:
        raise Http404('No EICRecommendation formulated yet.')

    if not recommendation.may_be_reformulated:
        messages.warning(request, ('With the current status of the EICRecommendation you are not '
                                   'allowed to reformulate the Editorial Recommendation'))
        return redirect(reverse('submissions:editorial_page', args=(identifier_w_vn_nr,)))

    form = EICRecommendationForm(request.POST or None, submission=submission, reformulate=True)
    if form.is_valid():
        recommendation = form.save()
        if form.revision_requested():
            # Send mail to authors to notify about the request for revision.
            SubmissionUtils.load({
                'submission': form.submission,
                'recommendation': recommendation,
            })
            SubmissionUtils.send_author_revision_requested_email()

        messages.success(request, 'Editorial Recommendation succesfully reformulated')
        return redirect(reverse('submissions:editorial_page',
                                kwargs={'identifier_w_vn_nr': identifier_w_vn_nr}))

    context = {
        'submission': submission,
        'form': form
    }
    return render(request, 'submissions/pool/recommendation_formulate_rewrite.html', context)


###########
# Reports
###########
@login_required
@permission_required('scipost.can_referee', raise_exception=True)
@transaction.atomic
def submit_report(request, identifier_w_vn_nr):
    """Submit Report on a Submission.

    Important checks to be aware of include an author check for the submission,
    has the reporting deadline not been reached yet and does there exist any invitation
    for the current user on this submission.
    """
    submission = get_object_or_404(Submission, preprint__identifier_w_vn_nr=identifier_w_vn_nr)

    # Check whether the user can submit a report:
    is_author = check_verified_author(submission, request.user)
    is_author_unchecked = check_unverified_author(submission, request.user)
    invitation = submission.referee_invitations.filter(
        fulfilled=False, cancelled=False, referee__user=request.user).first()

    errormessage = None
    if is_author:
        errormessage = 'You are an author of this Submission and cannot submit a Report.'
    elif is_author_unchecked:
        errormessage = ('The system flagged you as a potential author of this Submission. '
                        'Please go to your personal page under the Submissions tab'
                        ' to clarify this.')
    elif not invitation:
        # User is going to contribute a Report. Check deadlines for doing so.
        if timezone.now() > submission.reporting_deadline + datetime.timedelta(days=1):
            errormessage = ('The reporting deadline has passed. You cannot submit'
                            ' a Report anymore.')
        elif not submission.open_for_reporting:
            errormessage = ('Reporting for this submission has closed. You cannot submit'
                            ' a Report anymore.')

        if errormessage:
            # Remove old drafts from the database
            submission.reports.in_draft().filter(author__user=request.user).delete()

    if errormessage:
        messages.warning(request, errormessage)
        return redirect(submission.get_absolute_url())

    # Find and fill earlier version of report
    try:
        report_in_draft = submission.reports.in_draft().get(author__user=request.user)
    except Report.DoesNotExist:
        report_in_draft = Report(author=request.user.contributor, submission=submission)
    form = ReportForm(
        request.POST or None, request.FILES or None, instance=report_in_draft,
        submission=submission)

    # Check if data sent is valid
    if form.is_valid():
        newreport = form.save()
        if newreport.status == STATUS_DRAFT:
            messages.success(request, ('Your Report has been saved. '
                                       'You may carry on working on it,'
                                       ' or leave the page and finish it later.'))
            context = {'submission': submission, 'form': form}
            return redirect(reverse('submissions:submit_report', kwargs={
                'identifier_w_vn_nr': identifier_w_vn_nr}))

        # Send mails if report is submitted
        SubmissionUtils.load({'report': newreport}, request)
        SubmissionUtils.email_EIC_report_delivered()
        SubmissionUtils.email_referee_report_delivered()

        # Add SubmissionEvents for the EIC only, as it can also be rejected still
        submission.add_event_for_eic('%s has submitted a new Report.'
                                     % request.user.last_name)

        messages.success(request, 'Thank you for your Report')
        return redirect(submission.get_absolute_url())
    elif request.POST:
        messages.error(request, 'Report not submitted, please read the errors below.')

    context = {'submission': submission, 'form': form}
    return render(request, 'submissions/report_form.html', context)


@login_required
@fellowship_or_admin_required()
def vet_submitted_reports_list(request):
    """List Reports with status `unvetted`."""
    submissions = get_list_or_404(Submission.objects.filter_for_eic(request.user))
    reports_to_vet = Report.objects.filter(
        submission__in=submissions).awaiting_vetting().order_by('date_submitted')
    context = {'reports_to_vet': reports_to_vet}
    return render(request, 'submissions/vet_submitted_reports_list.html', context)


@login_required
@fellowship_or_admin_required()
@transaction.atomic
def vet_submitted_report(request, report_id):
    """List Reports with status `unvetted` for vetting purposes.

    A user may only vet reports of submissions he/she is EIC of or if he/she is
    SciPost Administratoror Vetting Editor.

    After vetting an email is sent to the report author, bcc EIC. If report
    has not been refused, the submission author is also mailed.
    """
    if request.user.has_perms('scipost.can_vet_submitted_reports'):
        # Vetting Editors may vote on everything.
        report = get_object_or_404(Report.objects.awaiting_vetting(), id=report_id)
    else:
        submissions = Submission.objects.filter_for_eic(request.user)
        report = get_object_or_404(Report.objects.filter(
            submission__in=submissions).awaiting_vetting(), id=report_id)

    form = VetReportForm(request.POST or None, initial={'report': report})
    if form.is_valid():
        report = form.process_vetting(request.user.contributor)

        # email report author
        SubmissionUtils.load({'report': report,
                              'email_response': form.cleaned_data['email_response_field']})
        SubmissionUtils.acknowledge_report_email()  # email report author, bcc EIC

        # Add SubmissionEvent for the EIC
        report.submission.add_event_for_eic('The Report by %s is vetted.'
                                            % report.author.user.last_name)

        if report.status == STATUS_VETTED:
            SubmissionUtils.send_author_report_received_email()

            # Add SubmissionEvent to tell the author about the new report
            report.submission.add_event_for_author('A new Report has been submitted.')

        message = 'Submitted Report vetted for <a href="{url}">{arxiv}</a>.'.format(
            url=report.submission.get_absolute_url(),
            arxiv=report.submission.preprint.identifier_w_vn_nr)
        messages.success(request, message)

        if report.submission.editor_in_charge == request.user.contributor:
            # Redirect a EIC back to the Editorial Page!
            return redirect(reverse('submissions:editorial_page',
                                    args=(report.submission.preprint.identifier_w_vn_nr,)))
        return redirect(reverse('submissions:vet_submitted_reports_list'))
    context = {'report_to_vet': report, 'form': form}
    return render(request, 'submissions/vet_submitted_report.html', context)


@login_required
@permission_required('scipost.can_prepare_recommendations_for_voting', raise_exception=True)
@transaction.atomic
def prepare_for_voting(request, rec_id):
    """Form view to prepare a EICRecommendation for voting."""
    submissions = Submission.objects.pool_editable(request.user)
    recommendation = get_object_or_404(
        EICRecommendation.objects.voting_in_preparation().filter(submission__in=submissions),
        id=rec_id)

    eligibility_form = VotingEligibilityForm(request.POST or None, instance=recommendation)
    if eligibility_form.is_valid():
        eligibility_form.save()
        messages.success(request, 'We have registered your selection.')

        # Add SubmissionEvents
        recommendation.submission.add_event_for_eic('The Editorial Recommendation has been '
                                                    'put forward to the College for voting.')

        return redirect(reverse('submissions:editorial_page',
                                args=[recommendation.submission.preprint.identifier_w_vn_nr]))
    else:
        fellows_with_expertise = recommendation.submission.fellows.filter(
            Q(contributor=recommendation.submission.editor_in_charge) |
            Q(contributor__expertises__contains=[recommendation.submission.subject_area]) |
            Q(contributor__expertises__contains=recommendation.submission.secondary_areas)).order_by(
                'contributor__user__last_name')
        coauthorships = recommendation.submission.flag_coauthorships_arxiv(fellows_with_expertise)

    context = {
        'recommendation': recommendation,
        'fellows_with_expertise': fellows_with_expertise,
        'coauthorships': coauthorships,
        'eligibility_form': eligibility_form,
    }
    return render(request, 'submissions/admin/recommendation_prepare_for_voting.html', context)


@login_required
@fellowship_or_admin_required()
@transaction.atomic
def vote_on_rec(request, rec_id):
    """Form view for Fellows to cast their vote on EICRecommendation."""
    submissions = Submission.objects.pool_editable(request.user)
    previous_vote = None
    try:
        recommendation = EICRecommendation.objects.user_must_vote_on(
            request.user).get(submission__in=submissions, id=rec_id)
        initial = {'vote': 'abstain'}
    except EICRecommendation.DoesNotExist: #Try to find an EICRec already voted on:
        try:
            recommendation = EICRecommendation.objects.user_current_voted(
                request.user).get(submission__in=submissions, id=rec_id)
            if request.user.contributor in recommendation.voted_for.all():
                previous_vote = 'agree'
            elif request.user.contributor in recommendation.voted_against.all():
                previous_vote = 'disagree'
            elif request.user.contributor in recommendation.voted_abstain.all():
                previous_vote = 'abstain'
        except EICRecommendation.DoesNotExist:
            raise Http404
    initial = {'vote': previous_vote}

    if request.POST:
        form = RecommendationVoteForm(request.POST)
    else:
        form = RecommendationVoteForm(initial=initial)
    if form.is_valid():
        if form.cleaned_data['vote'] == 'agree':
            try:
                recommendation.voted_for.add(request.user.contributor)
            except IntegrityError:
                messages.warning(request, 'You have already voted for this Recommendation.')
                #return redirect(reverse('submissions:pool'))
                pass
            recommendation.voted_against.remove(request.user.contributor)
            recommendation.voted_abstain.remove(request.user.contributor)
        elif form.cleaned_data['vote'] == 'disagree':
            recommendation.voted_for.remove(request.user.contributor)
            try:
                recommendation.voted_against.add(request.user.contributor)
            except IntegrityError:
                messages.warning(request, 'You have already voted against this Recommendation.')
                #return redirect(reverse('submissions:pool'))
                pass
            recommendation.voted_abstain.remove(request.user.contributor)
        elif form.cleaned_data['vote'] == 'abstain':
            recommendation.voted_for.remove(request.user.contributor)
            recommendation.voted_against.remove(request.user.contributor)
            try:
                recommendation.voted_abstain.add(request.user.contributor)
            except IntegrityError:
                messages.warning(request, 'You have already abstained on this Recommendation.')
                #return redirect(reverse('submissions:pool'))
                pass
        votechanged = (previous_vote and form.cleaned_data['vote'] != previous_vote)
        if form.cleaned_data['remark'] or votechanged:
            # If the vote is changed, we automatically put a remark
            extra_remark = ''
            if votechanged:
                if form.cleaned_data['remark']:
                    extra_remark += '\n'
                extra_remark += 'Note from EdAdmin: %s %s changed vote from %s to %s' % (
                    request.user.first_name, request.user.last_name,
                    previous_vote, form.cleaned_data['vote'])
            remark = Remark(contributor=request.user.contributor,
                            recommendation=recommendation,
                            date=timezone.now(),
                            remark=form.cleaned_data['remark'] + extra_remark)
            remark.save()
        recommendation.save()
        messages.success(request, 'Thank you for your vote.')
        return redirect(reverse('submissions:pool'))

    context = {
        'recommendation': recommendation,
        'voting_form': form,
        'previous_vote': previous_vote
    }
    return render(request, 'submissions/pool/recommendation.html', context)


@permission_required('scipost.can_prepare_recommendations_for_voting', raise_exception=True)
def remind_Fellows_to_vote(request):
    """
    Send an email to all Fellows with at least one pending voting duties.
    It must be called by an Editorial Administrator.
    """
    submissions = Submission.objects.pool_editable(request.user)
    recommendations = EICRecommendation.objects.active().filter(
        submission__in=submissions).put_to_voting()

    Fellow_emails = []
    Fellow_names = []
    for rec in recommendations:
        for Fellow in rec.eligible_to_vote.all():
            if (Fellow not in rec.voted_for.all()
                and Fellow not in rec.voted_against.all()
                and Fellow not in rec.voted_abstain.all()
                and Fellow.user.email not in Fellow_emails):
                Fellow_emails.append(Fellow.user.email)
                Fellow_names.append(str(Fellow))
    SubmissionUtils.load({'Fellow_emails': Fellow_emails})
    SubmissionUtils.send_Fellows_voting_reminder_email()
    ack_message = 'Email reminders have been sent to: <ul>'
    for name in sorted(Fellow_names):
        ack_message += '<li>' + name + '</li>'
    ack_message += '</ul>'
    context = {'ack_message': Template(ack_message).render(Context({})),
               'followup_message': 'Return to the ',
               'followup_link': reverse('submissions:pool'),
               'followup_link_label': 'Submissions pool'}
    return render(request, 'scipost/acknowledgement.html', context)


@permission_required('scipost.can_run_pre_screening', raise_exception=True)
def editor_invitations(request, identifier_w_vn_nr):
    """Update/show invitations of editors for incoming Submission."""
    submission = get_object_or_404(
        Submission.objects.without_eic(), preprint__identifier_w_vn_nr=identifier_w_vn_nr)

    assignments = submission.editorial_assignments.order_by('invitation_order')
    context = {
        'submission': submission,
        'assignments': assignments,
    }

    if submission.editor_in_charge:
        # Show current assignment if editor is assigned.
        context['active_assignment'] = assignments.filter(to=submission.editor_in_charge)
    else:
        # Show formset if editor is not yet assigned.
        formset = PreassignEditorsFormSet(request.POST or None, submission=submission)

        if formset.is_valid():
            formset.save()
            messages.success(request, 'Editor pre-assignments saved.')
            return redirect(
                reverse('submissions:editor_invitations', args=(submission.preprint.identifier_w_vn_nr,)))
        elif request.method == 'POST':
            messages.warning(request, 'Invalid form. Please try again.')
        context['formset'] = formset
    return render(request, 'submissions/admin/submission_presassign_editors.html', context)


@permission_required('scipost.can_assign_submissions', raise_exception=True)
def send_editorial_assignment_invitation(request, identifier_w_vn_nr, assignment_id):
    """Force-send invitation for EditorialAssignment."""
    assignment = get_object_or_404(EditorialAssignment.objects.preassigned(), id=assignment_id)
    is_sent = assignment.send_invitation()
    if is_sent:
        messages.success(request, 'Invitation sent.')
    else:
        messages.warning(request, 'Invitation not sent.')
    return redirect(reverse(
        'submissions:editor_invitations',
        args=(assignment.submission.preprint.identifier_w_vn_nr,)))


class PreScreeningView(SubmissionAdminViewMixin, UpdateView):
    """Do pre-screening of new incoming Submissions."""

    permission_required = 'scipost.can_run_pre_screening'
    queryset = Submission.objects.prescreening()
    template_name = 'submissions/admin/submission_prescreening.html'
    form_class = SubmissionPrescreeningForm
    editorial_page = True
    success_url = reverse_lazy('submissions:pool')

    def get_form_kwargs(self):
        kwargs = super().get_form_kwargs()
        kwargs['current_user'] = self.request.user
        return kwargs


class EICRecommendationView(SubmissionAdminViewMixin, UpdateView):
    """EICRecommendation detail view."""

    permission_required = 'scipost.can_fix_College_decision'
    template_name = 'submissions/pool/recommendation.html'
    editorial_page = True
    form_class = FixCollegeDecisionForm
    success_url = reverse_lazy('submissions:pool')

    def get_object(self):
        """Get EICRecommendation."""
        submission = super().get_object()
        return get_object_or_404(
            submission.eicrecommendations.put_to_voting(), id=self.kwargs['rec_id'])

    def get_form_kwargs(self):
        """Form accepts request as argument."""
        kwargs = super().get_form_kwargs()
        kwargs['request'] = self.request
        return kwargs

    def get_context_data(self, *args, **kwargs):
        """Get the EICRecommendation as a submission-related instance."""
        ctx = super().get_context_data(*args, **kwargs)
        ctx['recommendation'] = ctx['object']
        return ctx

    @transaction.atomic
    def form_valid(self, form):
        """Redirect and send out mails if decision is fixed."""
        recommendation = form.save()
        if form.is_fixed():
            submission = recommendation.submission

            # Temporary: Update submission instance for utils email func.
            # Won't be needed in new mail construct.
            submission = Submission.objects.get(id=recommendation.submission.id)
            SubmissionUtils.load({'submission': submission, 'recommendation': recommendation})
            SubmissionUtils.send_author_College_decision_email()
            messages.success(self.request, 'The Editorial College\'s decision has been fixed.')
        else:
            messages.success(
                self.request, 'The Editorial College\'s decision has been deprecated.')
        return HttpResponseRedirect(self.success_url)


class PlagiarismView(SubmissionAdminViewMixin, UpdateView):
    """Administration detail page of Plagiarism report."""

    permission_required = 'scipost.can_do_plagiarism_checks'
    template_name = 'submissions/admin/plagiarism_report.html'
    editorial_page = True
    form_class = iThenticateReportForm

    def get_object(self):
        """Get the plagiarism_report as a linked object from the Submission."""
        submission = super().get_object()
        return submission.plagiarism_report


class PlagiarismReportPDFView(SubmissionAdminViewMixin, SingleObjectMixin, RedirectView):
    """Redirect to Plagiarism report PDF at iThenticate."""

    permission_required = 'scipost.can_do_plagiarism_checks'
    editorial_page = True

    def get_redirect_url(self, *args, **kwargs):
        """Get the temporary url provided by the iThenticate API."""
        submission = self.get_object()
        if not submission.plagiarism_report:
            raise Http404
        url = submission.plagiarism_report.get_report_url()

        if not url:
            raise Http404
        return url<|MERGE_RESOLUTION|>--- conflicted
+++ resolved
@@ -439,13 +439,9 @@
 
     recs_to_vote_on = EICRecommendation.objects.user_must_vote_on(request.user).filter(
         submission__in=submissions)
-<<<<<<< HEAD
-    assignments_to_consider = EditorialAssignment.objects.invited().filter(
-=======
     recs_current_voted = EICRecommendation.objects.user_current_voted(request.user).filter(
         submission__in=submissions)
     assignments_to_consider = EditorialAssignment.objects.open().filter(
->>>>>>> 72e73aed
         to=request.user.contributor)
 
     # Forms
