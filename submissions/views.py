__copyright__ = "Copyright 2016-2018, Stichting SciPost (SciPost Foundation)"
__license__ = "AGPL v3"


import datetime
import feedparser
import strings

from django.contrib import messages
from django.contrib.auth.decorators import login_required, permission_required
from django.contrib.auth.models import Group
from django.core.exceptions import PermissionDenied
from django.core.urlresolvers import reverse, reverse_lazy
from django.db import transaction, IntegrityError
from django.http import Http404, HttpResponse, HttpResponseRedirect
from django.shortcuts import get_object_or_404, get_list_or_404, render, redirect
from django.template import Template, Context
from django.utils import timezone
from django.utils.decorators import method_decorator
from django.views.generic.base import RedirectView
from django.views.generic.detail import DetailView, SingleObjectMixin
from django.views.generic.edit import CreateView, UpdateView
from django.views.generic.list import ListView

from guardian.shortcuts import assign_perm

from .constants import (
    STATUS_VETTED, STATUS_EIC_ASSIGNED, SUBMISSION_STATUS, STATUS_ASSIGNMENT_FAILED,
    STATUS_DRAFT, CYCLE_DIRECT_REC)
from .models import (
    Submission, EICRecommendation, EditorialAssignment, RefereeInvitation, Report, SubmissionEvent)
from .mixins import SubmissionAdminViewMixin
from .forms import (
    SubmissionIdentifierForm, RequestSubmissionForm, SubmissionSearchForm, RecommendationVoteForm,
    ConsiderAssignmentForm, EditorialAssignmentForm, SetRefereeingDeadlineForm, RefereeSelectForm,
    RefereeRecruitmentForm, ConsiderRefereeInvitationForm, EditorialCommunicationForm,
    EICRecommendationForm, ReportForm, VetReportForm, VotingEligibilityForm,
    SubmissionCycleChoiceForm, ReportPDFForm, SubmissionReportsForm, iThenticateReportForm,
    SubmissionPoolFilterForm)
from .signals import notify_manuscript_accepted
from .utils import SubmissionUtils

from colleges.permissions import fellowship_required, fellowship_or_admin_required
from comments.forms import CommentForm
from journals.models import Journal
from mails.views import MailEditingSubView
from production.forms import ProofsDecisionForm
from production.models import ProductionStream
from scipost.forms import ModifyPersonalMessageForm, RemarkForm
from scipost.mixins import PaginationMixin
from scipost.models import Contributor, Remark


###############
# SUBMISSIONS:
###############

@method_decorator(login_required, name='dispatch')
@method_decorator(permission_required('scipost.can_submit_manuscript', raise_exception=True),
                  name='dispatch')
class RequestSubmission(CreateView):
    success_url = reverse_lazy('scipost:personal_page')
    form_class = RequestSubmissionForm
    template_name = 'submissions/submission_form.html'

    def get(self, request):
        return redirect('submissions:prefill_using_identifier')

    def get_form_kwargs(self):
        kwargs = super().get_form_kwargs()
        kwargs['requested_by'] = self.request.user
        return kwargs

    @transaction.atomic
    def form_valid(self, form):
        submission = form.save()
        submission.add_general_event('The manuscript has been submitted to %s.'
                                     % submission.get_submitted_to_journal_display())

        text = ('<h3>Thank you for your Submission to SciPost</h3>'
                'Your Submission will soon be handled by an Editor.')
        messages.success(self.request, text)

        if form.submission_is_resubmission():
            # Send emails
            SubmissionUtils.load({'submission': submission}, self.request)
            SubmissionUtils.send_authors_resubmission_ack_email()
            SubmissionUtils.send_EIC_reappointment_email()
        else:
            # Send emails
            SubmissionUtils.load({'submission': submission})
            SubmissionUtils.send_authors_submission_ack_email()
        return HttpResponseRedirect(self.success_url)

    def form_invalid(self, form):
        for error_messages in form.errors.values():
            messages.warning(self.request, *error_messages)
        return super().form_invalid(form)


@login_required
@permission_required('scipost.can_submit_manuscript', raise_exception=True)
def prefill_using_arxiv_identifier(request):
    query_form = SubmissionIdentifierForm(request.POST or None, initial=request.GET or None,
                                          requested_by=request.user)
    if query_form.is_valid():
        prefill_data = query_form.request_arxiv_preprint_form_prefill_data()
        form = RequestSubmissionForm(initial=prefill_data, requested_by=request.user)

        # Submit message to user
        if query_form.submission_is_resubmission():
            resubmessage = ('There already exists a preprint with this arXiv identifier '
                            'but a different version number. \nYour Submission will be '
                            'handled as a resubmission.')
            messages.success(request, resubmessage, fail_silently=True)
        else:
            messages.success(request, strings.acknowledge_arxiv_query, fail_silently=True)

        context = {
            'form': form,
        }
        return render(request, 'submissions/submission_form.html', context)

    context = {
        'form': query_form,
    }
    return render(request, 'submissions/submission_prefill_form.html', context)


class SubmissionListView(PaginationMixin, ListView):
    model = Submission
    form = SubmissionSearchForm
    submission_search_list = []
    paginate_by = 10

    def get_queryset(self):
        queryset = Submission.objects.public_newest()
        self.form = self.form(self.request.GET)
        if 'to_journal' in self.request.GET:
            queryset = queryset.filter(
                latest_activity__gte=timezone.now() + datetime.timedelta(days=-60),
                submitted_to_journal=self.request.GET['to_journal']
            )
        elif 'discipline' in self.kwargs and 'nrweeksback' in self.kwargs:
            discipline = self.kwargs['discipline']
            nrweeksback = self.kwargs['nrweeksback']
            queryset = queryset.filter(
                discipline=discipline,
                latest_activity__gte=timezone.now() + datetime.timedelta(weeks=-int(nrweeksback))
            )
        elif self.form.is_valid() and self.form.has_changed():
            queryset = self.form.search_results()

        return queryset.order_by('-submission_date')

    def get_context_data(self, **kwargs):
        # Call the base implementation first to get a context
        context = super().get_context_data(**kwargs)

        # Form into the context!
        context['form'] = self.form

        # To customize display in the template
        if 'to_journal' in self.request.GET:
            try:
                context['to_journal'] = Journal.objects.filter(
                    name=self.request.GET['to_journal']).first().get_name_display()
            except (Journal.DoesNotExist, AttributeError):
                context['to_journal'] = self.request.GET['to_journal']
        if 'discipline' in self.kwargs:
            context['discipline'] = self.kwargs['discipline']
            context['nrweeksback'] = self.kwargs['nrweeksback']
            context['browse'] = True
        elif not self.form.is_valid() or not self.form.has_changed():
            context['recent'] = True

        return context


def submission_detail_wo_vn_nr(request, arxiv_identifier_wo_vn_nr):
    """Redirect to the latest Submission's detail page."""
    submission = get_object_or_404(Submission, arxiv_identifier_wo_vn_nr=arxiv_identifier_wo_vn_nr,
                                   is_current=True)
    return submission_detail(request, submission.arxiv_identifier_w_vn_nr)


def submission_detail(request, arxiv_identifier_w_vn_nr):
    """Public detail page of Submission."""
    submission = get_object_or_404(Submission, arxiv_identifier_w_vn_nr=arxiv_identifier_w_vn_nr)
    context = {}
    if hasattr(request.user, 'contributor'):
        # Check if Contributor is author of the Submission
        is_author = submission.authors.filter(user=request.user).exists()
        if is_author:
            is_author_unchecked = not submission.authors_false_claims.filter(
                user=request.user).exists() and request.user.last_name in submission.author_list
        else:
            is_author_unchecked = False

        unfinished_report_for_user = submission.reports.in_draft().filter(
            author__user=request.user).first()
        context['proofs_decision_form'] = ProofsDecisionForm()
    else:
        is_author = False
        is_author_unchecked = False
        unfinished_report_for_user = None

    if not submission.visible_public and not is_author:
        if not request.user.is_authenticated:
            raise Http404
        elif not request.user.has_perm(
            'scipost.can_assign_submissions') and not submission.fellows.filter(
                contributor__user=request.user).exists():
                    raise Http404

    form = CommentForm()

    invited_reports = submission.reports.accepted().filter(invited=True)
    contributed_reports = submission.reports.accepted().filter(invited=False)
    comments = submission.comments.vetted().filter(
        is_author_reply=False).order_by('-date_submitted')
    author_replies = submission.comments.vetted().filter(
        is_author_reply=True).order_by('-date_submitted')

    # User is referee for the Submission
    if request.user.is_authenticated:
        invitations = submission.referee_invitations.filter(referee__user=request.user)
    else:
        invitations = None
    if invitations:
        context['communication'] = submission.editorial_communications.for_referees().filter(
            referee__user=request.user)

    recommendations = submission.eicrecommendations.active()

    context.update({
        'submission': submission,
        'recommendations': recommendations,
        'comments': comments,
        'invited_reports': invited_reports,
        'contributed_reports': contributed_reports,
        'unfinished_report_for_user': unfinished_report_for_user,
        'author_replies': author_replies,
        'form': form,
        'is_author': is_author,
        'is_author_unchecked': is_author_unchecked,
        'invitations': invitations,
    })
    return render(request, 'submissions/submission_detail.html', context)


def report_detail_pdf(request, arxiv_identifier_w_vn_nr, report_nr):
    """
    Download the PDF of a Report if available.
    """
    report = get_object_or_404(Report.objects.accepted(),
                               submission__arxiv_identifier_w_vn_nr=arxiv_identifier_w_vn_nr,
                               pdf_report__isnull=False, report_nr=report_nr)
    response = HttpResponse(report.pdf_report.read(), content_type='application/pdf')
    filename = '%s_report-%i.pdf' % (report.submission.arxiv_identifier_w_vn_nr, report.report_nr)
    response['Content-Disposition'] = ('filename=' + filename)
    return response


def submission_refereeing_package_pdf(request, arxiv_identifier_w_vn_nr):
    """
    This view let's the user download all Report PDF's in a single merged PDF.
    The merging takes places every time its downloaded to make sure all available report PDF's
    are included and the EdColAdmin doesn't have to compile the package every time again.
    """
    submission = get_object_or_404(Submission.objects.public().exclude(pdf_refereeing_pack=''),
                                   arxiv_identifier_w_vn_nr=arxiv_identifier_w_vn_nr)
    response = HttpResponse(submission.pdf_refereeing_pack.read(), content_type='application/pdf')
    filename = '%s-refereeing-package.pdf' % submission.arxiv_identifier_w_vn_nr
    response['Content-Disposition'] = ('filename=' + filename)
    return response


@permission_required('scipost.can_manage_reports', raise_exception=True)
def reports_accepted_list(request):
    """List all accepted Reports.

    This gives an overview of Report that need a PDF update/compilation.
    """
    reports = (Report.objects.accepted()
               .order_by('pdf_report', 'submission').prefetch_related('submission'))

    if request.GET.get('submission'):
        reports = reports.filter(submission__arxiv_identifier_w_vn_nr=request.GET.get('submission'))
    context = {
        'reports': reports
    }
    return render(request, 'submissions/admin/report_list.html', context)


@permission_required('scipost.can_manage_reports', raise_exception=True)
def report_pdf_compile(request, report_id):
    """Form view to receive a auto-generated LaTeX code and submit a pdf version of the Report."""
    report = get_object_or_404(Report.objects.accepted(), id=report_id)
    form = ReportPDFForm(request.POST or None, request.FILES or None, instance=report)
    if form.is_valid():
        report = form.save()
        messages.success(request, 'Upload complete.')
        return redirect(reverse('submissions:reports_accepted_list'))
    context = {
        'report': report,
        'form': form
    }
    return render(request, 'submissions/admin/report_compile_form.html', context)


@permission_required('scipost.can_manage_reports', raise_exception=True)
def treated_submissions_list(request):
    """List all treated Submissions.

    This gives an overview of Submissions that need a PDF update/compilation of their Reports.
    """
    submissions = Submission.objects.treated().public().order_by(
        'pdf_refereeing_pack', '-acceptance_date')
    context = {
        'submissions': submissions
    }
    return render(request, 'submissions/treated_submission_list.html', context)


@permission_required('scipost.can_manage_reports', raise_exception=True)
def treated_submission_pdf_compile(request, arxiv_identifier_w_vn_nr):
    """Form view to receive a auto-generated LaTeX code and submit a pdf version of the Reports."""
    submission = get_object_or_404(Submission.objects.treated(),
                                   arxiv_identifier_w_vn_nr=arxiv_identifier_w_vn_nr)
    form = SubmissionReportsForm(request.POST or None, request.FILES or None, instance=submission)
    if form.is_valid():
        form.save()
        messages.success(request, 'Upload complete.')
        return redirect(reverse('submissions:treated_submissions_list'))
    context = {
        'submission': submission,
        'form': form
    }
    return render(request, 'submissions/treated_submission_pdf_compile.html', context)


######################
# Editorial workflow #
######################

@login_required
@fellowship_or_admin_required()
def editorial_workflow(request):
    """Information page for Editorial Fellows.

    Summary page for Editorial Fellows, containing a digest
    of the actions to take to handle Submissions.
    """
    return render(request, 'submissions/editorial_workflow.html')


@login_required
@fellowship_or_admin_required()
def pool(request, arxiv_identifier_w_vn_nr=None):
    """
    The Submissions pool contains all submissions which are undergoing
    the editorial process, from submission
    to publication acceptance or rejection.
    All members of the Editorial College have access.
    """
    # Search
    search_form = SubmissionPoolFilterForm(request.GET or None)
    if search_form.is_valid():
        submissions = search_form.search(Submission.objects.all(), request.user)
    else:
        # Mainly as fallback for the old-pool while in test phase.
        submissions = Submission.objects.pool(request.user)

    recommendations = EICRecommendation.objects.active().filter(submission__in=submissions)
    recs_to_vote_on = recommendations.user_may_vote_on(request.user)
    assignments_to_consider = EditorialAssignment.objects.open().filter(
        to=request.user.contributor)

    # Forms
    consider_assignment_form = ConsiderAssignmentForm()
    rec_vote_form = RecommendationVoteForm()
    remark_form = RemarkForm()

    context = {
        'submissions': submissions.order_by('status', '-submission_date'),
        'search_form': search_form,
        'submission_status': SUBMISSION_STATUS,
        'recommendations': recommendations,
        'assignments_to_consider': assignments_to_consider,
        'consider_assignment_form': consider_assignment_form,
        'recs_to_vote_on': recs_to_vote_on,
        'rec_vote_form': rec_vote_form,
        'remark_form': remark_form,
    }

    # Show specific submission in the pool
    context['submission'] = None
    if arxiv_identifier_w_vn_nr:
        try:
            context['submission'] = Submission.objects.pool_full(request.user).get(
                arxiv_identifier_w_vn_nr=arxiv_identifier_w_vn_nr)
        except Submission.DoesNotExist:
            pass

    # EdColAdmin related variables
    if request.user.has_perm('scipost.can_oversee_refereeing'):
        context['latest_submission_events'] = SubmissionEvent.objects.for_eic().last_hours()\
            .filter(submission__in=context['submissions'])

    # Pool gets Submission details via ajax request
    if context['submission'] and request.is_ajax():
        template = 'partials/submissions/pool/submission_details.html'
    else:
        template = 'submissions/pool/pool.html'
    return render(request, template, context)


@login_required
@fellowship_or_admin_required()
def add_remark(request, arxiv_identifier_w_vn_nr):
    """
    With this method, an Editorial Fellow or Board Member
    is adding a remark on a Submission.
    """
    submission = get_object_or_404(Submission.objects.pool_editable(request.user),
                                   arxiv_identifier_w_vn_nr=arxiv_identifier_w_vn_nr)

    remark_form = RemarkForm(request.POST or None)
    if remark_form.is_valid():
        remark = Remark(contributor=request.user.contributor,
                        submission=submission,
                        date=timezone.now(),
                        remark=remark_form.cleaned_data['remark'])
        remark.save()
        messages.success(request, 'Your remark has succesfully been posted')
    else:
        messages.warning(request, 'The form was invalidly filled.')
    return redirect(reverse('submissions:pool', args=(arxiv_identifier_w_vn_nr,)))


@login_required
@permission_required('scipost.can_assign_submissions', raise_exception=True)
def assign_submission(request, arxiv_identifier_w_vn_nr):
    """Assign Editor-in-charge to Submission.

    Action done by SciPost Administration or Editorial College Administration.
    """
    submission = get_object_or_404(Submission.objects.pool_editable(request.user),
                                   arxiv_identifier_w_vn_nr=arxiv_identifier_w_vn_nr)
    form = EditorialAssignmentForm(request.POST or None, submission=submission)

    if form.is_valid():
        ed_assignment = form.save()
        SubmissionUtils.load({'assignment': ed_assignment})
        SubmissionUtils.send_assignment_request_email()
        messages.success(request, 'Your assignment request has been sent successfully.')
        return redirect('submissions:pool')

    fellows_with_expertise = submission.fellows.all()
    coauthorships = submission.flag_coauthorships_arxiv(fellows_with_expertise)

    context = {
        'submission_to_assign': submission,
        'coauthorships': coauthorships,
        'form': form
    }
    return render(request, 'submissions/admin/editorial_assignment_form.html', context)


@login_required
@fellowship_required()
@transaction.atomic
def assignment_request(request, assignment_id):
    """Process EditorialAssignment acceptance/rejection form or show if not submitted."""
    assignment = get_object_or_404(EditorialAssignment.objects.open(),
                                   to=request.user.contributor, pk=assignment_id)

    errormessage = None
    if assignment.submission.status == 'assignment_failed':
        errormessage = 'This Submission has failed pre-screening and has been rejected.'

    elif assignment.submission.editor_in_charge:
        errormessage = (assignment.submission.editor_in_charge.get_title_display() + ' ' +
                        assignment.submission.editor_in_charge.user.last_name +
                        ' has already agreed to be Editor-in-charge of this Submission.')

    if errormessage:
        # Assignments can get stuck here,
        # if errormessage is given the contributor can't close the assignment!!
        messages.warning(request, errormessage)
        return redirect(reverse('submissions:pool'))

    form = ConsiderAssignmentForm(request.POST or None)
    if form.is_valid():
        assignment.date_answered = timezone.now()
        if form.cleaned_data['accept'] == 'True':
            assignment.accepted = True
            assignment.to = request.user.contributor
            assignment.submission.status = STATUS_EIC_ASSIGNED
            assignment.submission.editor_in_charge = request.user.contributor
            assignment.submission.open_for_reporting = True
            deadline = timezone.now() + datetime.timedelta(days=28)  # for papers
            if assignment.submission.submitted_to_journal == 'SciPostPhysLectNotes':
                deadline += datetime.timedelta(days=28)
            assignment.submission.reporting_deadline = deadline
            assignment.submission.open_for_commenting = True
            assignment.submission.latest_activity = timezone.now()
            # Save assignment and submission
            assignment.save()
            assignment.submission.save()

            SubmissionUtils.load({'assignment': assignment})
            SubmissionUtils.deprecate_other_assignments()
            SubmissionUtils.send_EIC_appointment_email()
            SubmissionUtils.send_author_prescreening_passed_email()

            # Add SubmissionEvents
            assignment.submission.add_general_event('The Editor-in-charge has been assigned.')
            msg = 'Thank you for becoming Editor-in-charge of this submission.'
            url = reverse('submissions:editorial_page',
                          args=(assignment.submission.arxiv_identifier_w_vn_nr,))
        else:
            assignment.accepted = False
            assignment.refusal_reason = form.cleaned_data['refusal_reason']
            assignment.submission.status = 'unassigned'

            # Save assignment and submission
            assignment.save()
            assignment.submission.save()
            msg = 'Thank you for considering'
            url = reverse('submissions:pool')

        # Form submitted, redirect user
        messages.success(request, msg)
        return redirect(url)

    context = {
        'assignment': assignment,
        'form': form
    }
    return render(request, 'submissions/pool/assignment_request.html', context)


@login_required
@fellowship_required()
@transaction.atomic
def volunteer_as_EIC(request, arxiv_identifier_w_vn_nr):
    """
    Called when a Fellow volunteers while perusing the submissions pool.
    This is an adapted version of the assignment_request method.
    """
    submission = get_object_or_404(Submission.objects.pool(request.user),
                                   arxiv_identifier_w_vn_nr=arxiv_identifier_w_vn_nr)
    errormessage = None
    if submission.status == 'assignment_failed':
        errormessage = '<h3>Thank you for considering.</h3>'
        errormessage += 'This Submission has failed pre-screening and has been rejected.'
        messages.warning(request, errormessage)
        return redirect(reverse('submissions:pool'))
    if submission.editor_in_charge:
        errormessage = '<h3>Thank you for considering.</h3>'
        errormessage += (submission.editor_in_charge.get_title_display() + ' ' +
                         submission.editor_in_charge.user.last_name +
                         ' has already agreed to be Editor-in-charge of this Submission.')
        messages.warning(request, errormessage)
        return redirect(reverse('submissions:pool'))
    contributor = Contributor.objects.get(user=request.user)

    # The Contributor may already have an EditorialAssignment due to an earlier invitation.
    assignment, __ = EditorialAssignment.objects.get_or_create(
        submission=submission,
        to=contributor)
    assignment.accepted = True
    assignment.date_answered = timezone.now()
    assignment.save()

    # Set deadlines
    deadline = timezone.now() + datetime.timedelta(days=28)  # for papers
    if submission.submitted_to_journal == 'SciPostPhysLectNotes':
        deadline += datetime.timedelta(days=28)

    # Update Submission data
    Submission.objects.filter(id=submission.id).update(
        status=STATUS_EIC_ASSIGNED,
        editor_in_charge=contributor,
        open_for_reporting=True,
        reporting_deadline=deadline,
        open_for_commenting=True,
        latest_activity=timezone.now())

    # Deprecate old Editorial Assignments
    EditorialAssignment.objects.filter(submission=submission).open().update(deprecated=True)

    # Send emails to EIC and authors regarding the EIC assignment.
    SubmissionUtils.load({'assignment': assignment})
    SubmissionUtils.deprecate_other_assignments()
    SubmissionUtils.send_EIC_appointment_email()
    SubmissionUtils.send_author_prescreening_passed_email()

    # Add SubmissionEvents
    submission.add_general_event('The Editor-in-charge has been assigned.')

    messages.success(request, 'Thank you for becoming Editor-in-charge of this submission.')
    return redirect(reverse('submissions:editorial_page',
                            args=[submission.arxiv_identifier_w_vn_nr]))


@login_required
@permission_required('scipost.can_assign_submissions', raise_exception=True)
@transaction.atomic
def assignment_failed(request, arxiv_identifier_w_vn_nr):
    """Reject a Submission in pre-screening.

    No Editorial Fellow has accepted or volunteered to become Editor-in-charge., hence the
    Submission is rejected. An Editorial Administrator can access this view from the Pool.
    """
    submission = get_object_or_404(Submission.objects.pool(request.user).prescreening(),
                                   arxiv_identifier_w_vn_nr=arxiv_identifier_w_vn_nr)

    mail_request = MailEditingSubView(
        request, mail_code='submissions_assignment_failed', instance=submission,
        header_template='partials/submissions/admin/editorial_assignment_failed.html')
    if mail_request.is_valid():
        # Deprecate old Editorial Assignments
        EditorialAssignment.objects.filter(submission=submission).open().update(deprecated=True)

        # Update status of Submission
        submission.touch()
        Submission.objects.filter(id=submission.id).update(status=STATUS_ASSIGNMENT_FAILED)

        messages.success(
            request, 'Submission {arxiv} has failed pre-screening and been rejected.'.format(
                arxiv=submission.arxiv_identifier_w_vn_nr))
        messages.success(request, 'Authors have been informed by email.')
        mail_request.send()
        return redirect(reverse('submissions:pool'))
    else:
        return mail_request.return_render()


@login_required
@fellowship_required()
def assignments(request):
    """List editorial tasks for a Fellow.

    This page provides a Fellow with an explicit task list
    of editorial actions which should be undertaken.
    """
    assignments = EditorialAssignment.objects.filter(
        to=request.user.contributor).order_by('-date_created')
    assignments_to_consider = assignments.filter(accepted=None,
                                                 deprecated=False)
    current_assignments = assignments.filter(accepted=True,
                                             deprecated=False,
                                             completed=False)
    context = {
        'assignments_to_consider': assignments_to_consider,
        'current_assignments': current_assignments,
    }
    return render(request, 'submissions/pool/assignments.html', context)


@login_required
@fellowship_or_admin_required()
def editorial_page(request, arxiv_identifier_w_vn_nr):
    """Detail page of a Submission its editorial tasks.

    The central page for the Editor-in-charge to manage all its Editorial duties. It's accessible
    for both the Editor-in-charge of the Submission and the Editorial Administration.
    """
    submission = get_object_or_404(Submission.objects.pool_full(request.user),
                                   arxiv_identifier_w_vn_nr=arxiv_identifier_w_vn_nr)

    full_access = True
    if not request.user.has_perm('scipost.can_oversee_refereeing'):
        # Administrators will be able to see all Submissions
        if submission.editor_in_charge != request.user.contributor:
            # The current user is not EIC of the Submission!
            full_access = False
            if not submission.voting_fellows.filter(contributor__user=request.user).exists():
                raise Http404

    context = {
        'submission': submission,
        'set_deadline_form': SetRefereeingDeadlineForm(),
        'cycle_choice_form': SubmissionCycleChoiceForm(instance=submission),
        'full_access': full_access,
    }
    return render(request, 'submissions/pool/editorial_page.html', context)


@login_required
@fellowship_or_admin_required()
def cycle_form_submit(request, arxiv_identifier_w_vn_nr):
    """
    If Submission is `resubmission_incoming` the EIC should first choose what refereeing
    cycle to choose.

    Accessible for: Editor-in-charge and Editorial Administration
    """
    submission = get_object_or_404(Submission.objects.filter_for_eic(request.user),
                                   arxiv_identifier_w_vn_nr=arxiv_identifier_w_vn_nr)

    form = SubmissionCycleChoiceForm(request.POST or None, instance=submission)
    if form.is_valid():
        submission = form.save()
        submission.cycle.update_status()
        submission.cycle.update_deadline()
        submission.cycle.reinvite_referees(form.cleaned_data['referees_reinvite'], request)
        messages.success(request, ('<h3>Your choice has been confirmed</h3>'
                                   'The new cycle will be <em>%s</em>'
                                   % submission.get_refereeing_cycle_display()))
        if submission.refereeing_cycle == CYCLE_DIRECT_REC:
            # Redirect to EIC Recommendation page immediately
            return redirect(reverse('submissions:eic_recommendation',
                            args=[submission.arxiv_identifier_w_vn_nr]))
    return redirect(
        reverse('submissions:editorial_page', args=[submission.arxiv_identifier_w_vn_nr]))


@login_required
@fellowship_or_admin_required()
def select_referee(request, arxiv_identifier_w_vn_nr):
    """Invite scientist to referee a Submission.

    Accessible for: Editor-in-charge and Editorial Administration.
    It'll list possible already registered Contributors that match the search. If the scientist
    is not yet registered, he will be invited using a RegistrationInvitation as well. In
    addition the page will show possible conflicts of interests, with that information
    coming from the ArXiv API.
    """
    submission = get_object_or_404(Submission.objects.filter_for_eic(request.user),
                                   arxiv_identifier_w_vn_nr=arxiv_identifier_w_vn_nr)
    context = {}
    queryresults = ''
    ref_search_form = RefereeSelectForm(request.POST or None)
    if ref_search_form.is_valid():
        contributors_found = Contributor.objects.filter(
            user__last_name__icontains=ref_search_form.cleaned_data['last_name'])
        context['contributors_found'] = contributors_found

        # Check for recent co-authorship (thus referee disqualification)
        try:
            sub_auth_boolean_str = '((' + (submission
                                           .metadata['entries'][0]['authors'][0]['name']
                                           .split()[-1])
            for author in submission.metadata['entries'][0]['authors'][1:]:
                sub_auth_boolean_str += '+OR+' + author['name'].split()[-1]
            sub_auth_boolean_str += ')+AND+'
            search_str = sub_auth_boolean_str + ref_search_form.cleaned_data['last_name'] + ')'
            queryurl = ('https://export.arxiv.org/api/query?search_query=au:%s'
                        % search_str + '&sortBy=submittedDate&sortOrder=descending'
                        '&max_results=5')
            arxivquery = feedparser.parse(queryurl)
            queryresults = arxivquery
        except KeyError:
            pass
        context['ref_recruit_form'] = RefereeRecruitmentForm()

    context.update({
        'submission': submission,
        'ref_search_form': ref_search_form,
        'queryresults': queryresults
    })
    return render(request, 'submissions/referee_form.html', context)


@login_required
@fellowship_or_admin_required()
@transaction.atomic
def recruit_referee(request, arxiv_identifier_w_vn_nr):
    """Invite a non-registered scientist to register and referee a Submission.

    Accessible for: Editor-in-charge and Editorial Administration
    If the Editor-in-charge does not find the desired referee among Contributors
    (otherwise, the method send_refereeing_invitation is used), he/she can invite somebody
    by providing name + contact details. This function emails a registration invitation to this
    person. The pending refereeing invitation is then recognized upon registration, using the
    invitation token.
    """
    submission = get_object_or_404(Submission.objects.filter_for_eic(request.user),
                                   arxiv_identifier_w_vn_nr=arxiv_identifier_w_vn_nr)

    ref_recruit_form = RefereeRecruitmentForm(
        request.POST or None, request=request, submission=submission)
    if ref_recruit_form.is_valid():
        referee_invitation, registration_invitation = ref_recruit_form.save(commit=False)
        mail_request = MailEditingSubView(request,
                                          mail_code='referees/invite_unregistered_to_referee',
                                          instance=referee_invitation)
        mail_request.add_form(ref_recruit_form)
        if mail_request.is_valid():
            referee_invitation.save()
            registration_invitation.save()

            messages.success(request, 'Referee {} invited'.format(
                registration_invitation.last_name))
            submission.add_event_for_author('A referee has been invited.')
            submission.add_event_for_eic('{} has been recruited and invited as a referee.'.format(
                referee_invitation.last_name))

            mail_request.send()
            return redirect(reverse('submissions:editorial_page',
                                    kwargs={'arxiv_identifier_w_vn_nr': arxiv_identifier_w_vn_nr}))
        else:
            return mail_request.return_render()
    return redirect(reverse('submissions:editorial_page',
                            kwargs={'arxiv_identifier_w_vn_nr': arxiv_identifier_w_vn_nr}))


@login_required
@fellowship_or_admin_required()
@transaction.atomic
def send_refereeing_invitation(request, arxiv_identifier_w_vn_nr, contributor_id):
    """
    This method is called by the EIC from the submission's editorial_page,
    in the case where the referee is an identified Contributor.
    For a referee who isn't a Contributor yet, the method recruit_referee above
    is called instead.

    Accessible for: Editor-in-charge and Editorial Administration
    """
    submission = get_object_or_404(Submission.objects.filter_for_eic(request.user),
                                   arxiv_identifier_w_vn_nr=arxiv_identifier_w_vn_nr)
    contributor = get_object_or_404(Contributor, pk=contributor_id)

    if not contributor.is_currently_available:
        errormessage = ('This Contributor is marked as currently unavailable. '
                        'Please go back and select another referee.')
        return render(request, 'scipost/error.html', {'errormessage': errormessage})
    invitation = RefereeInvitation(submission=submission,
                                   referee=contributor,
                                   title=contributor.title,
                                   first_name=contributor.user.first_name,
                                   last_name=contributor.user.last_name,
                                   email_address=contributor.user.email,
                                   # the key is only used for inviting unregistered users
                                   invitation_key='notused',
                                   date_invited=timezone.now(),
                                   invited_by=request.user.contributor)

    mail_request = MailEditingSubView(request, mail_code='referees/invite_contributor_to_referee',
                                      invitation=invitation)
    if mail_request.is_valid():
        invitation.save()
        submission.add_event_for_author('A referee has been invited.')
        submission.add_event_for_eic('Referee %s has been invited.' % contributor.user.last_name)
        messages.success(request, 'Invitation sent')
        mail_request.send()
        return redirect(reverse('submissions:editorial_page',
                                kwargs={'arxiv_identifier_w_vn_nr': arxiv_identifier_w_vn_nr}))
    else:
        return mail_request.return_render()


@login_required
@fellowship_or_admin_required()
def ref_invitation_reminder(request, arxiv_identifier_w_vn_nr, invitation_id):
    """
    This method is used by the Editor-in-charge from the editorial_page
    when a referee has been invited but hasn't answered yet.
    It can be used for registered as well as unregistered referees.

    Accessible for: Editor-in-charge and Editorial Administration
    """
    submission = get_object_or_404(Submission.objects.filter_for_eic(request.user),
                                   arxiv_identifier_w_vn_nr=arxiv_identifier_w_vn_nr)
    invitation = get_object_or_404(submission.referee_invitations.all(), pk=invitation_id)
    invitation.nr_reminders += 1
    invitation.date_last_reminded = timezone.now()
    invitation.save()
    SubmissionUtils.load({'invitation': invitation}, request)
    if invitation.referee is not None:
        SubmissionUtils.send_ref_reminder_email()
    else:
        SubmissionUtils.send_unreg_ref_reminder_email()
    messages.success(request, 'Reminder sent succesfully.')
    return redirect(reverse('submissions:editorial_page',
                            kwargs={'arxiv_identifier_w_vn_nr': arxiv_identifier_w_vn_nr}))


@login_required
@permission_required('scipost.can_referee', raise_exception=True)
def accept_or_decline_ref_invitations(request, invitation_id=None):
    """
    RefereeInvitations need to be either accepted or declined by the invited user
    using this view. The decision will be taken one invitation at a time.
    """
    invitation = RefereeInvitation.objects.awaiting_response().filter(referee__user=request.user)
    if invitation_id:
        try:
            invitation = invitation.get(id=invitation_id)
        except RefereeInvitation.DoesNotExist:
            invitation = invitation.first()
    else:
        invitation = invitation.first()

    if not invitation:
        messages.success(request, 'There are no more Refereeing Invitations for you to consider.')
        return redirect(reverse('scipost:personal_page'))

    form = ConsiderRefereeInvitationForm(request.POST or None)
    if form.is_valid():
        invitation.date_responded = timezone.now()
        if form.cleaned_data['accept'] == 'True':
            invitation.accepted = True
            decision_string = 'accepted'
            messages.success(request, ('<h3>Thank you for agreeing to referee this Submission</h3>'
                                       '<p>When you are ready, please go to the '
                                       '<a href="{url}">Submission\'s page</a> to'
                                       ' submit your Report.</p>'.format(
                                            url=invitation.submission.get_absolute_url())))
        else:
            invitation.accepted = False
            decision_string = 'declined'
            invitation.refusal_reason = form.cleaned_data['refusal_reason']
            messages.success(request, ('<h3>You have declined to contribute a Report</h3>'
                                       'Nonetheless, we thank you very much for considering'
                                       ' this refereeing invitation.</p>'))
        invitation.save()
        SubmissionUtils.load({'invitation': invitation}, request)
        SubmissionUtils.email_referee_response_to_EIC()
        SubmissionUtils.email_referee_in_response_to_decision()

        # Add SubmissionEvents
        invitation.submission.add_event_for_author('A referee has %s the refereeing invitation.'
                                                   % decision_string)
        invitation.submission.add_event_for_eic('Referee %s has %s the refereeing invitation.'
                                                % (invitation.referee.user.last_name,
                                                   decision_string))

        if request.user.contributor.referee_invitations.awaiting_response().exists():
            return redirect('submissions:accept_or_decline_ref_invitations')
        return redirect(invitation.submission.get_absolute_url())
    form = ConsiderRefereeInvitationForm()
    context = {
        'invitation': invitation,
        'form': form
    }
    return render(request, 'submissions/referee_invitations_form.html', context)


def decline_ref_invitation(request, invitation_key):
    invitation = get_object_or_404(RefereeInvitation, invitation_key=invitation_key,
                                   accepted__isnull=True)

    form = ConsiderRefereeInvitationForm(request.POST or None, initial={'accept': False})
    context = {'invitation': invitation, 'form': form}
    if form.is_valid():
        if form.cleaned_data['accept'] == 'True':
            # User filled in: Accept
            messages.warning(request, 'Please login and go to your personal page if you'
                                      ' want to accept the invitation.')
            return render(request, 'submissions/referee_invitations_decline.html', context)

        invitation.accepted = False
        invitation.date_responded = timezone.now()
        invitation.refusal_reason = form.cleaned_data['refusal_reason']
        invitation.save()
        SubmissionUtils.load({'invitation': invitation}, request)
        SubmissionUtils.email_referee_response_to_EIC()

        # Add SubmissionEvents
        invitation.submission.add_event_for_author('A referee has declined the'
                                                   ' refereeing invitation.')
        invitation.submission.add_event_for_eic('Referee %s has declined the refereeing '
                                                'invitation.' % invitation.last_name)

        messages.success(request, 'Thank you for informing us that you will not provide a Report.')
        return redirect(reverse('scipost:index'))
    return render(request, 'submissions/referee_invitations_decline.html', context)


@login_required
def cancel_ref_invitation(request, arxiv_identifier_w_vn_nr, invitation_id):
    """
    This method is used by the Editor-in-charge from the editorial_page
    to remove a referee for the list of invited ones.
    It can be used for registered as well as unregistered referees.

    Accessible for: Editor-in-charge and Editorial Administration
    """
    try:
        submissions = Submission.objects.filter_for_eic(request.user)
        invitation = RefereeInvitation.objects.get(submission__in=submissions, pk=invitation_id)
    except RefereeInvitation.DoesNotExist:
        raise Http404

    invitation.cancelled = True
    invitation.save()
    SubmissionUtils.load({'invitation': invitation})
    SubmissionUtils.send_ref_cancellation_email()

    # Add SubmissionEvents
    invitation.submission.add_event_for_author('A referee invitation has been cancelled.')
    invitation.submission.add_event_for_eic('Referee invitation for %s has been cancelled.'
                                            % invitation.last_name)

    return redirect(reverse('submissions:editorial_page',
                            kwargs={'arxiv_identifier_w_vn_nr': arxiv_identifier_w_vn_nr}))


@login_required
def extend_refereeing_deadline(request, arxiv_identifier_w_vn_nr, days):
    """
    Extend Refereeing deadline for Submission and open reporting and commenting.

    Accessible for: Editor-in-charge and Editorial Administration
    """
    submission = get_object_or_404(Submission.objects.filter_for_eic(request.user),
                                   arxiv_identifier_w_vn_nr=arxiv_identifier_w_vn_nr)

    submission.reporting_deadline += datetime.timedelta(days=int(days))
    submission.open_for_reporting = True
    submission.open_for_commenting = True
    submission.status = STATUS_EIC_ASSIGNED
    submission.latest_activity = timezone.now()
    submission.save()

    submission.add_general_event('A new refereeing deadline is set.')
    return redirect(reverse('submissions:editorial_page',
                            kwargs={'arxiv_identifier_w_vn_nr': arxiv_identifier_w_vn_nr}))


@login_required
def set_refereeing_deadline(request, arxiv_identifier_w_vn_nr):
    """
    Set Refereeing deadline for Submission and open reporting and commenting if
    the new date is in the future.

    Accessible for: Editor-in-charge and Editorial Administration
    """
    submission = get_object_or_404(Submission.objects.filter_for_eic(request.user),
                                   arxiv_identifier_w_vn_nr=arxiv_identifier_w_vn_nr)

    form = SetRefereeingDeadlineForm(request.POST or None)
    if form.is_valid():
        submission.reporting_deadline = form.cleaned_data['deadline']
        if form.cleaned_data['deadline'] > timezone.now().date():
            submission.open_for_reporting = True
            submission.open_for_commenting = True
        submission.status = STATUS_EIC_ASSIGNED
        submission.latest_activity = timezone.now()
        submission.save()
        submission.add_general_event('A new refereeing deadline is set.')
        messages.success(request, 'New reporting deadline set.')
    else:
        messages.error(request, 'The deadline has not been set. Please try again.')

    return redirect(reverse('submissions:editorial_page',
                            kwargs={'arxiv_identifier_w_vn_nr': arxiv_identifier_w_vn_nr}))


@login_required
def close_refereeing_round(request, arxiv_identifier_w_vn_nr):
    """
    Called by the Editor-in-charge when a satisfactory number of
    reports have been gathered.
    Automatically emails the authors to ask them if they want to
    round off any replies to reports or comments before the
    editorial recommendation is formulated.

    Accessible for: Editor-in-charge and Editorial Administration
    """
    submission = get_object_or_404(Submission.objects.filter_for_eic(request.user),
                                   arxiv_identifier_w_vn_nr=arxiv_identifier_w_vn_nr)

    Submission.objects.filter(id=submission.id).update(
        open_for_reporting=False,
        open_for_commenting=False,
        reporting_deadline=timezone.now(),
        latest_activity=timezone.now())
    submission.add_general_event('Refereeing round has been closed.')

    return redirect(reverse('submissions:editorial_page',
                            kwargs={'arxiv_identifier_w_vn_nr': arxiv_identifier_w_vn_nr}))


@permission_required('scipost.can_oversee_refereeing', raise_exception=True)
def refereeing_overview(request):
    """List all Submissions undergoing active Refereeing."""
    submissions_under_refereeing = Submission.objects.pool_editable(
        request.user).actively_refereeing().order_by('submission_date')
    context = {'submissions_under_refereeing': submissions_under_refereeing}
    return render(request, 'submissions/admin/refereeing_overview.html', context)


@login_required
def communication(request, arxiv_identifier_w_vn_nr, comtype, referee_id=None):
    """
    Communication between editor-in-charge, author or referee
    occurring during the submission refereeing.
    """
    referee = None
    if comtype in ['EtoA', 'EtoR', 'EtoS']:
        # Editor to {Author, Referee, Editorial Administration}
        submissions_qs = Submission.objects.filter_for_eic(request.user)
    elif comtype == 'AtoE':
        # Author to Editor
        submissions_qs = Submission.objects.filter_for_author(request.user)
        referee = request.user.contributor
    elif comtype == 'RtoE':
        # Referee to Editor (Contributor account required)
        if not hasattr(request.user, 'contributor'):
            # Raise PermissionDenied to let the user know something is wrong with its account.
            raise PermissionDenied

        submissions_qs = Submission.objects.filter(
            referee_invitations__referee__user=request.user)
        referee = request.user.contributor
    elif comtype == 'StoE':
        # Editorial Administration to Editor
        if not request.user.has_perm('scipost.can_oversee_refereeing'):
            raise PermissionDenied
        submissions_qs = Submission.objects.pool_editable(request.user)
        referee = request.user.contributor
    else:
        # Invalid commtype in the url!
        raise Http404

    # Get the showpiece itself or return 404
    submission = get_object_or_404(submissions_qs,
                                   arxiv_identifier_w_vn_nr=arxiv_identifier_w_vn_nr)

    if referee_id and not referee:
        # Get the Contributor to communicate with if not already defined (`Eto?` communication)
        # To Fix: Assuming the Editorial Administrator won't make any `referee_id` mistakes
        referee = get_object_or_404(Contributor, pk=referee_id)

    form = EditorialCommunicationForm(request.POST or None)
    if form.is_valid():
        communication = form.save(commit=False)
        communication.submission = submission
        communication.comtype = comtype
        communication.referee = referee
        communication.save()

        SubmissionUtils.load({'communication': communication})
        SubmissionUtils.send_communication_email()

        if comtype in ['EtoA', 'EtoR', 'EtoS']:
            return redirect(reverse('submissions:editorial_page',
                                    kwargs={'arxiv_identifier_w_vn_nr': arxiv_identifier_w_vn_nr}))
        elif comtype == 'AtoE':
            return redirect(reverse('scipost:personal_page'))
        elif comtype == 'StoE':
            return redirect(reverse('submissions:pool'))
        return redirect(submission.get_absolute_url())

    context = {
        'submission': submission,
        'comtype': comtype,
        'referee_id': referee_id,
        'form': form
    }
    return render(request, 'submissions/communication.html', context)


@login_required
@fellowship_or_admin_required()
@transaction.atomic
def eic_recommendation(request, arxiv_identifier_w_vn_nr):
    """
    Write EIC Recommendation.

    Accessible for: Editor-in-charge and Editorial Administration
    """
    submission = get_object_or_404(Submission.objects.filter_for_eic(request.user),
                                   arxiv_identifier_w_vn_nr=arxiv_identifier_w_vn_nr)

    if not submission.eic_recommendation_required:
        messages.warning(request, ('<h3>An Editorial Recommendation is not required</h3>'
                                   'This submission\'s current status is: <em>%s</em>'
                                   % submission.get_status_display()))
        return redirect(reverse('submissions:editorial_page',
                                args=[submission.arxiv_identifier_w_vn_nr]))

    form = EICRecommendationForm(request.POST or None, submission=submission)
    # Find EditorialAssignment for user
    if not form.has_assignment():
        messages.warning(request, ('You cannot formulate an Editorial Recommendation,'
                                   ' because the Editorial Assignment has not been set properly.'
                                   ' Please '
                                   '<a href="mailto:admin@scipost.org">report the problem</a>.'))
        return redirect(reverse('submissions:editorial_page',
                                args=[submission.arxiv_identifier_w_vn_nr]))

    if form.is_valid():
        recommendation = form.save()
        if form.revision_requested():
            # Send mail to authors to notify about the request for revision.
            SubmissionUtils.load({
                'submission': form.submission,
                'recommendation': recommendation,
            })
            SubmissionUtils.send_author_revision_requested_email()

        messages.success(request, 'Editorial Recommendation succesfully submitted')
        return redirect(reverse('submissions:editorial_page',
                                kwargs={'arxiv_identifier_w_vn_nr': arxiv_identifier_w_vn_nr}))

    context = {
        'submission': submission,
        'form': form
    }
    return render(request, 'submissions/pool/recommendation_formulate.html', context)


@login_required
@fellowship_or_admin_required()
@transaction.atomic
def reformulate_eic_recommendation(request, arxiv_identifier_w_vn_nr):
    """Reformulate EIC Recommendation form view.

    Accessible for: Editor-in-charge and Editorial Administration.
    """
    submission = get_object_or_404(Submission.objects.filter_for_eic(request.user),
                                   arxiv_identifier_w_vn_nr=arxiv_identifier_w_vn_nr)
    recommendation = submission.eicrecommendations.first()
    if not recommendation:
        raise Http404('No EICRecommendation formulated yet.')

<<<<<<< HEAD
    if not recommendation.may_be_reformulated:
        messages.warning(request, ('With the current status of the EICRecommendation you are not '
=======
    if submission.status not in [STATUS_EIC_ASSIGNED, STATUS_VOTING_IN_PREPARATION, STATUS_PUT_TO_EC_VOTING]:
        messages.warning(request, ('With the current status of the Submission you are not '
>>>>>>> 84a8e6a6
                                   'allowed to reformulate the Editorial Recommendation'))
        return redirect(reverse('submissions:editorial_page',
                                args=[submission.arxiv_identifier_w_vn_nr]))

    form = EICRecommendationForm(request.POST or None, submission=submission, reformulate=True)
    if form.is_valid():
        recommendation = form.save()
        if form.revision_requested():
            # Send mail to authors to notify about the request for revision.
            SubmissionUtils.load({
                'submission': form.submission,
                'recommendation': recommendation,
            })
            SubmissionUtils.send_author_revision_requested_email()

        messages.success(request, 'Editorial Recommendation succesfully reformulated')
        return redirect(reverse('submissions:editorial_page',
                                kwargs={'arxiv_identifier_w_vn_nr': arxiv_identifier_w_vn_nr}))

    context = {
        'submission': submission,
        'form': form
    }
    return render(request, 'submissions/pool/recommendation_formulate_rewrite.html', context)


###########
# Reports
###########
@login_required
@permission_required('scipost.can_referee', raise_exception=True)
@transaction.atomic
def submit_report(request, arxiv_identifier_w_vn_nr):
    """
    A form to submit a report on a submission will be shown and processed here.

    Important checks to be aware of include an author check for the submission,
    has the reporting deadline not been reached yet and does there exist any invitation
    for the current user on this submission.
    """
    submission = get_object_or_404(Submission.objects.open_for_reporting(),
                                   arxiv_identifier_w_vn_nr=arxiv_identifier_w_vn_nr)
    # Check whether the user can submit a report:
    current_contributor = request.user.contributor
    is_author = current_contributor in submission.authors.all()
    is_author_unchecked = (not is_author and not
                           (current_contributor in submission.authors_false_claims.all()) and
                           (request.user.last_name in submission.author_list))
    invitation = submission.referee_invitations.filter(referee=current_contributor).first()

    errormessage = None
    if not invitation:
        if timezone.now() > submission.reporting_deadline + datetime.timedelta(days=1):
            errormessage = ('The reporting deadline has passed. You cannot submit'
                            ' a Report anymore.')
        elif not submission.open_for_reporting:
            errormessage = ('Reporting for this submission has closed. You cannot submit'
                            ' a Report anymore.')

        if errormessage:
            # Remove old drafts from the database
            reports_in_draft_to_remove = (submission.reports.in_draft()
                                          .filter(author=current_contributor))
            if reports_in_draft_to_remove:
                reports_in_draft_to_remove.delete()
    if is_author:
        errormessage = 'You are an author of this Submission and cannot submit a Report.'
    if is_author_unchecked:
        errormessage = ('The system flagged you as a potential author of this Submission. '
                        'Please go to your personal page under the Submissions tab'
                        ' to clarify this.')

    if errormessage:
        messages.warning(request, errormessage)
        return redirect(reverse('scipost:personal_page'))

    # Find and fill earlier version of report
    try:
        report_in_draft = submission.reports.in_draft().get(author=current_contributor)
    except Report.DoesNotExist:
        report_in_draft = Report(author=current_contributor, submission=submission)
    form = ReportForm(request.POST or None, instance=report_in_draft, submission=submission)

    # Check if data sent is valid
    if form.is_valid():
        newreport = form.save()
        if newreport.status == STATUS_DRAFT:
            messages.success(request, ('Your Report has been saved. '
                                       'You may carry on working on it,'
                                       ' or leave the page and finish it later.'))
            context = {'submission': submission, 'form': form}
            return render(request, 'submissions/report_form.html', context)

        # Send mails if report is submitted
        SubmissionUtils.load({'report': newreport}, request)
        SubmissionUtils.email_EIC_report_delivered()
        SubmissionUtils.email_referee_report_delivered()

        # Add SubmissionEvents for the EIC only, as it can also be rejected still
        submission.add_event_for_eic('%s has submitted a new Report.'
                                     % request.user.last_name)

        messages.success(request, 'Thank you for your Report')
        return redirect(submission.get_absolute_url())

    context = {'submission': submission, 'form': form}
    return render(request, 'submissions/report_form.html', context)


@login_required
@fellowship_or_admin_required()
def vet_submitted_reports_list(request):
    """
    Reports with status `unvetted` will be shown (oldest first).
    """
    submissions = get_list_or_404(Submission.objects.filter_for_eic(request.user))
    reports_to_vet = Report.objects.filter(
        submission__in=submissions).awaiting_vetting().order_by('date_submitted')
    context = {'reports_to_vet': reports_to_vet}
    return render(request, 'submissions/vet_submitted_reports_list.html', context)


@login_required
@fellowship_or_admin_required()
@transaction.atomic
def vet_submitted_report(request, report_id):
    """
    Report with status `unvetted` will be shown. A user may only vet reports of submissions
    he/she is EIC of or if he/she is SciPost Admin or Vetting Editor.

    After vetting an email is sent to the report author, bcc EIC. If report
    has not been refused, the submission author is also mailed.
    """
    submissions = Submission.objects.filter_for_eic(request.user)
    report = get_object_or_404(Report.objects.filter(
        submission__in=submissions).awaiting_vetting(), id=report_id)

    form = VetReportForm(request.POST or None, initial={'report': report})
    if form.is_valid():
        report = form.process_vetting(request.user.contributor)

        # email report author
        SubmissionUtils.load({'report': report,
                              'email_response': form.cleaned_data['email_response_field']})
        SubmissionUtils.acknowledge_report_email()  # email report author, bcc EIC

        # Add SubmissionEvent for the EIC
        report.submission.add_event_for_eic('The Report by %s is vetted.'
                                            % report.author.user.last_name)

        if report.status == STATUS_VETTED:
            SubmissionUtils.send_author_report_received_email()

            # Add SubmissionEvent to tell the author about the new report
            report.submission.add_event_for_author('A new Report has been submitted.')

        message = 'Submitted Report vetted for <a href="%s">%s</a>.' % (
                    report.submission.get_absolute_url(),
                    report.submission.arxiv_identifier_w_vn_nr)
        messages.success(request, message)

        if report.submission.editor_in_charge == request.user.contributor:
            # Redirect a EIC back to the Editorial Page!
            return redirect(reverse('submissions:editorial_page',
                                    args=(report.submission.arxiv_identifier_w_vn_nr,)))
        return redirect(reverse('submissions:vet_submitted_reports_list'))
    context = {'report_to_vet': report, 'form': form}
    return render(request, 'submissions/vet_submitted_report.html', context)


@login_required
@permission_required('scipost.can_prepare_recommendations_for_voting', raise_exception=True)
@transaction.atomic
def prepare_for_voting(request, rec_id):
    submissions = Submission.objects.pool_editable(request.user)
    recommendation = get_object_or_404(
        EICRecommendation.objects.active().filter(submission__in=submissions), id=rec_id)

    eligibility_form = VotingEligibilityForm(request.POST or None, instance=recommendation)
    if eligibility_form.is_valid():
        eligibility_form.save()
        messages.success(request, 'We have registered your selection.')

        # Add SubmissionEvents
        recommendation.submission.add_event_for_eic('The Editorial Recommendation has been '
                                                    'put forward to the College for voting.')

        return redirect(reverse('submissions:editorial_page',
                                args=[recommendation.submission.arxiv_identifier_w_vn_nr]))
    else:
        fellows_with_expertise = recommendation.submission.fellows.filter(
            contributor__expertises__contains=[recommendation.submission.subject_area])
        coauthorships = recommendation.submission.flag_coauthorships_arxiv(fellows_with_expertise)

    context = {
        'recommendation': recommendation,
        'fellows_with_expertise': fellows_with_expertise,
        'coauthorships': coauthorships,
        'eligibility_form': eligibility_form,
    }
    return render(request, 'submissions/admin/recommendation_prepare_for_voting.html', context)


@login_required
@fellowship_or_admin_required()
@transaction.atomic
def vote_on_rec(request, rec_id):
    submissions = Submission.objects.pool_editable(request.user)
    recommendation = get_object_or_404(
        EICRecommendation.objects.active().filter(submission__in=submissions), id=rec_id)

    form = RecommendationVoteForm(request.POST or None)
    if form.is_valid():
        if form.cleaned_data['vote'] == 'agree':
            try:
                recommendation.voted_for.add(request.user.contributor)
            except IntegrityError:
                messages.warning(request, 'You have already voted for this Recommendation.')
                return redirect(reverse('submissions:pool'))
            recommendation.voted_against.remove(request.user.contributor)
            recommendation.voted_abstain.remove(request.user.contributor)
        elif form.cleaned_data['vote'] == 'disagree':
            recommendation.voted_for.remove(request.user.contributor)
            try:
                recommendation.voted_against.add(request.user.contributor)
            except IntegrityError:
                messages.warning(request, 'You have already voted for this Recommendation.')
                return redirect(reverse('submissions:pool'))
            recommendation.voted_abstain.remove(request.user.contributor)
        elif form.cleaned_data['vote'] == 'abstain':
            recommendation.voted_for.remove(request.user.contributor)
            recommendation.voted_against.remove(request.user.contributor)
            try:
                recommendation.voted_abstain.add(request.user.contributor)
            except IntegrityError:
                messages.warning(request, 'You have already voted for this Recommendation.')
                return redirect(reverse('submissions:pool'))
        if form.cleaned_data['remark']:
            remark = Remark(contributor=request.user.contributor,
                            recommendation=recommendation,
                            date=timezone.now(),
                            remark=form.cleaned_data['remark'])
            remark.save()
        recommendation.save()
        messages.success(request, 'Thank you for your vote.')
        return redirect(reverse('submissions:pool'))

    context = {
        'recommendation': recommendation,
        'form': form
    }
    return render(request, 'submissions/pool/recommendation.html', context)


@permission_required('scipost.can_prepare_recommendations_for_voting', raise_exception=True)
def remind_Fellows_to_vote(request):
    """
    This method sends an email to all Fellow with pending voting duties.
    It must be called by and Editorial Administrator.

    TODO: This reminder function doesn't filter per submission?!
    """
    submissions = Submission.objects.pool_editable(request.user)
    recommendations = EICRecommendation.objects.active().filter(
        submission__in=submissions).put_to_voting()

    Fellow_emails = []
    Fellow_names = []
    for rec in recommendations:
        for Fellow in rec.eligible_to_vote.all():
            if (Fellow not in rec.voted_for.all()
                and Fellow not in rec.voted_against.all()
                and Fellow not in rec.voted_abstain.all()
                and Fellow.user.email not in Fellow_emails):
                Fellow_emails.append(Fellow.user.email)
                Fellow_names.append(str(Fellow))
    SubmissionUtils.load({'Fellow_emails': Fellow_emails})
    SubmissionUtils.send_Fellows_voting_reminder_email()
    ack_message = 'Email reminders have been sent to: <ul>'
    for name in sorted(Fellow_names):
        ack_message += '<li>' + name + '</li>'
    ack_message += '</ul>'
    context = {'ack_message': Template(ack_message).render(Context({})),
               'followup_message': 'Return to the ',
               'followup_link': reverse('submissions:pool'),
               'followup_link_label': 'Submissions pool'}
    return render(request, 'scipost/acknowledgement.html', context)


@permission_required('scipost.can_fix_College_decision', raise_exception=True)
@transaction.atomic
def fix_College_decision(request, rec_id):
    """
    Terminates the voting on a Recommendation.
    Called by an Editorial Administrator.

    # TODO - 2 bugs:

    TO FIX: If multiple recommendations are submitted; decisions may be overruled unexpectedly.
    TO FIX: A college decision can be fixed multiple times, there is no already-fixed mechanism!!!
    """
    submissions = Submission.objects.pool_full(request.user)
    recommendation = get_object_or_404(EICRecommendation.objects.filter(
        submission__in=submissions), id=rec_id)

    submission = recommendation.submission
    if recommendation.recommendation in [1, 2, 3]:
        # Publish as Tier I, II or III
        submission.status = 'accepted'
        submission.acceptance_date = datetime.date.today()

        # Create a ProductionStream object
        prodstream = ProductionStream(submission=submission)
        prodstream.save()
        ed_admins = Group.objects.get(name='Editorial Administrators')
        assign_perm('can_perform_supervisory_actions', ed_admins, prodstream)
        assign_perm('can_work_for_stream', ed_admins, prodstream)

        # Add SubmissionEvent for authors
        # Do not write a new event for minor/major modification: already done at moment of
        # creation.
        notify_manuscript_accepted(request.user, submission, False)
        submission.add_event_for_author('An Editorial Recommendation has been formulated: %s.'
                                        % recommendation.get_recommendation_display())
    elif recommendation.recommendation == -3:
        # Reject + update-reject other versions of submission
        submission.status = 'rejected'
        for sub in submission.other_versions:
            sub.status = 'resubmitted_rejected'
            sub.save()

        # Add SubmissionEvent for authors
        # Do not write a new event for minor/major modification: already done at moment of
        # creation.
        submission.add_event_for_author('An Editorial Recommendation has been formulated: %s.'
                                        % recommendation.get_recommendation_display())

    # Add SubmissionEvent for EIC
    submission.add_event_for_eic('The Editorial College\'s decision has been fixed: %s.'
                                 % recommendation.get_recommendation_display())

    submission.save()
    SubmissionUtils.load({'submission': submission, 'recommendation': recommendation})
    SubmissionUtils.send_author_College_decision_email()
    messages.success(request, 'The Editorial College\'s decision has been fixed.')
    return redirect(reverse('submissions:pool'))


class EICRecommendationView(SubmissionAdminViewMixin, DetailView):
    permission_required = 'scipost.can_fix_College_decision'
    template_name = 'submissions/pool/recommendation.html'
    editorial_page = True

    def get_context_data(self, *args, **kwargs):
        """ Get the EICRecommendation as a submission-related instance. """
        ctx = super().get_context_data(*args, **kwargs)
        ctx['recommendation'] = get_object_or_404(
            ctx['submission'].eicrecommendations.all(), id=self.kwargs['rec_id'])
        return ctx


class PlagiarismView(SubmissionAdminViewMixin, UpdateView):
    permission_required = 'scipost.can_do_plagiarism_checks'
    template_name = 'submissions/admin/plagiarism_report.html'
    editorial_page = True
    form_class = iThenticateReportForm

    def get_object(self):
        submission = super().get_object()
        return submission.plagiarism_report


class PlagiarismReportPDFView(SubmissionAdminViewMixin, SingleObjectMixin, RedirectView):
    permission_required = 'scipost.can_do_plagiarism_checks'
    editorial_page = True

    def get_redirect_url(self, *args, **kwargs):
        submission = self.get_object()
        if not submission.plagiarism_report:
            raise Http404
        url = submission.plagiarism_report.get_report_url()

        if not url:
            raise Http404
        return url<|MERGE_RESOLUTION|>--- conflicted
+++ resolved
@@ -1221,13 +1221,8 @@
     if not recommendation:
         raise Http404('No EICRecommendation formulated yet.')
 
-<<<<<<< HEAD
     if not recommendation.may_be_reformulated:
         messages.warning(request, ('With the current status of the EICRecommendation you are not '
-=======
-    if submission.status not in [STATUS_EIC_ASSIGNED, STATUS_VOTING_IN_PREPARATION, STATUS_PUT_TO_EC_VOTING]:
-        messages.warning(request, ('With the current status of the Submission you are not '
->>>>>>> 84a8e6a6
                                    'allowed to reformulate the Editorial Recommendation'))
         return redirect(reverse('submissions:editorial_page',
                                 args=[submission.arxiv_identifier_w_vn_nr]))
