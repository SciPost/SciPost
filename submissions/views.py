__copyright__ = "Copyright 2016-2018, Stichting SciPost (SciPost Foundation)"
__license__ = "AGPL v3"


import datetime
import feedparser
import strings

from django.contrib import messages
from django.contrib.auth.decorators import login_required, permission_required
from django.contrib.auth.mixins import LoginRequiredMixin, PermissionRequiredMixin
<<<<<<< HEAD
=======
from django.contrib.messages.views import SuccessMessageMixin
>>>>>>> 8f5fc8ae
from django.core.exceptions import PermissionDenied
from django.core.urlresolvers import reverse, reverse_lazy
from django.db import transaction, IntegrityError
from django.db.models import Q
from django.http import Http404, HttpResponse, HttpResponseRedirect
from django.shortcuts import get_object_or_404, get_list_or_404, render, redirect
from django.template import Template, Context
from django.utils import timezone
from django.views.generic.base import RedirectView
from django.views.generic.detail import SingleObjectMixin
from django.views.generic.edit import CreateView, UpdateView
from django.views.generic.list import ListView

from .constants import (
    STATUS_VETTED, STATUS_EIC_ASSIGNED, SUBMISSION_STATUS, STATUS_ASSIGNMENT_FAILED,
    STATUS_DRAFT, CYCLE_DIRECT_REC, STATUS_ACCEPTED, STATUS_DEPRECATED)
from .helpers import check_verified_author, check_unverified_author
from .models import (
    Submission, EICRecommendation, EditorialAssignment, RefereeInvitation, Report, SubmissionEvent)
from .mixins import SubmissionAdminViewMixin
from .forms import (
    SubmissionIdentifierForm, RequestSubmissionForm, SubmissionSearchForm, RecommendationVoteForm,
    ConsiderAssignmentForm, InviteEditorialAssignmentForm, EditorialAssignmentForm, VetReportForm,
    SetRefereeingDeadlineForm, RefereeSelectForm, iThenticateReportForm, VotingEligibilityForm,
    RefereeRecruitmentForm, ConsiderRefereeInvitationForm, EditorialCommunicationForm, ReportForm,
    SubmissionCycleChoiceForm, ReportPDFForm, SubmissionReportsForm, EICRecommendationForm,
    SubmissionPoolFilterForm, FixCollegeDecisionForm, SubmissionPrescreeningForm,
<<<<<<< HEAD
    PreassignEditorsFormSet)
from .signals import (
    notify_editor_assigned, notify_eic_new_report, notify_invitation_cancelled,
    notify_submission_author_new_report, notify_eic_invitation_reponse, notify_report_vetted)
=======
    PreassignEditorsFormSet, SubmissionReassignmentForm)
>>>>>>> 8f5fc8ae
from .utils import SubmissionUtils

from colleges.permissions import fellowship_required, fellowship_or_admin_required
from comments.forms import CommentForm
from journals.models import Journal
from mails.views import MailEditingSubView
from production.forms import ProofsDecisionForm
from scipost.forms import RemarkForm
from scipost.mixins import PaginationMixin
from scipost.models import Contributor, Remark

from notifications.views import is_test_user  # Temporarily until release


###############
# SUBMISSIONS:
###############

class RequestSubmissionView(LoginRequiredMixin, PermissionRequiredMixin, CreateView):
    """Formview to submit a new manuscript (Submission)."""

    permission_required = 'scipost.can_submit_manuscript'
    success_url = reverse_lazy('scipost:personal_page')
    form_class = RequestSubmissionForm
    template_name = 'submissions/submission_form.html'

    def get_form_kwargs(self):
        """Form requires extra kwargs."""
        kwargs = super().get_form_kwargs()
        kwargs['requested_by'] = self.request.user
        if hasattr(self, 'initial_data'):
            kwargs['initial'] = self.initial_data
        return kwargs

    @transaction.atomic
    def form_valid(self, form):
        """Redirect and send out mails if all data is valid."""
        submission = form.save()
        submission.add_general_event('The manuscript has been submitted to %s.'
                                     % submission.get_submitted_to_journal_display())

        text = ('<h3>Thank you for your Submission to SciPost</h3>'
                'Your Submission will soon be handled by an Editor.')
        messages.success(self.request, text)

        if form.submission_is_resubmission():
            # Send emails
            SubmissionUtils.load({'submission': submission}, self.request)
            SubmissionUtils.send_authors_resubmission_ack_email()
            SubmissionUtils.send_EIC_reappointment_email()
        else:
            # Send emails
            SubmissionUtils.load({'submission': submission})
            SubmissionUtils.send_authors_submission_ack_email()
        return HttpResponseRedirect(self.success_url)

    def form_invalid(self, form):
        """Add warnings as messages to make those more explicit."""
        for error_messages in form.errors.values():
            messages.warning(self.request, *error_messages)
        return super().form_invalid(form)


class RequestSubmissionUsingArXivView(RequestSubmissionView):
    """Formview to submit a new Submission using arXiv."""

    def get(self, request):
        """Redirect to the arXiv prefill form if arXiv ID is not known."""
        form = SubmissionIdentifierForm(request.GET or None, requested_by=self.request.user)
        if form.is_valid():
            # Gather data from ArXiv API if prefill form is valid
            self.initial_data = form.request_arxiv_preprint_form_prefill_data()
            return super().get(request)
        else:
            return redirect('submissions:prefill_using_identifier')

    def get_form_kwargs(self):
        """Form requires extra kwargs."""
        kwargs = super().get_form_kwargs()
        kwargs['use_arxiv_preprint'] = True
        return kwargs


class RequestSubmissionUsingSciPostView(RequestSubmissionView):
    """Formview to submit a new Submission using SciPost's preprint server."""

<<<<<<< HEAD
=======
    def dispatch(self, request, *args, **kwargs):
        """TEMPORARY: Not accessible unless in test group."""
        if not is_test_user(request.user):
            raise Http404
        return super().dispatch(request, *args, **kwargs)

>>>>>>> 8f5fc8ae
    def get_form_kwargs(self):
        """Form requires extra kwargs."""
        kwargs = super().get_form_kwargs()
        kwargs['use_arxiv_preprint'] = False
        return kwargs


@login_required
@permission_required('scipost.can_submit_manuscript', raise_exception=True)
def prefill_using_arxiv_identifier(request):
    """Form view asking for the arXiv ID related to the new Submission to submit."""
    query_form = SubmissionIdentifierForm(request.POST or None, initial=request.GET or None,
                                          requested_by=request.user)
    if query_form.is_valid():
        prefill_data = query_form.request_arxiv_preprint_form_prefill_data()
        form = RequestSubmissionForm(
            initial=prefill_data, requested_by=request.user, use_arxiv_preprint=True)

        # Submit message to user
        if query_form.submission_is_resubmission():
            resubmessage = ('There already exists a preprint with this arXiv identifier '
                            'but a different version number. \nYour Submission will be '
                            'handled as a resubmission.')
            messages.success(request, resubmessage, fail_silently=True)
        else:
            messages.success(request, strings.acknowledge_arxiv_query, fail_silently=True)

        context = {
            'form': form,
        }
        response = redirect('submissions:submit_manuscript_arxiv')
        response['location'] += '?identifier_w_vn_nr={}'.format(
            query_form.cleaned_data['identifier_w_vn_nr'])
        # return render(request, 'submissions/submission_form.html', context)
        return reponse

    context = {
        'form': query_form,
    }
    return render(request, 'submissions/submission_prefill_form.html', context)


class SubmissionListView(PaginationMixin, ListView):
    """List all publicly available Submissions."""

    model = Submission
    form = SubmissionSearchForm
    submission_search_list = []
    paginate_by = 10

    def get_queryset(self):
        """Return queryset, filtered with GET request data if given."""
        queryset = Submission.objects.public_newest()
        self.form = self.form(self.request.GET)
        if 'to_journal' in self.request.GET:
            queryset = queryset.filter(
                latest_activity__gte=timezone.now() + datetime.timedelta(days=-60),
                submitted_to_journal=self.request.GET['to_journal']
            )
        elif 'discipline' in self.kwargs and 'nrweeksback' in self.kwargs:
            discipline = self.kwargs['discipline']
            nrweeksback = self.kwargs['nrweeksback']
            queryset = queryset.filter(
                discipline=discipline,
                latest_activity__gte=timezone.now() + datetime.timedelta(weeks=-int(nrweeksback))
            )
        elif self.form.is_valid() and self.form.has_changed():
            queryset = self.form.search_results()

        return queryset.order_by('-submission_date')

    def get_context_data(self, **kwargs):
        """Save data related to GET request if found."""
        context = super().get_context_data(**kwargs)

        # Form into the context!
        context['form'] = self.form

        # To customize display in the template
        if 'to_journal' in self.request.GET:
            try:
                context['to_journal'] = Journal.objects.filter(
                    name=self.request.GET['to_journal']).first().get_name_display()
            except (Journal.DoesNotExist, AttributeError):
                context['to_journal'] = self.request.GET['to_journal']
        if 'discipline' in self.kwargs:
            context['discipline'] = self.kwargs['discipline']
            context['nrweeksback'] = self.kwargs['nrweeksback']
            context['browse'] = True
        elif not self.form.is_valid() or not self.form.has_changed():
            context['recent'] = True

        return context


def submission_detail_wo_vn_nr(request, identifier_wo_vn_nr):
    """Redirect to the latest Submission's detail page."""
    submission = get_object_or_404(Submission, preprint__identifier_wo_vn_nr=identifier_wo_vn_nr,
                                   is_current=True)
    return submission_detail(request, submission.preprint.identifier_w_vn_nr)


def submission_detail(request, identifier_w_vn_nr):
    """Public detail page of Submission."""
    submission = get_object_or_404(Submission, preprint__identifier_w_vn_nr=identifier_w_vn_nr)
    context = {
        'can_read_editorial_information': False
    }

    # Check if Contributor is author of the Submission
    is_author = check_verified_author(submission, request.user)
    is_author_unchecked = check_unverified_author(submission, request.user)

    if not submission.visible_public and not is_author:
        if not request.user.is_authenticated:
            raise Http404
        elif not request.user.has_perm(
            'scipost.can_assign_submissions') and not submission.fellows.filter(
                contributor__user=request.user).exists():
                    raise Http404

    if is_author:
        context['proofs_decision_form'] = ProofsDecisionForm()

    if submission.open_for_commenting and request.user.has_perm('scipost.can_submit_comments'):
        context['comment_form'] = CommentForm()

    invited_reports = submission.reports.accepted().invited()
    contributed_reports = submission.reports.accepted().contributed()
    comments = submission.comments.vetted().regular_comments().order_by('-date_submitted')
    author_replies = submission.comments.vetted().author_replies().order_by('-date_submitted')

    # User is referee for the Submission
    if request.user.is_authenticated:
        context['unfinished_report_for_user'] = submission.reports.in_draft().filter(
            author__user=request.user).first()
        context['invitations'] = submission.referee_invitations.non_cancelled().filter(
            referee__user=request.user)

        if is_author or is_author_unchecked:
            # Authors are not allowed to read all editorial info! Whatever
            # their permission level is.
            context['can_read_editorial_information'] = False
        else:
            # User may read eg. Editorial Recommendations if he/she is in the Pool.
            context['can_read_editorial_information'] = submission.fellows.filter(
                contributor__user=request.user).exists()

            # User may also read eg. Editorial Recommendations if he/she is editorial administrator.
            if not context['can_read_editorial_information']:
                context['can_read_editorial_information'] = request.user.has_perm(
                    'can_oversee_refereeing')

    if 'invitations' in context and context['invitations']:
        context['communication'] = submission.editorial_communications.for_referees().filter(
            referee__user=request.user)

    recommendations = submission.eicrecommendations.active()

    context.update({
        'submission': submission,
        'recommendations': recommendations,
        'comments': comments,
        'invited_reports': invited_reports,
        'contributed_reports': contributed_reports,
        'author_replies': author_replies,
        'is_author': is_author,
        'is_author_unchecked': is_author_unchecked,
    })
    return render(request, 'submissions/submission_detail.html', context)


def report_attachment(request, identifier_w_vn_nr, report_nr):
    """Download the attachment of a Report if available."""
    report = get_object_or_404(
        Report, submission__preprint__identifier_w_vn_nr=identifier_w_vn_nr,
        file_attachment__isnull=False, report_nr=report_nr)
    if not report.is_vetted:
        # Only Admins and EICs are allowed to see non-vetted Report attachments.
        if not Submission.objects.filter_for_eic(request.user).filter(preprint__identifier_w_vn_nr=identifier_w_vn_nr).exists():
            raise Http404
    response = HttpResponse(report.file_attachment.read(), content_type='application/pdf')
    filename = '{}_report_attachment-{}.pdf'.format(
        report.submission.preprint.identifier_w_vn_nr, report.report_nr)
    response['Content-Disposition'] = ('filename=' + filename)
    return response


def report_detail_pdf(request, identifier_w_vn_nr, report_nr):
    """Download the PDF of a Report if available."""
    report = get_object_or_404(Report.objects.accepted(),
                               submission__preprint__identifier_w_vn_nr=identifier_w_vn_nr,
                               pdf_report__isnull=False, report_nr=report_nr)
    response = HttpResponse(report.pdf_report.read(), content_type='application/pdf')
    filename = '%s_report-%i.pdf' % (report.submission.preprint.identifier_w_vn_nr, report.report_nr)
    response['Content-Disposition'] = ('filename=' + filename)
    return response


def submission_refereeing_package_pdf(request, identifier_w_vn_nr):
    """Down the refereeing package PDF.

    This view let's the user download all Report PDF's in a single merged PDF.
    The merging takes places every time its downloaded to make sure all available report PDF's
    are included and the EdColAdmin doesn't have to compile the package every time again.
    """
    submission = get_object_or_404(Submission.objects.public().exclude(pdf_refereeing_pack=''),
                                   preprint__identifier_w_vn_nr=identifier_w_vn_nr)
    response = HttpResponse(submission.pdf_refereeing_pack.read(), content_type='application/pdf')
    filename = '%s-refereeing-package.pdf' % submission.preprint.identifier_w_vn_nr
    response['Content-Disposition'] = ('filename=' + filename)
    return response


@permission_required('scipost.can_manage_reports', raise_exception=True)
def reports_accepted_list(request):
    """List all accepted Reports.

    This gives an overview of Report that need a PDF update/compilation.
    """
    reports = Report.objects.accepted().order_by(
        'pdf_report', 'submission').prefetch_related('submission')

    if request.GET.get('submission'):
        reports = reports.filter(submission__preprint__identifier_w_vn_nr=request.GET['submission'])
    context = {
        'reports': reports
    }
    return render(request, 'submissions/admin/report_list.html', context)


@permission_required('scipost.can_manage_reports', raise_exception=True)
def report_pdf_compile(request, report_id):
    """Form view to receive a auto-generated LaTeX code and submit a pdf version of the Report."""
    report = get_object_or_404(Report.objects.accepted(), id=report_id)
    form = ReportPDFForm(request.POST or None, request.FILES or None, instance=report)
    if form.is_valid():
        report = form.save()
        messages.success(request, 'Upload complete.')
        return redirect(reverse('submissions:reports_accepted_list'))
    context = {
        'report': report,
        'form': form
    }
    return render(request, 'submissions/admin/report_compile_form.html', context)


@permission_required('scipost.can_manage_reports', raise_exception=True)
def treated_submissions_list(request):
    """List all treated Submissions.

    This gives an overview of Submissions that need a PDF update/compilation of their Reports.
    """
    submissions = Submission.objects.treated().public().order_by(
        'pdf_refereeing_pack', '-acceptance_date')
    context = {
        'submissions': submissions
    }
    return render(request, 'submissions/treated_submission_list.html', context)


@permission_required('scipost.can_manage_reports', raise_exception=True)
def treated_submission_pdf_compile(request, identifier_w_vn_nr):
    """Form view to receive a auto-generated LaTeX code and submit a pdf version of the Reports."""
    submission = get_object_or_404(Submission.objects.treated(),
                                   preprint__identifier_w_vn_nr=identifier_w_vn_nr)
    form = SubmissionReportsForm(request.POST or None, request.FILES or None, instance=submission)
    if form.is_valid():
        form.save()
        messages.success(request, 'Upload complete.')
        return redirect(reverse('submissions:treated_submissions_list'))
    context = {
        'submission': submission,
        'form': form
    }
    return render(request, 'submissions/treated_submission_pdf_compile.html', context)


######################
# Editorial workflow #
######################

def editorial_workflow(request):
    """Information page for Editorial Fellows.

    Summary page for Editorial Fellows, containing a digest
    of the actions to take to handle Submissions.
    """
    return render(request, 'submissions/editorial_workflow.html')


@login_required
@fellowship_or_admin_required()
def pool(request, identifier_w_vn_nr=None):
    """List page of Submissions in refereeing.

    The Submissions pool contains all submissions which are undergoing
    the editorial process, from submission
    to publication acceptance or rejection.
    All members of the Editorial College have access.
    """
    # Search
    search_form = SubmissionPoolFilterForm(request.GET or None)
    if search_form.is_valid():
        submissions = search_form.search(Submission.objects.all(), request.user)
    else:
        # Mainly as fallback for the old-pool while in test phase.
        submissions = Submission.objects.pool(request.user)

    recs_to_vote_on = EICRecommendation.objects.user_must_vote_on(request.user).filter(
        submission__in=submissions)
    recs_current_voted = EICRecommendation.objects.user_current_voted(request.user).filter(
        submission__in=submissions)
    assignments_to_consider = EditorialAssignment.objects.invited().filter(
        to=request.user.contributor)

    # Forms
    consider_assignment_form = ConsiderAssignmentForm()
    rec_vote_form = RecommendationVoteForm()
    remark_form = RemarkForm()

    context = {
        'submissions': submissions.order_by('status', '-submission_date'),
        'search_form': search_form,
        'submission_status': SUBMISSION_STATUS,
        'assignments_to_consider': assignments_to_consider,
        'consider_assignment_form': consider_assignment_form,
        'recs_to_vote_on': recs_to_vote_on,
        'recs_current_voted': recs_current_voted,
        'rec_vote_form': rec_vote_form,
        'remark_form': remark_form,
    }

    # Show specific submission in the pool
    context['submission'] = None
    if identifier_w_vn_nr:
        try:
            context['submission'] = Submission.objects.pool_editable(request.user).get(
                preprint__identifier_w_vn_nr=identifier_w_vn_nr)
        except Submission.DoesNotExist:
            pass

    # EdColAdmin related variables
    if request.user.has_perm('scipost.can_oversee_refereeing'):
        context['recommendations'] = EICRecommendation.objects.active().filter(
            submission__in=submissions)
        context['latest_submission_events'] = SubmissionEvent.objects.for_eic().last_hours()\
            .filter(submission__in=context['submissions'])

    if request.user.has_perm('scipost.can_run_pre_screening'):
        context['pre_screening_subs'] = Submission.objects.prescreening()

    # Pool gets Submission details via ajax request
    if context['submission'] and request.is_ajax():
        template = 'partials/submissions/pool/submission_details.html'
    else:
        template = 'submissions/pool/pool.html'
    return render(request, template, context)


@login_required
@fellowship_or_admin_required()
def add_remark(request, identifier_w_vn_nr):
    """Form view to add a Remark to a Submission.

    With this method, an Editorial Fellow or Board Member
    is adding a remark on a Submission.
    """
    submission = get_object_or_404(Submission.objects.pool_editable(request.user),
                                   preprint__identifier_w_vn_nr=identifier_w_vn_nr)

    remark_form = RemarkForm(request.POST or None)
    if remark_form.is_valid():
        remark = Remark(contributor=request.user.contributor,
                        submission=submission,
                        date=timezone.now(),
                        remark=remark_form.cleaned_data['remark'])
        remark.save()
        messages.success(request, 'Your remark has succesfully been posted')
    else:
        messages.warning(request, 'The form was invalidly filled.')
    return redirect(reverse('submissions:pool', args=(identifier_w_vn_nr,)))


@login_required
@permission_required('scipost.can_assign_submissions', raise_exception=True)
def assign_submission(request, identifier_w_vn_nr):
    """Assign Editor-in-charge to Submission.

    Action done by SciPost Administration or Editorial College Administration.
    """
    submission = get_object_or_404(Submission.objects.pool_editable(request.user),
                                   preprint__identifier_w_vn_nr=identifier_w_vn_nr)
    form = InviteEditorialAssignmentForm(request.POST or None, submission=submission)

    if form.is_valid():
        ed_assignment = form.save()
        SubmissionUtils.load({'assignment': ed_assignment})
        SubmissionUtils.send_assignment_request_email()
        messages.success(request, 'Your assignment request has been sent successfully.')
        return redirect('submissions:pool')

    context = {
        'submission_to_assign': submission,
        'form': form
    }

    if request.GET.get('flag'):
        fellows_with_expertise = submission.fellows.all()
        context['coauthorships'] = submission.flag_coauthorships_arxiv(fellows_with_expertise)
    return render(request, 'submissions/admin/editorial_assignment_form.html', context)


@login_required
@fellowship_required()
@transaction.atomic
def editorial_assignment(request, identifier_w_vn_nr, assignment_id=None):
    """Editorial Assignment form view."""
    submission = get_object_or_404(Submission.objects.pool_editable(request.user),
                                   preprint__identifier_w_vn_nr=identifier_w_vn_nr)

    # Check if Submission is still valid for a new assignment.
    if submission.editor_in_charge:
        messages.success(
            request, '{} {} has already agreed to be Editor-in-charge of this Submission.'.format(
                submission.editor_in_charge.get_title_display(),
                submission.editor_in_charge.user.last_name))
        return redirect('submissions:pool')
    elif submission.status == STATUS_ASSIGNMENT_FAILED:
        messages.success(
            request, ('Thank you for considering.'
                      ' This Submission has failed pre-screening and has been rejected.'))
        return redirect('submissions:pool')

    if assignment_id:
        # Process existing EditorialAssignment.
        assignment = get_object_or_404(
            submission.editorial_assignments.invited(),
            to=request.user.contributor, pk=assignment_id)
    else:
        # Get or create EditorialAssignment for user.
        try:
            assignment = submission.editorial_assignments.invited().filter(
                to__user=request.user).first()
        except EditorialAssignment.DoesNotExist:
            assignment = EditorialAssignment()

    form = EditorialAssignmentForm(
        request.POST or None, submission=submission, instance=assignment, request=request)
    if form.is_valid():
        assignment = form.save()
        if form.has_accepted_invite():
            # Fellow accepted to do a normal refereeing cycle.
            SubmissionUtils.load({'assignment': assignment})
            SubmissionUtils.send_EIC_appointment_email()

            if form.is_normal_cycle():
                # Inform authors about new status.
                SubmissionUtils.send_author_prescreening_passed_email()

            submission.add_general_event('The Editor-in-charge has been assigned.')
            notify_editor_assigned(request.user, assignment, False)
            msg = 'Thank you for becoming Editor-in-charge of this submission.'
            url = reverse(
                'submissions:editorial_page', args=(submission.preprint.identifier_w_vn_nr,))
        else:
            # Fellow declined the invitation.
            msg = 'Thank you for considering'
            url = reverse('submissions:pool')

        # Form submitted; redirect user
        messages.success(request, msg)
        return redirect(url)

    context = {
        'form': form,
        'submission': submission,
        'assignment': assignment,
    }
    return render(request, 'submissions/pool/editorial_assignment.html', context)


@login_required
@fellowship_required()
def assignment_request(request, assignment_id):
    """Redirect to Editorial Assignment form view.

    Exists for historical reasons; email are send with this url construction.
    """
    assignment = get_object_or_404(EditorialAssignment.objects.invited(),
                                   to=request.user.contributor, pk=assignment_id)
    return redirect(reverse('submissions:editorial_assignment', kwargs={
        'identifier_w_vn_nr': assignment.submission.preprint.identifier_w_vn_nr,
        'assignment_id': assignment.id
    }))


@login_required
@fellowship_required()
@transaction.atomic
def volunteer_as_EIC(request, identifier_w_vn_nr):
    """Single click action to take charge of a Submission.

    Called when a Fellow volunteers while perusing the submissions pool.
    This is an adapted version of the assignment_request method.
    """
    submission = get_object_or_404(Submission.objects.pool(request.user),
                                   preprint__identifier_w_vn_nr=identifier_w_vn_nr)
    errormessage = None
    if submission.status == STATUS_ASSIGNMENT_FAILED:
        errormessage = '<h3>Thank you for considering.</h3>'
        errormessage += 'This Submission has failed pre-screening and has been rejected.'
    elif submission.editor_in_charge:
        errormessage = '<h3>Thank you for considering.</h3>'
        errormessage += (submission.editor_in_charge.get_title_display() + ' ' +
                         submission.editor_in_charge.user.last_name +
                         ' has already agreed to be Editor-in-charge of this Submission.')
    elif not hasattr(request.user, 'contributor'):
        errormessage = (
            'You do not have an activated Contributor account. Therefore, you cannot take charge.')

    if errormessage:
        messages.warning(request, errormessage)
        return redirect(reverse('submissions:pool'))

    # The Contributor may already have an EditorialAssignment due to an earlier invitation.
    assignment, __ = EditorialAssignment.objects.get_or_create(
<<<<<<< HEAD
        submission=submission, to=request.user.contributor)
    # Explicitly update afterwards, since update_or_create does not properly do the job.
    EditorialAssignment.objects.filter(id=assignment.id).update(
        status=STATUS_ACCEPTED, accepted=True, date_answered=timezone.now())
=======
        submission=submission, to=contributor)
    # Explicitly update afterwards, since update_or_create does not properly do the job.
    EditorialAssignment.objects.filter(id=assignment.id).update(
        status=STATUS_ACCEPTED, date_answered=timezone.now())
>>>>>>> 8f5fc8ae

    # Set deadlines
    deadline = timezone.now() + datetime.timedelta(days=28)  # for papers
    if submission.submitted_to_journal == 'SciPostPhysLectNotes':
        deadline += datetime.timedelta(days=28)

    # Update Submission data
    Submission.objects.filter(id=submission.id).update(
        status=STATUS_EIC_ASSIGNED,
        editor_in_charge=request.user.contributor,
        open_for_reporting=True,
        reporting_deadline=deadline,
        open_for_commenting=True,
        latest_activity=timezone.now())

    # Deprecate old Editorial Assignments
    EditorialAssignment.objects.filter(submission=submission).invited().update(
<<<<<<< HEAD
        deprecated=True, status=STATUS_DEPRECATED)
=======
        status=STATUS_DEPRECATED)
>>>>>>> 8f5fc8ae

    # Send emails to EIC and authors regarding the EIC assignment.
    assignment = EditorialAssignment.objects.get(id=assignment.id)  # Update before use in mail
    SubmissionUtils.load({'assignment': assignment})
    SubmissionUtils.send_EIC_appointment_email()
    SubmissionUtils.send_author_prescreening_passed_email()

    # Add SubmissionEvents
    submission.add_general_event('The Editor-in-charge has been assigned.')
    notify_editor_assigned(request.user, assignment, False)

    messages.success(request, 'Thank you for becoming Editor-in-charge of this submission.')
    return redirect(reverse('submissions:editorial_page',
                            args=[submission.preprint.identifier_w_vn_nr]))


@login_required
@permission_required('scipost.can_assign_submissions', raise_exception=True)
@transaction.atomic
def assignment_failed(request, identifier_w_vn_nr):
    """Reject a Submission in pre-screening.

    No Editorial Fellow has accepted or volunteered to become Editor-in-charge., hence the
    Submission is rejected. An Editorial Administrator can access this view from the Pool.
    """
    submission = get_object_or_404(Submission.objects.pool(request.user).unassigned(),
                                   preprint__identifier_w_vn_nr=identifier_w_vn_nr)

    mail_request = MailEditingSubView(
        request, mail_code='submissions_assignment_failed', instance=submission,
        header_template='partials/submissions/admin/editorial_assignment_failed.html')
    if mail_request.is_valid():
        # Deprecate old Editorial Assignments
        EditorialAssignment.objects.filter(submission=submission).invited().update(
<<<<<<< HEAD
            deprecated=True, status=STATUS_DEPRECATED)
=======
            status=STATUS_DEPRECATED)
>>>>>>> 8f5fc8ae

        # Update status of Submission
        submission.touch()
        Submission.objects.filter(id=submission.id).update(
            status=STATUS_ASSIGNMENT_FAILED, visible_pool=False, visible_public=False)

        messages.success(
            request, 'Submission {arxiv} has failed pre-screening and been rejected.'.format(
                arxiv=submission.preprint.identifier_w_vn_nr))
        messages.success(request, 'Authors have been informed by email.')
        mail_request.send()
        return redirect(reverse('submissions:pool'))
    else:
        return mail_request.return_render()


@login_required
@fellowship_required()
def assignments(request):
    """List editorial tasks for a Fellow.

    This page provides a Fellow with an explicit task list
    of editorial actions which should be undertaken.
    """
    assignments = EditorialAssignment.objects.filter(
        to=request.user.contributor).order_by('-date_created')
    assignments_to_consider = assignments.invited()
    current_assignments = assignments.ongoing()

    context = {
        'assignments_to_consider': assignments_to_consider,
        'current_assignments': current_assignments,
    }
    return render(request, 'submissions/pool/assignments.html', context)


@login_required
@fellowship_or_admin_required()
def editorial_page(request, identifier_w_vn_nr):
    """Detail page of a Submission its editorial tasks.

    The central page for the Editor-in-charge to manage all its Editorial duties. It's accessible
    for both the Editor-in-charge of the Submission and the Editorial Administration.
    """
    submission = get_object_or_404(Submission.objects.pool_editable(request.user),
                                   preprint__identifier_w_vn_nr=identifier_w_vn_nr)

    full_access = True
    if not request.user.has_perm('scipost.can_oversee_refereeing'):
        # Administrators will be able to see all Submissions
        if submission.editor_in_charge != request.user.contributor:
            # The current user is not EIC of the Submission!
            full_access = False
            if not submission.voting_fellows.filter(contributor__user=request.user).exists():
                raise Http404

    context = {
        'submission': submission,
        'set_deadline_form': SetRefereeingDeadlineForm(),
        'cycle_choice_form': SubmissionCycleChoiceForm(instance=submission),
        'full_access': full_access,
    }
    return render(request, 'submissions/pool/editorial_page.html', context)


@login_required
@fellowship_or_admin_required()
def cycle_form_submit(request, identifier_w_vn_nr):
    """Form view to choose refereeing cycle.

    If Submission is `resubmission_incoming` the EIC should first choose what refereeing
    cycle to choose.

    Accessible for: Editor-in-charge and Editorial Administration
    """
    submission = get_object_or_404(Submission.objects.filter_for_eic(request.user),
                                   preprint__identifier_w_vn_nr=identifier_w_vn_nr)

    form = SubmissionCycleChoiceForm(request.POST or None, instance=submission)
    if form.is_valid():
        submission = form.save()
        submission.cycle_2.reset_refereeing_round()
        submission.cycle_2.reinvite_referees(form.cleaned_data['referees_reinvite'], request)
        messages.success(request, ('<h3>Your choice has been confirmed</h3>'
                                   'The new cycle will be <em>%s</em>'
                                   % submission.get_refereeing_cycle_display()))
        if submission.refereeing_cycle == CYCLE_DIRECT_REC:
            # Redirect to EIC Recommendation page immediately
            return redirect(reverse('submissions:eic_recommendation',
                            args=[submission.preprint.identifier_w_vn_nr]))
    return redirect(
        reverse('submissions:editorial_page', args=[submission.preprint.identifier_w_vn_nr]))


@login_required
@fellowship_or_admin_required()
def select_referee(request, identifier_w_vn_nr):
    """Invite scientist to referee a Submission.

    Accessible for: Editor-in-charge and Editorial Administration.
    It'll list possible already registered Contributors that match the search. If the scientist
    is not yet registered, he will be invited using a RegistrationInvitation as well. In
    addition the page will show possible conflicts of interests, with that information
    coming from the ArXiv API.
    """
    submission = get_object_or_404(Submission.objects.filter_for_eic(request.user),
                                   preprint__identifier_w_vn_nr=identifier_w_vn_nr)
    context = {}
    queryresults = ''
    ref_search_form = RefereeSelectForm(request.POST or None)
    if ref_search_form.is_valid():
        contributors_found = Contributor.objects.filter(
            user__last_name__icontains=ref_search_form.cleaned_data['last_name'])
        context['contributors_found'] = contributors_found

        # Check for recent co-authorship (thus referee disqualification)
        try:
            sub_auth_boolean_str = '((' + (submission
                                           .metadata['entries'][0]['authors'][0]['name']
                                           .split()[-1])
            for author in submission.metadata['entries'][0]['authors'][1:]:
                sub_auth_boolean_str += '+OR+' + author['name'].split()[-1]
            sub_auth_boolean_str += ')+AND+'
            search_str = sub_auth_boolean_str + ref_search_form.cleaned_data['last_name'] + ')'
            queryurl = ('https://export.arxiv.org/api/query?search_query=au:%s'
                        % search_str + '&sortBy=submittedDate&sortOrder=descending'
                        '&max_results=5')
            arxivquery = feedparser.parse(queryurl)
            queryresults = arxivquery
        except KeyError:
            pass
        context['ref_recruit_form'] = RefereeRecruitmentForm()

    context.update({
        'submission': submission,
        'ref_search_form': ref_search_form,
        'queryresults': queryresults
    })
    return render(request, 'submissions/referee_form.html', context)


@login_required
@fellowship_or_admin_required()
@transaction.atomic
def recruit_referee(request, identifier_w_vn_nr):
    """Invite a non-registered scientist to register and referee a Submission.

    Accessible for: Editor-in-charge and Editorial Administration
    If the Editor-in-charge does not find the desired referee among Contributors
    (otherwise, the method send_refereeing_invitation is used), he/she can invite somebody
    by providing name + contact details. This function emails a registration invitation to this
    person. The pending refereeing invitation is then recognized upon registration, using the
    invitation token.
    """
    submission = get_object_or_404(Submission.objects.filter_for_eic(request.user),
                                   preprint__identifier_w_vn_nr=identifier_w_vn_nr)

    if request.method == 'GET':
        # This leads to unexpected 500 errors
        return redirect(reverse('submissions:select_referee', args=(arxiv_identifier_w_vn_nr,)))

    ref_recruit_form = RefereeRecruitmentForm(
        request.POST or None, request=request, submission=submission)
    if ref_recruit_form.is_valid():
        referee_invitation, registration_invitation = ref_recruit_form.save(commit=False)
        mail_request = MailEditingSubView(request,
                                          mail_code='referees/invite_unregistered_to_referee',
                                          instance=referee_invitation)
        mail_request.add_form(ref_recruit_form)
        if mail_request.is_valid():
            referee_invitation.save()
            registration_invitation.save()

            messages.success(request, 'Referee {} invited'.format(
                registration_invitation.last_name))
            submission.add_event_for_author('A referee has been invited.')
            submission.add_event_for_eic('{} has been recruited and invited as a referee.'.format(
                referee_invitation.last_name))

            mail_request.send()
            return redirect(reverse('submissions:editorial_page',
                                    kwargs={'identifier_w_vn_nr': identifier_w_vn_nr}))
        else:
            return mail_request.return_render()

    ref_search_form = RefereeSelectForm(request.POST or None)
    contributors_found = Contributor.objects.filter(
        user__email=ref_recruit_form.cleaned_data['email_address'])
    context = {
        'ref_recruit_form': ref_recruit_form,
        'ref_search_form': ref_search_form,
        'submission': submission,
        'queryresults': [],
        'contributors_found': contributors_found,
    }
    return render(request, 'submissions/referee_form.html', context)


@login_required
@fellowship_or_admin_required()
@transaction.atomic
def send_refereeing_invitation(request, identifier_w_vn_nr, contributor_id,
                               auto_reminders_allowed):
    """Send RefereeInvitation to a registered Contributor.

    This method is called by the EIC from the submission's editorial_page,
    in the case where the referee is an identified Contributor.
    For a referee who isn't a Contributor yet, the method recruit_referee above
    is called instead.

    Accessible for: Editor-in-charge and Editorial Administration
    """
    submission = get_object_or_404(Submission.objects.filter_for_eic(request.user),
                                   preprint__identifier_w_vn_nr=identifier_w_vn_nr)
    contributor = get_object_or_404(Contributor, pk=contributor_id)

    if not contributor.is_currently_available:
        errormessage = ('This Contributor is marked as currently unavailable. '
                        'Please go back and select another referee.')
        return render(request, 'scipost/error.html', {'errormessage': errormessage})

    invitation = RefereeInvitation(
        submission=submission,
        referee=contributor,
        title=contributor.title,
        first_name=contributor.user.first_name,
        last_name=contributor.user.last_name,
        email_address=contributor.user.email,
        auto_reminders_allowed=auto_reminders_allowed,
        # the key is only used for inviting unregistered users
        date_invited=timezone.now(),
        invited_by=request.user.contributor)

    mail_request = MailEditingSubView(request, mail_code='referees/invite_contributor_to_referee',
                                      invitation=invitation)
    if mail_request.is_valid():
        invitation.save()
        submission.add_event_for_author('A referee has been invited.')
        submission.add_event_for_eic('Referee %s has been invited.' % contributor.user.last_name)
        messages.success(request, 'Invitation sent')
        mail_request.send()
        return redirect(reverse('submissions:editorial_page',
                                kwargs={'identifier_w_vn_nr': identifier_w_vn_nr}))
    else:
        return mail_request.return_render()


@login_required
@fellowship_or_admin_required()
def set_refinv_auto_reminder(request, invitation_id, auto_reminders):
    """Set the value of the Boolean for automatic refereeing reminders."""
    invitation = get_object_or_404(RefereeInvitation, pk=invitation_id)
    if auto_reminders == '0':
        invitation.auto_reminders_allowed = False
        messages.success(request, 'Auto reminders succesfully turned off.')
    elif auto_reminders == '1':
        invitation.auto_reminders_allowed = True
        messages.success(request, 'Auto reminders succesfully turned on.')
    else:
        messages.warning(request, 'Option not recognized.')
    invitation.save()
    return redirect(reverse('submissions:editorial_page',
                            kwargs={'identifier_w_vn_nr':
                                    invitation.submission.preprint.identifier_w_vn_nr}))


@login_required
@fellowship_or_admin_required()
def ref_invitation_reminder(request, identifier_w_vn_nr, invitation_id):
    """Send reminder email to pending RefereeInvitations.

    This method is used by the Editor-in-charge from the editorial_page
    when a referee has been invited but hasn't answered yet.
    It can be used for registered as well as unregistered referees.

    Accessible for: Editor-in-charge and Editorial Administration
    """
    submission = get_object_or_404(Submission.objects.filter_for_eic(request.user),
                                   preprint__identifier_w_vn_nr=identifier_w_vn_nr)
    invitation = get_object_or_404(submission.referee_invitations.all(), pk=invitation_id)
    invitation.nr_reminders += 1
    invitation.date_last_reminded = timezone.now()
    invitation.save()
    SubmissionUtils.load({'invitation': invitation}, request)
    if invitation.referee is not None:
        SubmissionUtils.send_ref_reminder_email()
    else:
        SubmissionUtils.send_unreg_ref_reminder_email()
    messages.success(request, 'Reminder sent succesfully.')
    return redirect(reverse('submissions:editorial_page',
                            kwargs={'identifier_w_vn_nr': identifier_w_vn_nr}))


@login_required
@permission_required('scipost.can_referee', raise_exception=True)
def accept_or_decline_ref_invitations(request, invitation_id=None):
    """Decide on RefereeInvitation.

    RefereeInvitations need to be either accepted or declined by the invited user
    using this view. The decision will be taken one invitation at a time.
    """
    invitation = RefereeInvitation.objects.awaiting_response().filter(referee__user=request.user)
    if invitation_id:
        try:
            invitation = invitation.get(id=invitation_id)
        except RefereeInvitation.DoesNotExist:
            invitation = invitation.first()
    else:
        invitation = invitation.first()

    if not invitation:
        messages.success(request, 'There are no more Refereeing Invitations for you to consider.')
        return redirect(reverse('scipost:personal_page'))

    form = ConsiderRefereeInvitationForm(request.POST or None)
    if form.is_valid():
        invitation.date_responded = timezone.now()
        if form.cleaned_data['accept'] == 'True':
            invitation.accepted = True
            decision_string = 'accepted'
            messages.success(request, ('<h3>Thank you for agreeing to referee this Submission</h3>'
                                       '<p>When you are ready, please go to the '
                                       '<a href="{url}">Submission\'s page</a> to'
                                       ' submit your Report.</p>'.format(
                                            url=invitation.submission.get_absolute_url())))
        else:
            invitation.accepted = False
            decision_string = 'declined'
            invitation.refusal_reason = form.cleaned_data['refusal_reason']
            messages.success(request, ('<h3>You have declined to contribute a Report</h3>'
                                       'Nonetheless, we thank you very much for considering'
                                       ' this refereeing invitation.</p>'))
        invitation.save()
        SubmissionUtils.load({'invitation': invitation}, request)
        SubmissionUtils.email_referee_response_to_EIC()
        SubmissionUtils.email_referee_in_response_to_decision()

        # Add SubmissionEvents
        invitation.submission.add_event_for_author('A referee has %s the refereeing invitation.'
                                                   % decision_string)
        invitation.submission.add_event_for_eic('Referee %s has %s the refereeing invitation.'
                                                % (invitation.referee.user.last_name,
                                                   decision_string))
        notify_eic_invitation_reponse(request.user, invitation, False)

        if request.user.contributor.referee_invitations.awaiting_response().exists():
            return redirect('submissions:accept_or_decline_ref_invitations')
        return redirect(invitation.submission.get_absolute_url())
    form = ConsiderRefereeInvitationForm()
    context = {
        'invitation': invitation,
        'form': form
    }
    return render(request, 'submissions/referee_invitations_form.html', context)


def decline_ref_invitation(request, invitation_key):
    """Decline a RefereeInvitation."""
    invitation = get_object_or_404(RefereeInvitation.objects.open(), invitation_key=invitation_key)

    form = ConsiderRefereeInvitationForm(request.POST or None, initial={'accept': False})
    context = {'invitation': invitation, 'form': form}
    if form.is_valid():
        if form.cleaned_data['accept'] == 'True':
            # User filled in: Accept
            messages.warning(request, 'Please login and go to your personal page if you'
                                      ' want to accept the invitation.')
            return render(request, 'submissions/referee_invitations_decline.html', context)

        invitation.accepted = False
        invitation.date_responded = timezone.now()
        invitation.refusal_reason = form.cleaned_data['refusal_reason']
        invitation.save()
        SubmissionUtils.load({'invitation': invitation}, request)
        SubmissionUtils.email_referee_response_to_EIC()

        # Add SubmissionEvents
        invitation.submission.add_event_for_author('A referee has declined the'
                                                   ' refereeing invitation.')
        invitation.submission.add_event_for_eic('Referee %s has declined the refereeing '
                                                'invitation.' % invitation.last_name)

        messages.success(request, 'Thank you for informing us that you will not provide a Report.')
        return redirect(reverse('scipost:index'))
    return render(request, 'submissions/referee_invitations_decline.html', context)


@login_required
def cancel_ref_invitation(request, identifier_w_vn_nr, invitation_id):
    """Cancel a RefereeInvitation.

    This method is used by the Editor-in-charge from the editorial_page to remove a referee
    from the list of invited ones. It can be used for registered as well as unregistered referees.

    Accessible for: Editor-in-charge and Editorial Administration.
    """
    try:
        submissions = Submission.objects.filter_for_eic(request.user)
        invitation = RefereeInvitation.objects.get(submission__in=submissions, pk=invitation_id)
    except RefereeInvitation.DoesNotExist:
        raise Http404

    invitation.cancelled = True
    invitation.save()
    SubmissionUtils.load({'invitation': invitation})
    SubmissionUtils.send_ref_cancellation_email()

    # Add SubmissionEvents
    invitation.submission.add_event_for_author('A referee invitation has been cancelled.')
    invitation.submission.add_event_for_eic('Referee invitation for %s has been cancelled.'
                                            % invitation.last_name)
    notify_invitation_cancelled(request.user, invitation, False)

    messages.success(request, 'Invitation cancelled')
    return redirect(reverse('submissions:editorial_page',
                            kwargs={'identifier_w_vn_nr': identifier_w_vn_nr}))


@login_required
def extend_refereeing_deadline(request, identifier_w_vn_nr, days):
    """
    Extend Refereeing deadline for Submission and open reporting and commenting.

    Accessible for: Editor-in-charge and Editorial Administration
    """
    submission = get_object_or_404(Submission.objects.filter_for_eic(request.user),
                                   preprint__identifier_w_vn_nr=identifier_w_vn_nr)

    submission.reporting_deadline += datetime.timedelta(days=int(days))
    submission.open_for_reporting = True
    submission.open_for_commenting = True
    submission.status = STATUS_EIC_ASSIGNED
    submission.latest_activity = timezone.now()
    submission.save()

    submission.add_general_event('A new refereeing deadline is set.')
    return redirect(reverse('submissions:editorial_page',
                            kwargs={'identifier_w_vn_nr': identifier_w_vn_nr}))


@login_required
def set_refereeing_deadline(request, identifier_w_vn_nr):
    """Set Refereeing deadline for Submission and open reporting and commenting.

    Accessible for: Editor-in-charge and Editorial Administration
    """
    submission = get_object_or_404(Submission.objects.filter_for_eic(request.user),
                                   preprint__identifier_w_vn_nr=identifier_w_vn_nr)
<<<<<<< HEAD

    if not submission.can_reset_reporting_deadline:
        # Protect eg. published submissions.
        messages.warning(request, 'Reporting deadline can not be reset.')
        return redirect(reverse(
            'submissions:editorial_page', kwargs={'identifier_w_vn_nr': identifier_w_vn_nr}))
=======
>>>>>>> 8f5fc8ae

    form = SetRefereeingDeadlineForm(request.POST or None)
    if form.is_valid():
        submission.reporting_deadline = form.cleaned_data['deadline']
        if form.cleaned_data['deadline'] > timezone.now().date():
            submission.open_for_reporting = True
            submission.open_for_commenting = True
            submission.latest_activity = timezone.now()
        else:
            submission.open_for_reporting = False
            submission.open_for_commenting = False
            submission.latest_activity = timezone.now()
        # submission.status = STATUS_EIC_ASSIGNED  # This is dangerous as shit.
        submission.save()
        submission.add_general_event('A new refereeing deadline is set.')
        messages.success(request, 'New reporting deadline set.')
    else:
        messages.error(request, 'The deadline has not been set. Please try again.')

    return redirect(reverse('submissions:editorial_page',
                            kwargs={'identifier_w_vn_nr': identifier_w_vn_nr}))


@login_required
def close_refereeing_round(request, identifier_w_vn_nr):
    """Close Submission for refereeing.

    Called by the Editor-in-charge when a satisfactory number of reports have been gathered.
    Automatically emails the authors to ask them if they want to round off any replies to
    reports or comments before the editorial recommendation is formulated.

    Accessible for: Editor-in-charge and Editorial Administration.
    """
    submission = get_object_or_404(Submission.objects.filter_for_eic(request.user),
                                   preprint__identifier_w_vn_nr=identifier_w_vn_nr)

    Submission.objects.filter(id=submission.id).update(
        open_for_reporting=False,
        open_for_commenting=False,
        reporting_deadline=timezone.now(),
        latest_activity=timezone.now())
    submission.add_general_event('Refereeing round has been closed.')
    messages.success(request, 'Refereeing round closed.')

    return redirect(reverse('submissions:editorial_page',
                            kwargs={'identifier_w_vn_nr': identifier_w_vn_nr}))


@permission_required('scipost.can_oversee_refereeing', raise_exception=True)
def refereeing_overview(request):
    """List all Submissions undergoing active Refereeing."""
    submissions_under_refereeing = Submission.objects.pool_editable(
        request.user).actively_refereeing().order_by('submission_date')
    context = {'submissions_under_refereeing': submissions_under_refereeing}
    return render(request, 'submissions/admin/refereeing_overview.html', context)


@login_required
def communication(request, identifier_w_vn_nr, comtype, referee_id=None):
    """Send refereeing related communication.

    Communication may be between two of: editor-in-charge, author and referee.
    """
    referee = None
    if comtype in ['EtoA', 'EtoR', 'EtoS']:
        # Editor to {Author, Referee, Editorial Administration}
        submissions_qs = Submission.objects.filter_for_eic(request.user)
    elif comtype == 'AtoE':
        # Author to Editor
        submissions_qs = Submission.objects.filter_for_author(request.user)
        referee = request.user.contributor
    elif comtype == 'RtoE':
        # Referee to Editor (Contributor account required)
        if not hasattr(request.user, 'contributor'):
            # Raise PermissionDenied to let the user know something is wrong with its account.
            raise PermissionDenied

        submissions_qs = Submission.objects.filter(
            referee_invitations__referee__user=request.user)
        referee = request.user.contributor
    elif comtype == 'StoE':
        # Editorial Administration to Editor
        if not request.user.has_perm('scipost.can_oversee_refereeing'):
            raise PermissionDenied
        submissions_qs = Submission.objects.pool_editable(request.user)
        referee = request.user.contributor
    else:
        # Invalid commtype in the url!
        raise Http404

    # Get the showpiece itself or return 404
    submission = get_object_or_404(submissions_qs, preprint__identifier_w_vn_nr=identifier_w_vn_nr)

    if referee_id and comtype in ['EtoA', 'EtoR', 'EtoS']:
        # Get the Contributor to communicate with if not already defined (`Eto?` communication)
        # To Fix: Assuming the Editorial Administrator won't make any `referee_id` mistakes
        referee = get_object_or_404(Contributor.objects.active(), pk=referee_id)
    elif comtype == 'EtoA':
        referee = submission.submitted_by

    form = EditorialCommunicationForm(request.POST or None)
    if form.is_valid():
        communication = form.save(commit=False)
        communication.submission = submission
        communication.comtype = comtype
        communication.referee = referee
        communication.save()

        SubmissionUtils.load({'communication': communication})
        SubmissionUtils.send_communication_email()

        messages.success(request, 'Communication submitted')
        if comtype in ['EtoA', 'EtoR', 'EtoS']:
            return redirect(reverse('submissions:editorial_page',
                                    kwargs={'identifier_w_vn_nr': identifier_w_vn_nr}))
        elif comtype == 'AtoE':
            return redirect(submission.get_absolute_url())
        elif comtype == 'StoE':
            return redirect(reverse('submissions:pool'))
        return redirect(submission.get_absolute_url())

    context = {
        'submission': submission,
        'comtype': comtype,
        'referee_id': referee_id,
        'form': form
    }
    return render(request, 'submissions/communication.html', context)


@login_required
@fellowship_or_admin_required()
@transaction.atomic
def eic_recommendation(request, identifier_w_vn_nr):
    """Write EIC Recommendation.

    Accessible for: Editor-in-charge and Editorial Administration
    """
    submission = get_object_or_404(Submission.objects.filter_for_eic(request.user),
                                   preprint__identifier_w_vn_nr=identifier_w_vn_nr)

    if not submission.eic_recommendation_required:
        messages.warning(request, ('<h3>An Editorial Recommendation is not required</h3>'
                                   'This submission\'s current status is: <em>%s</em>'
                                   % submission.get_status_display()))
        return redirect(reverse('submissions:editorial_page',
                                args=[submission.preprint.identifier_w_vn_nr]))

    form = EICRecommendationForm(request.POST or None, submission=submission)
    # Find EditorialAssignment for user
    if not form.has_assignment():
        messages.warning(request, ('You cannot formulate an Editorial Recommendation,'
                                   ' because the Editorial Assignment has not been set properly.'
                                   ' Please '
                                   '<a href="mailto:admin@scipost.org">report the problem</a>.'))
        return redirect(reverse('submissions:editorial_page',
                                args=[submission.preprint.identifier_w_vn_nr]))

    if form.is_valid():
        recommendation = form.save()
        if form.revision_requested():
            # Send mail to authors to notify about the request for revision.
            SubmissionUtils.load({
                'submission': form.submission,
                'recommendation': recommendation,
            })
            SubmissionUtils.send_author_revision_requested_email()

        messages.success(request, 'Editorial Recommendation succesfully submitted')
        return redirect(reverse('submissions:editorial_page',
                                kwargs={'identifier_w_vn_nr': identifier_w_vn_nr}))

    context = {
        'submission': submission,
        'form': form
    }
    return render(request, 'submissions/pool/recommendation_formulate.html', context)


@login_required
@fellowship_or_admin_required()
@transaction.atomic
def reformulate_eic_recommendation(request, identifier_w_vn_nr):
    """Reformulate EIC Recommendation form view.

    Accessible for: Editor-in-charge and Editorial Administration.
    """
    submission = get_object_or_404(Submission.objects.filter_for_eic(request.user),
                                   preprint__identifier_w_vn_nr=identifier_w_vn_nr)
<<<<<<< HEAD
    recommendation = submission.eicrecommendations.last()
=======
    recommendation = submission.eicrecommendations.first()
>>>>>>> 8f5fc8ae
    if not recommendation:
        raise Http404('No EICRecommendation formulated yet.')

    if not recommendation.may_be_reformulated:
        messages.warning(request, ('With the current status of the EICRecommendation you are not '
                                   'allowed to reformulate the Editorial Recommendation'))
        return redirect(reverse('submissions:editorial_page', args=(identifier_w_vn_nr,)))

    form = EICRecommendationForm(request.POST or None, submission=submission, reformulate=True)
    if form.is_valid():
        recommendation = form.save()
        if form.revision_requested():
            # Send mail to authors to notify about the request for revision.
            SubmissionUtils.load({
                'submission': form.submission,
                'recommendation': recommendation,
            })
            SubmissionUtils.send_author_revision_requested_email()

        messages.success(request, 'Editorial Recommendation succesfully reformulated')
        return redirect(reverse('submissions:editorial_page',
                                kwargs={'identifier_w_vn_nr': identifier_w_vn_nr}))

    context = {
        'submission': submission,
        'form': form
    }
    return render(request, 'submissions/pool/recommendation_formulate_rewrite.html', context)


###########
# Reports
###########
@login_required
@permission_required('scipost.can_referee', raise_exception=True)
@transaction.atomic
def submit_report(request, identifier_w_vn_nr):
    """Submit Report on a Submission.

    Important checks to be aware of include an author check for the submission,
    has the reporting deadline not been reached yet and does there exist any invitation
    for the current user on this submission.
    """
    submission = get_object_or_404(Submission, preprint__identifier_w_vn_nr=identifier_w_vn_nr)

    # Check whether the user can submit a report:
    is_author = check_verified_author(submission, request.user)
    is_author_unchecked = check_unverified_author(submission, request.user)
    invitation = submission.referee_invitations.filter(
        fulfilled=False, cancelled=False, referee__user=request.user).first()

    errormessage = None
    if is_author:
        errormessage = 'You are an author of this Submission and cannot submit a Report.'
    elif is_author_unchecked:
        errormessage = ('The system flagged you as a potential author of this Submission. '
                        'Please go to your personal page under the Submissions tab'
                        ' to clarify this.')
    elif not invitation:
        # User is going to contribute a Report. Check deadlines for doing so.
        if timezone.now() > submission.reporting_deadline + datetime.timedelta(days=1):
            errormessage = ('The reporting deadline has passed. You cannot submit'
                            ' a Report anymore.')
        elif not submission.open_for_reporting:
            errormessage = ('Reporting for this submission has closed. You cannot submit'
                            ' a Report anymore.')

        if errormessage:
            # Remove old drafts from the database
            submission.reports.in_draft().filter(author__user=request.user).delete()

    if errormessage:
        messages.warning(request, errormessage)
        return redirect(submission.get_absolute_url())

    # Find and fill earlier version of report
    try:
        report_in_draft = submission.reports.in_draft().get(author__user=request.user)
    except Report.DoesNotExist:
        report_in_draft = Report(author=request.user.contributor, submission=submission)
    form = ReportForm(
        request.POST or None, request.FILES or None, instance=report_in_draft,
        submission=submission)

    # Check if data sent is valid
    if form.is_valid():
        newreport = form.save()
        if newreport.status == STATUS_DRAFT:
            messages.success(request, ('Your Report has been saved. '
                                       'You may carry on working on it,'
                                       ' or leave the page and finish it later.'))
            context = {'submission': submission, 'form': form}
            return redirect(reverse('submissions:submit_report', kwargs={
                'identifier_w_vn_nr': identifier_w_vn_nr}))

        # Send mails if report is submitted
        SubmissionUtils.load({'report': newreport}, request)
        SubmissionUtils.email_EIC_report_delivered()
        SubmissionUtils.email_referee_report_delivered()

        # Add SubmissionEvents for the EIC only, as it can also be rejected still
        submission.add_event_for_eic('%s has submitted a new Report.'
                                     % request.user.last_name)

        messages.success(request, 'Thank you for your Report')
        notify_eic_new_report(request.user, newreport, False)
        return redirect(submission.get_absolute_url())
    elif request.POST:
        messages.error(request, 'Report not submitted, please read the errors below.')

    context = {'submission': submission, 'form': form}
    return render(request, 'submissions/report_form.html', context)


@login_required
@fellowship_or_admin_required()
def vet_submitted_reports_list(request):
    """List Reports with status `unvetted`."""
    submissions = get_list_or_404(Submission.objects.filter_for_eic(request.user))
    reports_to_vet = Report.objects.filter(
        submission__in=submissions).awaiting_vetting().order_by('date_submitted')
    context = {'reports_to_vet': reports_to_vet}
    return render(request, 'submissions/vet_submitted_reports_list.html', context)


@login_required
@fellowship_or_admin_required()
@transaction.atomic
def vet_submitted_report(request, report_id):
    """List Reports with status `unvetted` for vetting purposes.

    A user may only vet reports of submissions he/she is EIC of or if he/she is
    SciPost Administratoror Vetting Editor.

    After vetting an email is sent to the report author, bcc EIC. If report
    has not been refused, the submission author is also mailed.
    """
    if request.user.has_perm('scipost.can_vet_submitted_reports'):
        # Vetting Editors may vote on everything.
        report = get_object_or_404(Report.objects.awaiting_vetting(), id=report_id)
    else:
        submissions = Submission.objects.filter_for_eic(request.user)
        report = get_object_or_404(Report.objects.filter(
            submission__in=submissions).awaiting_vetting(), id=report_id)

    form = VetReportForm(request.POST or None, report=report)
    if form.is_valid():
        report = form.process_vetting(request.user.contributor)

        # email report author
        SubmissionUtils.load({'report': report,
                              'email_response': form.cleaned_data['email_response_field']})
        SubmissionUtils.acknowledge_report_email()  # email report author, bcc EIC
        notify_report_vetted(request.user, report, False)

        # Add SubmissionEvent for the EIC
        report.submission.add_event_for_eic('The Report by %s is vetted.'
                                            % report.author.user.last_name)

        if report.status == STATUS_VETTED:
            SubmissionUtils.send_author_report_received_email()

            # Add SubmissionEvent to tell the author about the new report
            report.submission.add_event_for_author('A new Report has been submitted.')
            notify_submission_author_new_report(request.user, report, False)

        message = 'Submitted Report vetted for <a href="{url}">{arxiv}</a>.'.format(
            url=report.submission.get_absolute_url(),
            arxiv=report.submission.preprint.identifier_w_vn_nr)
        messages.success(request, message)

        if report.submission.editor_in_charge == request.user.contributor:
            # Redirect a EIC back to the Editorial Page!
            return redirect(reverse('submissions:editorial_page',
                                    args=(report.submission.preprint.identifier_w_vn_nr,)))
        return redirect(reverse('submissions:vet_submitted_reports_list'))

    context = {'report_to_vet': report, 'form': form}
    return render(request, 'submissions/vet_submitted_report.html', context)


@login_required
@permission_required('scipost.can_prepare_recommendations_for_voting', raise_exception=True)
@transaction.atomic
def prepare_for_voting(request, rec_id):
    """Form view to prepare a EICRecommendation for voting."""
    submissions = Submission.objects.pool_editable(request.user)
    recommendation = get_object_or_404(
        EICRecommendation.objects.voting_in_preparation().filter(submission__in=submissions),
        id=rec_id)

    eligibility_form = VotingEligibilityForm(request.POST or None, instance=recommendation)
    if eligibility_form.is_valid():
        eligibility_form.save()
        messages.success(request, 'We have registered your selection.')

        # Add SubmissionEvents
        recommendation.submission.add_event_for_eic('The Editorial Recommendation has been '
                                                    'put forward to the College for voting.')

        return redirect(reverse('submissions:editorial_page',
                                args=[recommendation.submission.preprint.identifier_w_vn_nr]))
    else:
        secondary_areas = recommendation.submission.secondary_areas
        if not secondary_areas:
            secondary_areas = []

        fellows_with_expertise = recommendation.submission.fellows.filter(
            Q(contributor=recommendation.submission.editor_in_charge) |
            Q(contributor__expertises__contains=[recommendation.submission.subject_area]) |
            Q(contributor__expertises__contains=secondary_areas)).order_by(
                'contributor__user__last_name')
        coauthorships = recommendation.submission.flag_coauthorships_arxiv(fellows_with_expertise)

    context = {
        'recommendation': recommendation,
        'fellows_with_expertise': fellows_with_expertise,
        'coauthorships': coauthorships,
        'eligibility_form': eligibility_form,
    }
    return render(request, 'submissions/admin/recommendation_prepare_for_voting.html', context)


@login_required
@fellowship_or_admin_required()
@transaction.atomic
def vote_on_rec(request, rec_id):
    """Form view for Fellows to cast their vote on EICRecommendation."""
    submissions = Submission.objects.pool_editable(request.user)
    previous_vote = None
    try:
        recommendation = EICRecommendation.objects.user_must_vote_on(
            request.user).get(submission__in=submissions, id=rec_id)
        initial = {'vote': 'abstain'}
    except EICRecommendation.DoesNotExist: #Try to find an EICRec already voted on:
        try:
            recommendation = EICRecommendation.objects.user_current_voted(
                request.user).get(submission__in=submissions, id=rec_id)
            if request.user.contributor in recommendation.voted_for.all():
                previous_vote = 'agree'
            elif request.user.contributor in recommendation.voted_against.all():
                previous_vote = 'disagree'
            elif request.user.contributor in recommendation.voted_abstain.all():
                previous_vote = 'abstain'
        except EICRecommendation.DoesNotExist:
            raise Http404
    initial = {'vote': previous_vote}

    if request.POST:
        form = RecommendationVoteForm(request.POST)
    else:
        form = RecommendationVoteForm(initial=initial)
    if form.is_valid():
        if form.cleaned_data['vote'] == 'agree':
            try:
                recommendation.voted_for.add(request.user.contributor)
            except IntegrityError:
                messages.warning(request, 'You have already voted for this Recommendation.')
                #return redirect(reverse('submissions:pool'))
                pass
            recommendation.voted_against.remove(request.user.contributor)
            recommendation.voted_abstain.remove(request.user.contributor)
        elif form.cleaned_data['vote'] == 'disagree':
            recommendation.voted_for.remove(request.user.contributor)
            try:
                recommendation.voted_against.add(request.user.contributor)
            except IntegrityError:
                messages.warning(request, 'You have already voted against this Recommendation.')
                #return redirect(reverse('submissions:pool'))
                pass
            recommendation.voted_abstain.remove(request.user.contributor)
        elif form.cleaned_data['vote'] == 'abstain':
            recommendation.voted_for.remove(request.user.contributor)
            recommendation.voted_against.remove(request.user.contributor)
            try:
                recommendation.voted_abstain.add(request.user.contributor)
            except IntegrityError:
                messages.warning(request, 'You have already abstained on this Recommendation.')
                #return redirect(reverse('submissions:pool'))
                pass
        votechanged = (previous_vote and form.cleaned_data['vote'] != previous_vote)
        if form.cleaned_data['remark'] or votechanged:
            # If the vote is changed, we automatically put a remark
            extra_remark = ''
            if votechanged:
                if form.cleaned_data['remark']:
                    extra_remark += '\n'
                extra_remark += 'Note from EdAdmin: %s %s changed vote from %s to %s' % (
                    request.user.first_name, request.user.last_name,
                    previous_vote, form.cleaned_data['vote'])
            remark = Remark(contributor=request.user.contributor,
                            recommendation=recommendation,
                            date=timezone.now(),
                            remark=form.cleaned_data['remark'] + extra_remark)
            remark.save()
        recommendation.save()
        messages.success(request, 'Thank you for your vote.')
        return redirect(reverse('submissions:pool'))

    context = {
        'recommendation': recommendation,
        'voting_form': form,
        'previous_vote': previous_vote
    }
    return render(request, 'submissions/pool/recommendation.html', context)


@permission_required('scipost.can_prepare_recommendations_for_voting', raise_exception=True)
def remind_Fellows_to_vote(request):
    """
    Send an email to all Fellows with at least one pending voting duties.
    It must be called by an Editorial Administrator.
    """
    submissions = Submission.objects.pool_editable(request.user)
    recommendations = EICRecommendation.objects.active().filter(
        submission__in=submissions).put_to_voting()

    Fellow_emails = []
    Fellow_names = []
    for rec in recommendations:
        for Fellow in rec.eligible_to_vote.all():
            if (Fellow not in rec.voted_for.all()
                and Fellow not in rec.voted_against.all()
                and Fellow not in rec.voted_abstain.all()
                and Fellow.user.email not in Fellow_emails):
                Fellow_emails.append(Fellow.user.email)
                Fellow_names.append(str(Fellow))
    SubmissionUtils.load({'Fellow_emails': Fellow_emails})
    SubmissionUtils.send_Fellows_voting_reminder_email()
    ack_message = 'Email reminders have been sent to: <ul>'
    for name in sorted(Fellow_names):
        ack_message += '<li>' + name + '</li>'
    ack_message += '</ul>'
    context = {'ack_message': Template(ack_message).render(Context({})),
               'followup_message': 'Return to the ',
               'followup_link': reverse('submissions:pool'),
               'followup_link_label': 'Submissions pool'}
    return render(request, 'scipost/acknowledgement.html', context)


@permission_required('scipost.can_run_pre_screening', raise_exception=True)
def editor_invitations(request, identifier_w_vn_nr):
    """Update/show invitations of editors for incoming Submission."""
    submission = get_object_or_404(
        Submission.objects.without_eic(), preprint__identifier_w_vn_nr=identifier_w_vn_nr)

    assignments = submission.editorial_assignments.order_by('invitation_order')
    context = {
        'submission': submission,
        'assignments': assignments,
    }

    if submission.editor_in_charge:
        # Show current assignment if editor is assigned.
        context['active_assignment'] = assignments.filter(to=submission.editor_in_charge)
    else:
        # Show formset if editor is not yet assigned.
        formset = PreassignEditorsFormSet(request.POST or None, submission=submission)

        if formset.is_valid():
            formset.save()
            messages.success(request, 'Editor pre-assignments saved.')
            return redirect(
                reverse('submissions:editor_invitations', args=(submission.preprint.identifier_w_vn_nr,)))
        elif request.method == 'POST':
            messages.warning(request, 'Invalid form. Please try again.')
        context['formset'] = formset
    return render(request, 'submissions/admin/submission_presassign_editors.html', context)


@permission_required('scipost.can_assign_submissions', raise_exception=True)
def send_editorial_assignment_invitation(request, identifier_w_vn_nr, assignment_id):
    """Force-send invitation for EditorialAssignment."""
    assignment = get_object_or_404(EditorialAssignment.objects.preassigned(), id=assignment_id)
    is_sent = assignment.send_invitation()
    if is_sent:
        messages.success(request, 'Invitation sent.')
    else:
        messages.warning(request, 'Invitation not sent.')
    return redirect(reverse(
        'submissions:editor_invitations',
        args=(assignment.submission.preprint.identifier_w_vn_nr,)))


<<<<<<< HEAD
=======
class SubmissionReassignmentView(SuccessMessageMixin, SubmissionAdminViewMixin, UpdateView):
    """Assign new EIC to Submission."""

    permission_required = 'scipost.can_reassign_submissions'  # TODO: New permission
    queryset = Submission.objects.assigned()
    template_name = 'submissions/admin/submission_reassign.html'
    form_class = SubmissionReassignmentForm
    editorial_page = True
    success_url = reverse_lazy('submissions:pool')
    success_message = 'Editor successfully replaced.'


>>>>>>> 8f5fc8ae
class PreScreeningView(SubmissionAdminViewMixin, UpdateView):
    """Do pre-screening of new incoming Submissions."""

    permission_required = 'scipost.can_run_pre_screening'
    queryset = Submission.objects.prescreening()
    template_name = 'submissions/admin/submission_prescreening.html'
    form_class = SubmissionPrescreeningForm
    editorial_page = True
    success_url = reverse_lazy('submissions:pool')

    def get_form_kwargs(self):
        kwargs = super().get_form_kwargs()
        kwargs['current_user'] = self.request.user
        return kwargs


class EICRecommendationView(SubmissionAdminViewMixin, UpdateView):
    """EICRecommendation detail view."""

    permission_required = 'scipost.can_fix_College_decision'
    template_name = 'submissions/pool/recommendation.html'
    editorial_page = True
    form_class = FixCollegeDecisionForm
    success_url = reverse_lazy('submissions:pool')

    def get_object(self):
        """Get EICRecommendation."""
        submission = super().get_object()
        return get_object_or_404(
            submission.eicrecommendations.put_to_voting(), id=self.kwargs['rec_id'])

    def get_form_kwargs(self):
        """Form accepts request as argument."""
        kwargs = super().get_form_kwargs()
        kwargs['request'] = self.request
        return kwargs

    def get_context_data(self, *args, **kwargs):
        """Get the EICRecommendation as a submission-related instance."""
        ctx = super().get_context_data(*args, **kwargs)
        ctx['recommendation'] = ctx['object']
        return ctx

    @transaction.atomic
    def form_valid(self, form):
        """Redirect and send out mails if decision is fixed."""
        recommendation = form.save()
        if form.is_fixed():
            submission = recommendation.submission

            # Temporary: Update submission instance for utils email func.
            # Won't be needed in new mail construct.
            submission = Submission.objects.get(id=recommendation.submission.id)
            SubmissionUtils.load({'submission': submission, 'recommendation': recommendation})
            SubmissionUtils.send_author_College_decision_email()
            messages.success(self.request, 'The Editorial College\'s decision has been fixed.')
        else:
            messages.success(
                self.request, 'The Editorial College\'s decision has been deprecated.')
        return HttpResponseRedirect(self.success_url)


class PlagiarismView(SubmissionAdminViewMixin, UpdateView):
    """Administration detail page of Plagiarism report."""

    permission_required = 'scipost.can_do_plagiarism_checks'
    template_name = 'submissions/admin/plagiarism_report.html'
    editorial_page = True
    form_class = iThenticateReportForm

    def get_object(self):
        """Get the plagiarism_report as a linked object from the Submission."""
        submission = super().get_object()
        return submission.plagiarism_report


class PlagiarismReportPDFView(SubmissionAdminViewMixin, SingleObjectMixin, RedirectView):
    """Redirect to Plagiarism report PDF at iThenticate."""

    permission_required = 'scipost.can_do_plagiarism_checks'
    editorial_page = True

    def get_redirect_url(self, *args, **kwargs):
        """Get the temporary url provided by the iThenticate API."""
        submission = self.get_object()
        if not submission.plagiarism_report:
            raise Http404
        url = submission.plagiarism_report.get_report_url()

        if not url:
            raise Http404
        return url<|MERGE_RESOLUTION|>--- conflicted
+++ resolved
@@ -9,10 +9,7 @@
 from django.contrib import messages
 from django.contrib.auth.decorators import login_required, permission_required
 from django.contrib.auth.mixins import LoginRequiredMixin, PermissionRequiredMixin
-<<<<<<< HEAD
-=======
 from django.contrib.messages.views import SuccessMessageMixin
->>>>>>> 8f5fc8ae
 from django.core.exceptions import PermissionDenied
 from django.core.urlresolvers import reverse, reverse_lazy
 from django.db import transaction, IntegrityError
@@ -40,14 +37,10 @@
     RefereeRecruitmentForm, ConsiderRefereeInvitationForm, EditorialCommunicationForm, ReportForm,
     SubmissionCycleChoiceForm, ReportPDFForm, SubmissionReportsForm, EICRecommendationForm,
     SubmissionPoolFilterForm, FixCollegeDecisionForm, SubmissionPrescreeningForm,
-<<<<<<< HEAD
-    PreassignEditorsFormSet)
+    PreassignEditorsFormSet, SubmissionReassignmentForm)
 from .signals import (
     notify_editor_assigned, notify_eic_new_report, notify_invitation_cancelled,
     notify_submission_author_new_report, notify_eic_invitation_reponse, notify_report_vetted)
-=======
-    PreassignEditorsFormSet, SubmissionReassignmentForm)
->>>>>>> 8f5fc8ae
 from .utils import SubmissionUtils
 
 from colleges.permissions import fellowship_required, fellowship_or_admin_required
@@ -134,15 +127,12 @@
 class RequestSubmissionUsingSciPostView(RequestSubmissionView):
     """Formview to submit a new Submission using SciPost's preprint server."""
 
-<<<<<<< HEAD
-=======
     def dispatch(self, request, *args, **kwargs):
         """TEMPORARY: Not accessible unless in test group."""
         if not is_test_user(request.user):
             raise Http404
         return super().dispatch(request, *args, **kwargs)
 
->>>>>>> 8f5fc8ae
     def get_form_kwargs(self):
         """Form requires extra kwargs."""
         kwargs = super().get_form_kwargs()
@@ -670,17 +660,10 @@
 
     # The Contributor may already have an EditorialAssignment due to an earlier invitation.
     assignment, __ = EditorialAssignment.objects.get_or_create(
-<<<<<<< HEAD
         submission=submission, to=request.user.contributor)
     # Explicitly update afterwards, since update_or_create does not properly do the job.
     EditorialAssignment.objects.filter(id=assignment.id).update(
-        status=STATUS_ACCEPTED, accepted=True, date_answered=timezone.now())
-=======
-        submission=submission, to=contributor)
-    # Explicitly update afterwards, since update_or_create does not properly do the job.
-    EditorialAssignment.objects.filter(id=assignment.id).update(
         status=STATUS_ACCEPTED, date_answered=timezone.now())
->>>>>>> 8f5fc8ae
 
     # Set deadlines
     deadline = timezone.now() + datetime.timedelta(days=28)  # for papers
@@ -698,11 +681,7 @@
 
     # Deprecate old Editorial Assignments
     EditorialAssignment.objects.filter(submission=submission).invited().update(
-<<<<<<< HEAD
-        deprecated=True, status=STATUS_DEPRECATED)
-=======
         status=STATUS_DEPRECATED)
->>>>>>> 8f5fc8ae
 
     # Send emails to EIC and authors regarding the EIC assignment.
     assignment = EditorialAssignment.objects.get(id=assignment.id)  # Update before use in mail
@@ -737,11 +716,7 @@
     if mail_request.is_valid():
         # Deprecate old Editorial Assignments
         EditorialAssignment.objects.filter(submission=submission).invited().update(
-<<<<<<< HEAD
-            deprecated=True, status=STATUS_DEPRECATED)
-=======
             status=STATUS_DEPRECATED)
->>>>>>> 8f5fc8ae
 
         # Update status of Submission
         submission.touch()
@@ -1190,15 +1165,12 @@
     """
     submission = get_object_or_404(Submission.objects.filter_for_eic(request.user),
                                    preprint__identifier_w_vn_nr=identifier_w_vn_nr)
-<<<<<<< HEAD
 
     if not submission.can_reset_reporting_deadline:
         # Protect eg. published submissions.
         messages.warning(request, 'Reporting deadline can not be reset.')
         return redirect(reverse(
             'submissions:editorial_page', kwargs={'identifier_w_vn_nr': identifier_w_vn_nr}))
-=======
->>>>>>> 8f5fc8ae
 
     form = SetRefereeingDeadlineForm(request.POST or None)
     if form.is_valid():
@@ -1388,11 +1360,7 @@
     """
     submission = get_object_or_404(Submission.objects.filter_for_eic(request.user),
                                    preprint__identifier_w_vn_nr=identifier_w_vn_nr)
-<<<<<<< HEAD
     recommendation = submission.eicrecommendations.last()
-=======
-    recommendation = submission.eicrecommendations.first()
->>>>>>> 8f5fc8ae
     if not recommendation:
         raise Http404('No EICRecommendation formulated yet.')
 
@@ -1777,8 +1745,6 @@
         args=(assignment.submission.preprint.identifier_w_vn_nr,)))
 
 
-<<<<<<< HEAD
-=======
 class SubmissionReassignmentView(SuccessMessageMixin, SubmissionAdminViewMixin, UpdateView):
     """Assign new EIC to Submission."""
 
@@ -1791,7 +1757,6 @@
     success_message = 'Editor successfully replaced.'
 
 
->>>>>>> 8f5fc8ae
 class PreScreeningView(SubmissionAdminViewMixin, UpdateView):
     """Do pre-screening of new incoming Submissions."""
 
