import datetime
import feedparser

from django.contrib.auth.decorators import login_required, permission_required
from django.contrib.auth.models import Group
from django.core.exceptions import PermissionDenied
from django.core.urlresolvers import reverse
from django.db import transaction
from django.http import HttpResponseRedirect
from django.shortcuts import get_object_or_404, render, redirect
from django.template import Template, Context
from django.utils import timezone

from guardian.decorators import permission_required_or_403
from guardian.mixins import PermissionRequiredMixin
from guardian.shortcuts import assign_perm

from .constants import SUBMISSION_STATUS_PUBLICLY_UNLISTED, SUBMISSION_STATUS_VOTING_DEPRECATED,\
                       SUBMISSION_STATUS_PUBLICLY_INVISIBLE, SUBMISSION_STATUS, ED_COMM_CHOICES
from .models import Submission, EICRecommendation, EditorialAssignment,\
                    RefereeInvitation, Report, EditorialCommunication
from .forms import SubmissionIdentifierForm, SubmissionForm, SubmissionSearchForm,\
                   RecommendationVoteForm, ConsiderAssignmentForm, AssignSubmissionForm,\
                   SetRefereeingDeadlineForm, RefereeSelectForm, RefereeRecruitmentForm,\
                   ConsiderRefereeInvitationForm, EditorialCommunicationForm,\
                   EICRecommendationForm, ReportForm, VetReportForm, VotingEligibilityForm
from .utils import SubmissionUtils

from comments.models import Comment
from scipost.forms import ModifyPersonalMessageForm, RemarkForm
from scipost.models import Contributor, Remark, RegistrationInvitation

from scipost.services import ArxivCaller
from scipost.utils import Utils
from strings import arxiv_caller_errormessages_submissions

from comments.forms import CommentForm

from django.views.generic.edit import CreateView, FormView
from django.views.generic.list import ListView


###############
# SUBMISSIONS:
###############

class PrefillUsingIdentifierView(PermissionRequiredMixin, FormView):
    form_class = SubmissionIdentifierForm
    template_name = 'submissions/prefill_using_identifier.html'
    permission_required = 'scipost.can_submit_manuscript'
    raise_exception = True

    def post(self, request):
        identifierform = SubmissionIdentifierForm(request.POST)
        if identifierform.is_valid():
            # Use the ArxivCaller class to make the API calls
            caller = ArxivCaller(Submission, identifierform.cleaned_data['identifier'])
            caller.process()

            if caller.is_valid():
                # Arxiv response is valid and can be shown

                metadata = caller.metadata
                is_resubmission = caller.resubmission
                title = metadata['entries'][0]['title']
                authorlist = metadata['entries'][0]['authors'][0]['name']
                for author in metadata['entries'][0]['authors'][1:]:
                    authorlist += ', ' + author['name']
                arxiv_link = metadata['entries'][0]['id']
                abstract = metadata['entries'][0]['summary']
                initialdata = {'is_resubmission': is_resubmission,
                               'metadata': metadata,
                               'title': title, 'author_list': authorlist,
                               'arxiv_identifier_w_vn_nr': caller.identifier_with_vn_nr,
                               'arxiv_identifier_wo_vn_nr': caller.identifier_without_vn_nr,
                               'arxiv_vn_nr': caller.version_nr,
                               'arxiv_link': arxiv_link, 'abstract': abstract}
                if is_resubmission:
                    previous_submissions = caller.previous_submissions
                    resubmessage = ('There already exists a preprint with this arXiv identifier '
                                    'but a different version number. \nYour Submission will be '
                                    'handled as a resubmission.')
                    initialdata['submitted_to_journal'] = previous_submissions[0].submitted_to_journal
                    initialdata['submission_type'] = previous_submissions[0].submission_type
                    initialdata['discipline'] = previous_submissions[0].discipline
                    initialdata['domain'] = previous_submissions[0].domain
                    initialdata['subject_area'] = previous_submissions[0].subject_area
                    initialdata['secondary_areas'] = previous_submissions[0].secondary_areas
                    initialdata['referees_suggested'] = previous_submissions[0].referees_suggested
                    initialdata['referees_flagged'] = previous_submissions[0].referees_flagged
                else:
                    resubmessage = ''

                form = SubmissionForm(initial=initialdata)
                context = {'identifierform': identifierform,
                           'form': form,
                           'resubmessage': resubmessage}
                return render(request, 'submissions/new_submission.html', context)

            else:
                msg = caller.get_error_message(arxiv_caller_errormessages_submissions)
                identifierform.add_error(None, msg)
                return render(request, 'submissions/prefill_using_identifier.html',
                              {'form': identifierform})
        else:
            return render(request, 'submissions/prefill_using_identifier.html',
                          {'form': identifierform})


class SubmissionCreateView(PermissionRequiredMixin, CreateView):
    model = Submission
    fields = [
        'is_resubmission',
        'discipline',
        'submitted_to_journal',
        'submission_type',
        'domain',
        'subject_area',
        'secondary_areas',
        'title',
        'author_list',
        'abstract',
        'arxiv_identifier_w_vn_nr',
        'arxiv_identifier_wo_vn_nr',
        'arxiv_vn_nr',
        'arxiv_link',
        'metadata',
        'author_comments',
        'list_of_changes',
        'remarks_for_editors',
        'referees_suggested',
        'referees_flagged'
    ]

    template_name = 'submissions/new_submission.html'
    permission_required = 'scipost.can_submit_manuscript'
    # Required to use Guardian's CBV PermissionRequiredMixin with a CreateView
    # (see https://github.com/django-guardian/django-guardian/pull/433)
    permission_object = None
    raise_exception = True

    def get(self, request):
        # Only use prefilled forms
        return redirect('submissions:prefill_using_identifier')

    @transaction.atomic
    def form_valid(self, form):
        submitted_by = Contributor.objects.get(user=self.request.user)
        form.instance.submitted_by = submitted_by

        # Save all the information contained in the form
        submission = form.save()

        # Perform all extra actions and set information not contained in the form
        submission.finish_submission()

        if submission.is_resubmission:
            # Assign permissions
            assign_perm('can_take_editorial_actions', submission.editor_in_charge.user, submission)
            ed_admins = Group.objects.get(name='Editorial Administrators')
            assign_perm('can_take_editorial_actions', ed_admins, submission)

            # Assign editor
            assignment = EditorialAssignment(
                submission=submission,
                to=submission.editor_in_charge,
                accepted=True,
                date_created=timezone.now(),
                date_answered=timezone.now(),
            )
            assignment.save()

            # Send emails
            SubmissionUtils.load({'submission': submission})
            SubmissionUtils.send_authors_resubmission_ack_email()
            SubmissionUtils.send_EIC_reappointment_email()
        else:
            # Send emails
            SubmissionUtils.load({'submission': submission})
            SubmissionUtils.send_authors_submission_ack_email()

        context = {'ack_header': 'Thank you for your Submission to SciPost',
                   'ack_message': 'Your Submission will soon be handled by an Editor. ',
                   'followup_message': 'Return to your ',
                   'followup_link': reverse('scipost:personal_page'),
                   'followup_link_label': 'personal page'}
        return render(self.request, 'scipost/acknowledgement.html', context)

    def mark_previous_submissions_as_deprecated(self, previous_submissions):
        for sub in previous_submissions:
            sub.is_current = False
            sub.open_for_reporting = False
            sub.status = 'resubmitted'
            sub.save()

    def previous_submissions(self, form):
        return Submission.objects.filter(
            arxiv_identifier_wo_vn_nr=form.cleaned_data['arxiv_identifier_wo_vn_nr']
        )


class SubmissionListView(ListView):
    model = Submission
    template_name = 'submissions/submissions.html'
    form = SubmissionSearchForm()
    submission_search_list = []
    paginate_by = 10

    def get_queryset(self):
        if 'to_journal' in self.kwargs:
            queryset = Submission.objects.filter(
                latest_activity__gte=timezone.now() + datetime.timedelta(days=-60),
                submitted_to_journal=self.kwargs['to_journal']
            ).exclude(status__in=SUBMISSION_STATUS_PUBLICLY_UNLISTED
                      ).exclude(is_current=False).order_by('-submission_date')
            # Submission.objects.filter(submitted_to_journal=self.kwargs['to_journal'])
        elif 'discipline' in self.kwargs and 'nrweeksback' in self.kwargs:
            discipline = self.kwargs['discipline']
            nrweeksback = self.kwargs['nrweeksback']
            queryset = Submission.objects.filter(
                discipline=discipline,
                latest_activity__gte=timezone.now() + datetime.timedelta(weeks=-int(nrweeksback)))
        elif 'Submit' in self.request.GET:
            queryset = Submission.objects.filter(
                title__icontains=self.request.GET.get('title_keyword', ''),
                author_list__icontains=self.request.GET.get('author', ''),
                abstract__icontains=self.request.GET.get('abstract_keyword', '')
            )
        else:
            queryset = Submission.objects.filter(
                latest_activity__gte=timezone.now() + datetime.timedelta(days=-60)
            ).exclude(status__in=SUBMISSION_STATUS_PUBLICLY_UNLISTED
                      ).exclude(is_current=False).order_by('-submission_date')

        queryset = queryset.exclude(status__in=SUBMISSION_STATUS_PUBLICLY_UNLISTED,
                                    ).order_by('-submission_date')
        return queryset

    def get_context_data(self, **kwargs):
        # Call the base implementation first to get a context
        context = super(SubmissionListView, self).get_context_data(**kwargs)

        # Keep any search fields previously filled
        initialdata = {
            'author': self.request.GET.get('author', ''),
            'title_keyword': self.request.GET.get('title_keyword', ''),
            'abstract_keyword': self.request.GET.get('abstract_keyword', '')
        }
        context['form'] = SubmissionSearchForm(initial=initialdata)

        # To customize display in the template
        if 'to_journal' in self.kwargs:
            context['to_journal'] = self.kwargs['to_journal']
        if 'discipline' in self.kwargs:
            context['discipline'] = self.kwargs['discipline']
            context['nrweeksback'] = self.kwargs['nrweeksback']
            context['browse'] = True
        elif 'Submit' not in self.request.GET:
            context['recent'] = True

        return context


def submission_detail_wo_vn_nr(request, arxiv_identifier_wo_vn_nr):
    submission = get_object_or_404(Submission, arxiv_identifier_wo_vn_nr=arxiv_identifier_wo_vn_nr,
                                   is_current=True)
    return(submission_detail(request, submission.arxiv_identifier_w_vn_nr))


def submission_detail(request, arxiv_identifier_w_vn_nr):
    submission = get_object_or_404(Submission, arxiv_identifier_w_vn_nr=arxiv_identifier_w_vn_nr)
    try:
        is_author = request.user.contributor in submission.authors.all()
    except AttributeError:
        is_author = False
    if (submission.status in SUBMISSION_STATUS_PUBLICLY_INVISIBLE
        and not request.user.groups.filter(name='SciPost Administrators').exists()
        and not request.user.groups.filter(name='Editorial Administrators').exists()
        and not request.user.groups.filter(name='Editorial College').exists()
        and not is_author):
        raise PermissionDenied
    other_versions = Submission.objects.filter(
        arxiv_identifier_wo_vn_nr=submission.arxiv_identifier_wo_vn_nr
    ).exclude(pk=submission.id)

    form = CommentForm()

    reports = submission.reports.all()
    try:
        author_replies = Comment.objects.filter(submission=submission,
                                                is_author_reply=True,
                                                status__gte=1)
    except Comment.DoesNotExist:
        author_replies = ()
    # To check in template whether the user can submit a report:
    try:
        is_author = request.user.contributor in submission.authors.all()
        is_author_unchecked = (not is_author and not
                               (request.user.contributor in submission.authors_false_claims.all()) and
                               (request.user.last_name in submission.author_list))
    except AttributeError:
        is_author = False
        is_author_unchecked = False
    try:
        recommendation = (EICRecommendation.objects.get_for_user_in_pool(request.user)
                          .get(submission=submission))
    except EICRecommendation.DoesNotExist:
        recommendation = None
    comments = submission.comment_set.all()
    context = {'submission': submission,
               'other_versions': other_versions,
               'recommendation': recommendation,
               'comments': (comments.filter(status__gte=1, is_author_reply=False)
                            .order_by('-date_submitted')),
               'invited_reports': reports.filter(status__gte=1, invited=True),
               'contributed_reports': reports.filter(status__gte=1, invited=False),
               'author_replies': author_replies, 'form': form,
               'is_author': is_author, 'is_author_unchecked': is_author_unchecked}
    return render(request, 'submissions/submission_detail.html', context)


######################
# Editorial workflow #
######################

@login_required
@permission_required('scipost.can_take_charge_of_submissions', raise_exception=True)
def editorial_workflow(request):
    """
    Summary page for Editorial Fellows, containing a digest
    of the actions to take to handle Submissions.
    """
    return render(request, 'submissions/editorial_workflow.html')


@login_required
@permission_required('scipost.can_view_pool', raise_exception=True)
def pool(request):
    """
    The Submissions pool contains all submissions which are undergoing
    the editorial process, from submission
    to publication acceptance or rejection.
    All members of the Editorial College have access.
    """
    submissions_in_pool = Submission.objects.get_pool(request.user)
    recommendations_undergoing_voting = (EICRecommendation.objects
                                         .get_for_user_in_pool(request.user)
                                         .filter(submission__status__in=['put_to_EC_voting']))
    recommendations_to_prepare_for_voting = (EICRecommendation.objects
                                             .get_for_user_in_pool(request.user)
                                             .filter(submission__status__in=
                                                     ['voting_in_preparation']))
    contributor = Contributor.objects.get(user=request.user)
    assignments_to_consider = EditorialAssignment.objects.filter(
        to=contributor, accepted=None, deprecated=False)
    consider_assignment_form = ConsiderAssignmentForm()
    recs_to_vote_on = (EICRecommendation.objects.get_for_user_in_pool(request.user)
                       .filter(eligible_to_vote__in=[contributor])
                       .exclude(recommendation=-1)
                       .exclude(recommendation=-2)
                       .exclude(voted_for__in=[contributor])
                       .exclude(voted_against__in=[contributor])
                       .exclude(voted_abstain__in=[contributor])
                       .exclude(submission__status__in=SUBMISSION_STATUS_VOTING_DEPRECATED))
    rec_vote_form = RecommendationVoteForm()
    remark_form = RemarkForm()
    context = {'submissions_in_pool': submissions_in_pool,
               'submission_status': SUBMISSION_STATUS,
               'recommendations_undergoing_voting': recommendations_undergoing_voting,
               'recommendations_to_prepare_for_voting': recommendations_to_prepare_for_voting,
               'assignments_to_consider': assignments_to_consider,
               'consider_assignment_form': consider_assignment_form,
               'recs_to_vote_on': recs_to_vote_on,
               'rec_vote_form': rec_vote_form,
               'remark_form': remark_form, }
    return render(request, 'submissions/pool.html', context)


@login_required
@permission_required('scipost.can_view_pool', raise_exception=True)
def submissions_by_status(request, status):
    if status not in dict(SUBMISSION_STATUS).keys():
        errormessage = 'Unknown status.'
        return render(request, 'scipost/error.html', {'errormessage': errormessage})
    submissions_of_status = (Submission.objects.get_pool(request.user)
                             .filter(status=status).order_by('-submission_date'))
<<<<<<< HEAD
    context = {
        'submissions_of_status': submissions_of_status,
        'remark_form': RemarkForm()
    }
=======
    context = {'status': submission_status_dict[status],
               'submissions_of_status': submissions_of_status, }
>>>>>>> 26fad3e7
    return render(request, 'submissions/submissions_by_status.html', context)


@login_required
@permission_required('scipost.can_view_pool', raise_exception=True)
def add_remark(request, arxiv_identifier_w_vn_nr):
    """
    With this method, an Editorial Fellow or Board Member
    is adding a remark on a Submission.
    """
    submission = get_object_or_404(Submission.objects.get_pool(request.user),
                                   arxiv_identifier_w_vn_nr=arxiv_identifier_w_vn_nr)
    if request.method == 'POST':
        remark_form = RemarkForm(request.POST)
        if remark_form.is_valid():
            remark = Remark(contributor=request.user.contributor,
                            submission=submission,
                            date=timezone.now(),
                            remark=remark_form.cleaned_data['remark'])
            remark.save()
            return redirect(reverse('submissions:pool'))
        else:
            errormessage = 'The form was invalidly filled.'
            return render(request, 'scipost/error.html', {'errormessage': errormessage})
    else:
        errormessage = 'This view can only be posted to.'
        return render(request, 'scipost/error.html', {'errormessage': errormessage})


@login_required
@permission_required('scipost.can_assign_submissions', raise_exception=True)
def assign_submission(request, arxiv_identifier_w_vn_nr):
    submission_to_assign = get_object_or_404(Submission.objects.get_pool(request.user),
                                             arxiv_identifier_w_vn_nr=arxiv_identifier_w_vn_nr)
    form = AssignSubmissionForm(discipline=submission_to_assign.discipline)
    context = {'submission_to_assign': submission_to_assign,
               'form': form}
    return render(request, 'submissions/assign_submission.html', context)


@login_required
@permission_required('scipost.can_assign_submissions', raise_exception=True)
def assign_submission_ack(request, arxiv_identifier_w_vn_nr):
    submission = get_object_or_404(Submission.objects.get_pool(request.user),
                                   arxiv_identifier_w_vn_nr=arxiv_identifier_w_vn_nr)
    if request.method == 'POST':
        form = AssignSubmissionForm(request.POST, discipline=submission.discipline)
        if form.is_valid():
            suggested_editor_in_charge = form.cleaned_data['editor_in_charge']
            # TODO: check for possible co-authorships, disqualifying this suggested EIC
            if not suggested_editor_in_charge.is_currently_available():
                errormessage = ('This Fellow is marked as currently unavailable. '
                                'Please go back and select another one.')
                return render(request, 'scipost/error.html', {'errormessage': errormessage})
            ed_assignment = EditorialAssignment(submission=submission,
                                                to=suggested_editor_in_charge,
                                                date_created=timezone.now())
            ed_assignment.save()
            SubmissionUtils.load({'assignment': ed_assignment})
            SubmissionUtils.send_assignment_request_email()

    context = {'ack_header': 'Your assignment request has been sent successfully.',
               'followup_message': 'Return to the ',
               'followup_link': reverse('submissions:pool'),
               'followup_link_label': 'Submissions pool'}
    return render(request, 'scipost/acknowledgement.html', context)


@login_required
@permission_required('scipost.can_take_charge_of_submissions', raise_exception=True)
@transaction.atomic
def accept_or_decline_assignment_ack(request, assignment_id):
    contributor = Contributor.objects.get(user=request.user)
    assignment = get_object_or_404(EditorialAssignment, pk=assignment_id)
    errormessage = None
    if assignment.submission.status == 'assignment_failed':
        errormessage = 'This Submission has failed pre-screening and has been rejected.'
        context = {'errormessage': errormessage}
        return render(request, 'submissions/accept_or_decline_assignment_ack.html', context)
    if assignment.submission.editor_in_charge:
        errormessage = (assignment.submission.editor_in_charge.get_title_display() + ' ' +
                        assignment.submission.editor_in_charge.user.last_name +
                        ' has already agreed to be Editor-in-charge of this Submission.')
        context = {'errormessage': errormessage}
        return render(request, 'submissions/accept_or_decline_assignment_ack.html', context)
    if request.method == 'POST':
        form = ConsiderAssignmentForm(request.POST)
        if form.is_valid():
            assignment.date_answered = timezone.now()
            if form.cleaned_data['accept'] == 'True':
                assignment.accepted = True
                assignment.to = contributor
                assignment.submission.status = 'EICassigned'
                assignment.submission.editor_in_charge = contributor
                assignment.submission.open_for_reporting = True
                deadline = timezone.now() + datetime.timedelta(days=28)  # for papers
                if assignment.submission.submitted_to_journal == 'SciPost Physics Lecture Notes':
                    deadline += datetime.timedelta(days=28)
                assignment.submission.reporting_deadline = deadline
                assignment.submission.open_for_commenting = True
                assignment.submission.latest_activity = timezone.now()

                SubmissionUtils.load({'assignment': assignment})
                SubmissionUtils.deprecate_other_assignments()
                assign_perm('can_take_editorial_actions', contributor.user, assignment.submission)
                ed_admins = Group.objects.get(name='Editorial Administrators')
                assign_perm('can_take_editorial_actions', ed_admins, assignment.submission)
                SubmissionUtils.send_EIC_appointment_email()
                SubmissionUtils.send_author_prescreening_passed_email()
            else:
                assignment.accepted = False
                assignment.refusal_reason = form.cleaned_data['refusal_reason']
                assignment.submission.status = 'unassigned'
            assignment.save()
            assignment.submission.save()

    context = {'assignment': assignment}
    return render(request, 'submissions/accept_or_decline_assignment_ack.html', context)


@login_required
@permission_required('scipost.can_take_charge_of_submissions', raise_exception=True)
@transaction.atomic
def volunteer_as_EIC(request, arxiv_identifier_w_vn_nr):
    """
    Called when a Fellow volunteers while perusing the submissions pool.
    This is an adapted version of the accept_or_decline_assignment_ack method.
    """
    submission = get_object_or_404(Submission.objects.get_pool(request.user),
                                   arxiv_identifier_w_vn_nr=arxiv_identifier_w_vn_nr)
    errormessage = None
    if submission.status == 'assignment_failed':
        errormessage = 'This Submission has failed pre-screening and has been rejected.'
        context = {'errormessage': errormessage}
        return render(request, 'submissions/accept_or_decline_assignment_ack.html', context)
    if submission.editor_in_charge:
        errormessage = (submission.editor_in_charge.get_title_display() + ' ' +
                        submission.editor_in_charge.user.last_name +
                        ' has already agreed to be Editor-in-charge of this Submission.')
        context = {'errormessage': errormessage}
        return render(request, 'submissions/accept_or_decline_assignment_ack.html', context)
    contributor = Contributor.objects.get(user=request.user)
    assignment = EditorialAssignment(submission=submission,
                                     to=contributor,
                                     accepted=True,
                                     date_created=timezone.now(),
                                     date_answered=timezone.now())
    deadline = timezone.now() + datetime.timedelta(days=28)  # for papers
    if submission.submitted_to_journal == 'SciPost Physics Lecture Notes':
        deadline += datetime.timedelta(days=28)
    submission.status = 'EICassigned'
    submission.editor_in_charge = contributor
    submission.open_for_reporting = True
    submission.reporting_deadline = deadline
    submission.open_for_commenting = True
    submission.latest_activity = timezone.now()
    assignment.save()
    submission.save()

    SubmissionUtils.load({'assignment': assignment})
    SubmissionUtils.deprecate_other_assignments()
    assign_perm('can_take_editorial_actions', contributor.user, submission)
    ed_admins = Group.objects.get(name='Editorial Administrators')
    assign_perm('can_take_editorial_actions', ed_admins, submission)
    SubmissionUtils.send_EIC_appointment_email()
    SubmissionUtils.send_author_prescreening_passed_email()

    context = {'assignment': assignment}
    return render(request, 'submissions/accept_or_decline_assignment_ack.html', context)


@login_required
@permission_required('scipost.can_assign_submissions', raise_exception=True)
@transaction.atomic
def assignment_failed(request, arxiv_identifier_w_vn_nr):
    """
    No Editorial Fellow has accepted or volunteered to become Editor-in-charge.
    The submission is rejected.
    This method is called from pool.html by an Editorial Administrator.
    """
    submission = get_object_or_404(Submission.objects.get_pool(request.user),
                                   arxiv_identifier_w_vn_nr=arxiv_identifier_w_vn_nr)
    if request.method == 'POST':
        form = ModifyPersonalMessageForm(request.POST)
        if form.is_valid():
            submission.status = 'assignment_failed'
            submission.latest_activity = timezone.now()
            submission.save()
            SubmissionUtils.load({'submission': submission,
                                  'personal_message': form.cleaned_data['personal_message']})
            SubmissionUtils.deprecate_all_assignments()
            SubmissionUtils.assignment_failed_email_authors()
            context = {'ack_header': ('Submission ' + submission.arxiv_identifier_w_vn_nr +
                                      ' has failed pre-screening and been rejected. '
                                      'Authors have been informed by email.'),
                       'followup_message': 'Return to the ',
                       'followup_link': reverse('submissions:pool'),
                       'followup_link_label': 'Submissions pool'}
            return render(request, 'scipost/acknowledgement.html', context)
    else:
        form = ModifyPersonalMessageForm()
    context = {'submission': submission,
               'form': form}
    return render(request, 'submissions/assignment_failed.html', context)


@login_required
@permission_required('scipost.can_take_charge_of_submissions', raise_exception=True)
def assignments(request):
    """
    This page provides a Fellow with an explicit task list
    of editorial actions which should be undertaken.
    """
    assignments = EditorialAssignment.objects.filter(
        to=request.user.contributor).order_by('-date_created')
    assignments_to_consider = assignments.filter(accepted=None,
                                                 deprecated=False)
    current_assignments = assignments.filter(accepted=True,
                                             deprecated=False,
                                             completed=False)
    consider_assignment_form = ConsiderAssignmentForm()
    context = {
        'assignments_to_consider': assignments_to_consider,
        'consider_assignment_form': consider_assignment_form,
        'current_assignments': current_assignments,
    }
    return render(request, 'submissions/assignments.html', context)


@login_required
@permission_required_or_403('can_take_editorial_actions',
                            (Submission, 'arxiv_identifier_w_vn_nr', 'arxiv_identifier_w_vn_nr'))
def editorial_page(request, arxiv_identifier_w_vn_nr):
    submission = get_object_or_404(Submission.objects.get_pool(request.user),
                                   arxiv_identifier_w_vn_nr=arxiv_identifier_w_vn_nr)
    other_versions = (Submission.objects
                      .filter(arxiv_identifier_wo_vn_nr=submission.arxiv_identifier_wo_vn_nr)
                      .exclude(pk=submission.id))
    ref_invitations = RefereeInvitation.objects.filter(submission=submission)
    nr_reports_to_vet = (Report.objects
                         .filter(status=0, submission__editor_in_charge=request.user.contributor)
                         .count())
    communications = (EditorialCommunication.objects
                      .filter(submission=submission).order_by('timestamp'))
    try:
        recommendation = (EICRecommendation.objects.get_for_user_in_pool(request.user)
                          .get(submission=submission))
    except EICRecommendation.DoesNotExist:
        recommendation = None
    context = {'submission': submission,
               'other_versions': other_versions,
               'recommendation': recommendation,
               'set_deadline_form': SetRefereeingDeadlineForm(),
               'ref_invitations': ref_invitations,
               'nr_reports_to_vet': nr_reports_to_vet,
               'communications': communications}
    return render(request, 'submissions/editorial_page.html', context)


@login_required
@permission_required_or_403('can_take_editorial_actions',
                            (Submission, 'arxiv_identifier_w_vn_nr', 'arxiv_identifier_w_vn_nr'))
def select_referee(request, arxiv_identifier_w_vn_nr):
    submission = get_object_or_404(Submission.objects.get_pool(request.user),
                                   arxiv_identifier_w_vn_nr=arxiv_identifier_w_vn_nr)
    queryresults = ''
    if request.method == 'POST':
        ref_search_form = RefereeSelectForm(request.POST)
        if ref_search_form.is_valid():
            contributors_found = Contributor.objects.filter(
                user__last_name__icontains=ref_search_form.cleaned_data['last_name'])
            # Check for recent co-authorship (thus referee disqualification)
            if submission.metadata is not None:
                sub_auth_boolean_str = '((' + (submission
                                               .metadata['entries'][0]['authors'][0]['name']
                                               .split()[-1])
                for author in submission.metadata['entries'][0]['authors'][1:]:
                    sub_auth_boolean_str += '+OR+' + author['name'].split()[-1]
                sub_auth_boolean_str += ')+AND+'
                search_str = sub_auth_boolean_str + ref_search_form.cleaned_data['last_name'] + ')'
                queryurl = ('http://export.arxiv.org/api/query?search_query=au:%s'
                            % search_str + '&sortBy=submittedDate&sortOrder=descending'
                            '&max_results=5')
                arxivquery = feedparser.parse(queryurl)
                queryresults = arxivquery
    else:
        ref_search_form = RefereeSelectForm()
        contributors_found = None
    ref_recruit_form = RefereeRecruitmentForm()
    context = {'submission': submission, 'ref_search_form': ref_search_form,
               'contributors_found': contributors_found,
               'ref_recruit_form': ref_recruit_form,
               'queryresults': queryresults}
    return render(request, 'submissions/select_referee.html', context)


@login_required
@permission_required_or_403('can_take_editorial_actions',
                            (Submission, 'arxiv_identifier_w_vn_nr', 'arxiv_identifier_w_vn_nr'))
@transaction.atomic
def recruit_referee(request, arxiv_identifier_w_vn_nr):
    """
    If the Editor-in-charge does not find the desired referee among Contributors
    (otherwise, the method send_refereeing_invitation below is used instead),
    he/she can invite somebody by providing name + contact details.
    This function emails a registration invitation to this person.
    The pending refereeing invitation is then recognized upon registration,
    using the invitation token.
    """
    submission = get_object_or_404(Submission.objects.get_pool(request.user),
                                   arxiv_identifier_w_vn_nr=arxiv_identifier_w_vn_nr)
    if request.method == 'POST':
        ref_recruit_form = RefereeRecruitmentForm(request.POST)
        if ref_recruit_form.is_valid():
            # TODO check if email already taken
            ref_invitation = RefereeInvitation(
                submission=submission,
                title=ref_recruit_form.cleaned_data['title'],
                first_name=ref_recruit_form.cleaned_data['first_name'],
                last_name=ref_recruit_form.cleaned_data['last_name'],
                email_address=ref_recruit_form.cleaned_data['email_address'],
                date_invited=timezone.now(),
                invited_by=request.user.contributor)
            ref_invitation.save()
            # Create and send a registration invitation
            ref_inv_message_head = ('On behalf of the Editor-in-charge ' +
                                    submission.editor_in_charge.get_title_display() + ' ' +
                                    submission.editor_in_charge.user.last_name +
                                    ', we would like to invite you to referee a Submission to ' +
                                    submission.get_submitted_to_journal_display +
                                    ', namely\n\n' + submission.title +
                                    '\nby ' + submission.author_list +
                                    '\n (see https://scipost.org/submission/'
                                    + submission.arxiv_identifier_w_vn_nr + ').')
            reg_invitation = RegistrationInvitation(
                title=ref_recruit_form.cleaned_data['title'],
                first_name=ref_recruit_form.cleaned_data['first_name'],
                last_name=ref_recruit_form.cleaned_data['last_name'],
                email=ref_recruit_form.cleaned_data['email_address'],
                invitation_type='R',
                invited_by=request.user.contributor,
                message_style='F',
                personal_message=ref_inv_message_head,
            )
            reg_invitation.save()
            Utils.load({'invitation': reg_invitation})
            Utils.send_registration_invitation_email()
            # Copy the key to the refereeing invitation:
            ref_invitation.invitation_key = reg_invitation.invitation_key
            ref_invitation.save()

    return redirect(reverse('submissions:editorial_page',
                            kwargs={'arxiv_identifier_w_vn_nr': arxiv_identifier_w_vn_nr}))


@login_required
@permission_required_or_403('can_take_editorial_actions',
                            (Submission, 'arxiv_identifier_w_vn_nr', 'arxiv_identifier_w_vn_nr'))
@transaction.atomic
def send_refereeing_invitation(request, arxiv_identifier_w_vn_nr, contributor_id):
    """
    This method is called by the EIC from the submission's editorial_page,
    in the case where the referee is an identified Contributor.
    For a referee who isn't a Contributor yet, the method recruit_referee above
    is called instead.
    """
    submission = get_object_or_404(Submission.objects.get_pool(request.user),
                                   arxiv_identifier_w_vn_nr=arxiv_identifier_w_vn_nr)
    contributor = get_object_or_404(Contributor, pk=contributor_id)
    if not contributor.is_currently_available():
        errormessage = ('This Contributor is marked as currently unavailable. '
                        'Please go back and select another referee.')
        return render(request, 'scipost/error.html', {'errormessage': errormessage})
    invitation = RefereeInvitation(submission=submission,
                                   referee=contributor,
                                   title=contributor.title,
                                   first_name=contributor.user.first_name,
                                   last_name=contributor.user.last_name,
                                   email_address=contributor.user.email,
                                   # the key is only used for inviting unregistered users
                                   invitation_key='notused',
                                   date_invited=timezone.now(),
                                   invited_by=request.user.contributor)
    invitation.save()
    # raise
    SubmissionUtils.load({'invitation': invitation})
    SubmissionUtils.send_refereeing_invitation_email()
    return redirect(reverse('submissions:editorial_page',
                            kwargs={'arxiv_identifier_w_vn_nr': arxiv_identifier_w_vn_nr}))


@login_required
@permission_required_or_403('can_take_editorial_actions',
                            (Submission, 'arxiv_identifier_w_vn_nr', 'arxiv_identifier_w_vn_nr'))
def ref_invitation_reminder(request, arxiv_identifier_w_vn_nr, invitation_id):
    """
    This method is used by the Editor-in-charge from the editorial_page
    when a referee has been invited but hasn't answered yet.
    It can be used for registered as well as unregistered referees.
    """
    invitation = get_object_or_404(RefereeInvitation, pk=invitation_id)
    invitation.nr_reminders += 1
    invitation.date_last_reminded = timezone.now()
    invitation.save()
    SubmissionUtils.load({'invitation': invitation})
    SubmissionUtils.send_ref_reminder_email()
    return redirect(reverse('submissions:editorial_page',
                            kwargs={'arxiv_identifier_w_vn_nr': arxiv_identifier_w_vn_nr}))


@login_required
@permission_required('scipost.can_referee', raise_exception=True)
def accept_or_decline_ref_invitations(request):
    contributor = Contributor.objects.get(user=request.user)
    invitation = RefereeInvitation.objects.filter(referee=contributor, accepted=None).first()
    form = ConsiderRefereeInvitationForm()
    context = {'invitation_to_consider': invitation, 'form': form}
    return render(request, 'submissions/accept_or_decline_ref_invitations.html', context)


@login_required
@permission_required('scipost.can_referee', raise_exception=True)
def accept_or_decline_ref_invitation_ack(request, invitation_id):
    invitation = get_object_or_404(RefereeInvitation, pk=invitation_id)
    if request.method == 'POST':
        form = ConsiderRefereeInvitationForm(request.POST)
        if form.is_valid():
            invitation.date_responded = timezone.now()
            if form.cleaned_data['accept'] == 'True':
                invitation.accepted = True
            else:
                invitation.accepted = False
                invitation.refusal_reason = form.cleaned_data['refusal_reason']
            invitation.save()
            SubmissionUtils.load({'invitation': invitation})
            SubmissionUtils.email_referee_response_to_EIC()

    context = {'invitation': invitation}
    return render(request, 'submissions/accept_or_decline_ref_invitation_ack.html', context)


@login_required
@permission_required_or_403('can_take_editorial_actions',
                            (Submission, 'arxiv_identifier_w_vn_nr', 'arxiv_identifier_w_vn_nr'))
def cancel_ref_invitation(request, arxiv_identifier_w_vn_nr, invitation_id):
    """
    This method is used by the Editor-in-charge from the editorial_page
    to remove a referee for the list of invited ones.
    It can be used for registered as well as unregistered referees.
    """
    invitation = get_object_or_404(RefereeInvitation, pk=invitation_id)
    invitation.cancelled = True
    invitation.save()
    SubmissionUtils.load({'invitation': invitation})
    SubmissionUtils.send_ref_cancellation_email()
    return redirect(reverse('submissions:editorial_page',
                            kwargs={'arxiv_identifier_w_vn_nr': arxiv_identifier_w_vn_nr}))


@login_required
@permission_required_or_403('can_take_editorial_actions',
                            (Submission, 'arxiv_identifier_w_vn_nr', 'arxiv_identifier_w_vn_nr'))
def extend_refereeing_deadline(request, arxiv_identifier_w_vn_nr, days):
    submission = get_object_or_404(Submission.objects.get_pool(request.user),
                                   arxiv_identifier_w_vn_nr=arxiv_identifier_w_vn_nr)
    submission.reporting_deadline += datetime.timedelta(days=int(days))
    submission.open_for_reporting = True
    submission.open_for_commenting = True
    submission.status = 'EICassigned'
    submission.latest_activity = timezone.now()
    submission.save()
    return redirect(reverse('submissions:editorial_page',
                            kwargs={'arxiv_identifier_w_vn_nr': arxiv_identifier_w_vn_nr}))


@login_required
@permission_required_or_403('can_take_editorial_actions',
                            (Submission, 'arxiv_identifier_w_vn_nr', 'arxiv_identifier_w_vn_nr'))
def set_refereeing_deadline(request, arxiv_identifier_w_vn_nr):
    submission = get_object_or_404(Submission.objects.get_pool(request.user),
                                   arxiv_identifier_w_vn_nr=arxiv_identifier_w_vn_nr)
    if request.method == 'POST':
        form = SetRefereeingDeadlineForm(request.POST)
        if form.is_valid():
            submission.reporting_deadline = form.cleaned_data['deadline']
            if form.cleaned_data['deadline'] > timezone.now().date():
                submission.open_for_reporting = True
                submission.open_for_commenting = True
            submission.status = 'EICassigned'
            submission.latest_activity = timezone.now()
            submission.save()
            context = {'ack_header': 'New reporting deadline set.',
                       'followup_message': 'Return to the ',
                       'followup_link': reverse('submissions:editorial_page',
                                                kwargs={'arxiv_identifier_w_vn_nr': submission.arxiv_identifier_w_vn_nr}),
                       'followup_link_label': 'Submission\'s Editorial Page'}
            return render(request, 'scipost/acknowledgement.html', context)
        else:
            errormessage = 'The set reporting deadline form was improperly filled'
            return render(request, 'scipost/error.html', {'errormessage': errormessage})

    return redirect(reverse('submissions:editorial_page',
                            kwargs={'arxiv_identifier_w_vn_nr': arxiv_identifier_w_vn_nr}))


@login_required
@permission_required_or_403('can_take_editorial_actions',
                            (Submission, 'arxiv_identifier_w_vn_nr', 'arxiv_identifier_w_vn_nr'))
def close_refereeing_round(request, arxiv_identifier_w_vn_nr):
    """
    Called by the Editor-in-charge when a satisfactory number of
    reports have been gathered.
    Automatically emails the authors to ask them if they want to
    round off any replies to reports or comments before the
    editorial recommendation is formulated.
    """
    submission = get_object_or_404(Submission.objects.get_pool(request.user),
                                   arxiv_identifier_w_vn_nr=arxiv_identifier_w_vn_nr)
    submission.open_for_reporting = False
    submission.open_for_commenting = False
    if submission.status == 'EICassigned':  # only close if currently undergoing refereeing
        submission.status = 'review_closed'
    submission.reporting_deadline = timezone.now()
    submission.latest_activity = timezone.now()
    submission.save()
    return redirect(reverse('submissions:editorial_page',
                            kwargs={'arxiv_identifier_w_vn_nr': arxiv_identifier_w_vn_nr}))


@login_required
def communication(request, arxiv_identifier_w_vn_nr, comtype, referee_id=None):
    """
    Communication between editor-in-charge, author or referee
    occurring during the submission refereeing.
    """
    submission = get_object_or_404(Submission, arxiv_identifier_w_vn_nr=arxiv_identifier_w_vn_nr)
    errormessage = None
    if comtype not in dict(ED_COMM_CHOICES).keys():
        errormessage = 'Unknown type of cummunication.'
    # TODO: Verify that this is requested by an authorized contributor (eic, ref, author)
    elif (comtype in ['EtoA', 'EtoR', 'EtoS'] and
          not request.user.has_perm('can_take_editorial_actions', submission)):
        errormessage = 'Only the Editor-in-charge can perform this action.'
    elif (comtype in ['AtoE'] and
          not (request.user.contributor == submission.submitted_by)):
        errormessage = 'Only the corresponding author can perform this action.'
    elif (comtype in ['RtoE'] and
          not (RefereeInvitation.objects
               .filter(submission=submission, referee=request.user.contributor).exists())):
        errormessage = 'Only invited referees for this Submission can perform this action.'
    elif (comtype in ['StoE'] and
          not request.user.groups.filter(name='Editorial Administrators').exists()):
        errormessage = 'Only Editorial Administrators can perform this action.'
    if errormessage is not None:
        context = {'errormessage': errormessage, 'comtype': comtype}
        return render(request, 'submissions/communication.html', context)

    if request.method == 'POST':
        form = EditorialCommunicationForm(request.POST)
        if form.is_valid():
            communication = EditorialCommunication(submission=submission,
                                                   comtype=comtype,
                                                   timestamp=timezone.now(),
                                                   text=form.cleaned_data['text'])
            if referee_id is not None:
                referee = get_object_or_404(Contributor, pk=referee_id)
                communication.referee = referee
            communication.save()
            SubmissionUtils.load({'communication': communication})
            SubmissionUtils.send_communication_email()
            if comtype == 'EtoA' or comtype == 'EtoR' or comtype == 'EtoS':
                return redirect(reverse('submissions:editorial_page',
                                        kwargs={'arxiv_identifier_w_vn_nr': arxiv_identifier_w_vn_nr}))
            elif comtype == 'AtoE' or comtype == 'RtoE':
                return redirect(reverse('scipost:personal_page'))
            elif comtype == 'StoE':
                return redirect(reverse('submissions:pool'))
    else:
        form = EditorialCommunicationForm()
    context = {'submission': submission, 'comtype': comtype, 'referee_id': referee_id, 'form': form}
    return render(request, 'submissions/communication.html', context)


@login_required
@permission_required_or_403('can_take_editorial_actions',
                            (Submission, 'arxiv_identifier_w_vn_nr', 'arxiv_identifier_w_vn_nr'))
@transaction.atomic
def eic_recommendation(request, arxiv_identifier_w_vn_nr):
    submission = get_object_or_404(Submission.objects.get_pool(request.user),
                                   arxiv_identifier_w_vn_nr=arxiv_identifier_w_vn_nr)
    if submission.status not in ['EICassigned', 'review_closed']:
        errormessage = ('This submission\'s current status is: ' +
                        submission.get_status_display + '. '
                        'An Editorial Recommendation is not required.')
        return render(request, 'scipost/error.html', {'errormessage': errormessage})
    if request.method == 'POST':
        form = EICRecommendationForm(request.POST)
        if form.is_valid():
            recommendation = EICRecommendation(
                submission=submission,
                date_submitted=timezone.now(),
                remarks_for_authors=form.cleaned_data['remarks_for_authors'],
                requested_changes=form.cleaned_data['requested_changes'],
                remarks_for_editorial_college=form.cleaned_data['remarks_for_editorial_college'],
                recommendation=form.cleaned_data['recommendation'],
                voting_deadline=timezone.now() + datetime.timedelta(days=7),
            )
            recommendation.save()
            # If recommendation is to accept or reject,
            # it is forwarded to the Editorial College for voting
            # If it is to carry out minor or major revisions,
            # it is returned to the Author who is asked to resubmit
            if (recommendation.recommendation == 1 or
                    recommendation.recommendation == 2 or
                    recommendation.recommendation == 3 or
                    recommendation.recommendation == -3):
                submission.status = 'voting_in_preparation'
            elif (recommendation.recommendation == -1 or
                  recommendation.recommendation == -2):
                submission.status = 'revision_requested'
                SubmissionUtils.load({'submission': submission,
                                      'recommendation': recommendation})
                SubmissionUtils.send_author_revision_requested_email()
            submission.open_for_reporting = False
            submission.save()

            # The EIC has fulfilled this editorial assignment.
            assignment = get_object_or_404(EditorialAssignment,
                                           submission=submission, to=request.user.contributor)
            assignment.completed = True
            assignment.save()
            return redirect(reverse('submissions:editorial_page',
                                    kwargs={'arxiv_identifier_w_vn_nr': arxiv_identifier_w_vn_nr}))
    else:
        form = EICRecommendationForm()
    context = {'submission': submission,
               'form': form}
    return render(request, 'submissions/eic_recommendation.html', context)


###########
# Reports
###########

@login_required
@permission_required('scipost.can_referee', raise_exception=True)
@transaction.atomic
def submit_report(request, arxiv_identifier_w_vn_nr):
    submission = get_object_or_404(Submission.objects.get_pool(request.user),
                                   arxiv_identifier_w_vn_nr=arxiv_identifier_w_vn_nr)
    # Check whether the user can submit a report:
    is_author = request.user.contributor in submission.authors.all()
    is_author_unchecked = (not is_author and not
                           (request.user.contributor in submission.authors_false_claims.all()) and
                           (request.user.last_name in submission.author_list))
    invited = RefereeInvitation.objects.filter(submission=submission,
                                               referee=request.user.contributor).exists()
    errormessage = None
    if not invited and timezone.now() > submission.reporting_deadline + datetime.timedelta(days=1):
        errormessage = ('The reporting deadline has passed. You cannot submit'
                        ' a Report anymore.')
    if is_author:
        errormessage = 'You are an author of this Submission and cannot submit a Report.'
    if is_author_unchecked:
        errormessage = ('The system flagged you as a potential author of this Submission. '
                        'Please go to your personal page under the Submissions tab to clarify this.')
    if errormessage:
        context = {'errormessage': errormessage}
        return render(request, 'submissions/submit_report_ack.html', context)

    if request.method == 'POST':
        form = ReportForm(request.POST)
        if form.is_valid():
            author = Contributor.objects.get(user=request.user)
            if invited:
                invitation = RefereeInvitation.objects.get(submission=submission,
                                                           referee=request.user.contributor)
                invitation.fulfilled = True
                invitation.save()
            flagged = False
            if submission.referees_flagged is not None:
                if author.user.last_name in submission.referees_flagged:
                    flagged = True
            newreport = Report(
                submission=submission,
                author=author,
                invited=invited,
                flagged=flagged,
                qualification=form.cleaned_data['qualification'],
                strengths=form.cleaned_data['strengths'],
                weaknesses=form.cleaned_data['weaknesses'],
                report=form.cleaned_data['report'],
                requested_changes=form.cleaned_data['requested_changes'],
                validity=form.cleaned_data['validity'],
                significance=form.cleaned_data['significance'],
                originality=form.cleaned_data['originality'],
                clarity=form.cleaned_data['clarity'],
                formatting=form.cleaned_data['formatting'],
                grammar=form.cleaned_data['grammar'],
                recommendation=form.cleaned_data['recommendation'],
                remarks_for_editors=form.cleaned_data['remarks_for_editors'],
                anonymous=form.cleaned_data['anonymous'],
                date_submitted=timezone.now(),
            )
            newreport.save()
            author.nr_reports = Report.objects.filter(author=author).count()
            author.save()
            SubmissionUtils.load({'report': newreport})
            SubmissionUtils.email_EIC_report_delivered()
            request.session['arxiv_identifier_w_vn_nr'] = arxiv_identifier_w_vn_nr
            return HttpResponseRedirect(reverse('submissions:submit_report_ack'))

    else:
        form = ReportForm()
    context = {'submission': submission, 'form': form}
    return render(request, 'submissions/submit_report.html', context)


@login_required
@permission_required('scipost.can_take_charge_of_submissions', raise_exception=True)
def vet_submitted_reports(request):
    contributor = Contributor.objects.get(user=request.user)
    report_to_vet = Report.objects.filter(status=0,
                                          submission__editor_in_charge=contributor).first()
    form = VetReportForm()
    context = {'contributor': contributor, 'report_to_vet': report_to_vet, 'form': form}
    return(render(request, 'submissions/vet_submitted_reports.html', context))


@permission_required('scipost.can_take_charge_of_submissions', raise_exception=True)
@transaction.atomic
def vet_submitted_report_ack(request, report_id):
    if request.method == 'POST':
        form = VetReportForm(request.POST)
        report = Report.objects.get(pk=report_id)
        if form.is_valid():
            report.vetted_by = request.user.contributor
            if form.cleaned_data['action_option'] == '1':
                # accept the report as is
                report.status = 1
                report.save()
                report.submission.latest_activity = timezone.now()
                report.submission.save()
            elif form.cleaned_data['action_option'] == '2':
                # the report is simply rejected
                report.status = int(form.cleaned_data['refusal_reason'])
                report.save()
            # email report author
            SubmissionUtils.load({'report': report,
                                  'email_response': form.cleaned_data['email_response_field']})
            SubmissionUtils.acknowledge_report_email()  # email report author, bcc EIC
            if report.status == 1:
                SubmissionUtils.send_author_report_received_email()
    context = {'ack_header': 'Submitted Report vetted.',
               'followup_message': 'Return to the ',
               'followup_link': reverse('submissions:editorial_page',
                                        kwargs={'arxiv_identifier_w_vn_nr': report.submission.arxiv_identifier_w_vn_nr}),
               'followup_link_label': 'Submission\'s Editorial Page'}
    return render(request, 'scipost/acknowledgement.html', context)


@permission_required('scipost.can_prepare_recommendations_for_voting', raise_exception=True)
@transaction.atomic
def prepare_for_voting(request, rec_id):
    recommendation = get_object_or_404((EICRecommendation.objects
                                        .get_for_user_in_pool(request.user)), id=rec_id)
    Fellows_with_expertise = Contributor.objects.filter(
        user__groups__name__in=['Editorial College'],
        expertises__contains=[recommendation.submission.subject_area])
    coauthorships = {}
    if request.method == 'POST':
        eligibility_form = VotingEligibilityForm(
            request.POST,
            discipline=recommendation.submission.discipline,
            subject_area=recommendation.submission.subject_area
        )
        if eligibility_form.is_valid():
            recommendation.eligible_to_vote = eligibility_form.cleaned_data['eligible_Fellows']
            recommendation.voted_for.add(recommendation.submission.editor_in_charge)
            recommendation.save()
            recommendation.submission.status = 'put_to_EC_voting'
            recommendation.submission.save()
            return render(request, 'scipost/acknowledgement.html',
                          context={'ack_message': 'We have registered your selection.'})
    else:
        # Identify possible co-authorships in last 3 years, disqualifying Fellow from voting:
        if recommendation.submission.metadata is not None:
            for Fellow in Fellows_with_expertise:
                sub_auth_boolean_str = '((' + (recommendation.submission
                                               .metadata['entries'][0]['authors'][0]['name']
                                               .split()[-1])
                for author in recommendation.submission.metadata['entries'][0]['authors'][1:]:
                    sub_auth_boolean_str += '+OR+' + author['name'].split()[-1]
                    sub_auth_boolean_str += ')+AND+'
                    search_str = sub_auth_boolean_str + Fellow.user.last_name + ')'
                    queryurl = ('http://export.arxiv.org/api/query?search_query=au:%s'
                                % search_str + '&sortBy=submittedDate&sortOrder=descending'
                                '&max_results=5')
                    arxivquery = feedparser.parse(queryurl)
                    queryresults = arxivquery
                    if queryresults.entries:
                        coauthorships[Fellow.user.last_name] = queryresults

        eligibility_form = VotingEligibilityForm(
            discipline=recommendation.submission.discipline,
            subject_area=recommendation.submission.subject_area)

    context = {
        'recommendation': recommendation,
        'Fellows_with_expertise': Fellows_with_expertise,
        'coauthorships': coauthorships,
        'eligibility_form': eligibility_form,
    }
    return render(request, 'submissions/prepare_for_voting.html', context)


@permission_required('scipost.can_take_charge_of_submissions', raise_exception=True)
@transaction.atomic
def vote_on_rec(request, rec_id):
    if request.method == 'POST':
        recommendation = get_object_or_404((EICRecommendation.objects
                                            .get_for_user_in_pool(request.user)), id=rec_id)
        form = RecommendationVoteForm(request.POST)
        if form.is_valid():
            if form.cleaned_data['vote'] == 'agree':
                recommendation.voted_for.add(request.user.contributor)
                recommendation.voted_against.remove(request.user.contributor)
                recommendation.voted_abstain.remove(request.user.contributor)
            elif form.cleaned_data['vote'] == 'disagree':
                recommendation.voted_for.remove(request.user.contributor)
                recommendation.voted_against.add(request.user.contributor)
                recommendation.voted_abstain.remove(request.user.contributor)
            elif form.cleaned_data['vote'] == 'abstain':
                recommendation.voted_for.remove(request.user.contributor)
                recommendation.voted_against.remove(request.user.contributor)
                recommendation.voted_abstain.add(request.user.contributor)
            if form.cleaned_data['remark']:
                remark = Remark(contributor=request.user.contributor,
                                recommendation=recommendation,
                                date=timezone.now(),
                                remark=form.cleaned_data['remark'])
                remark.save()
            recommendation.save()
            return redirect(reverse('submissions:pool'))

    return redirect(reverse('submissions:pool'))


@permission_required('scipost.can_prepare_recommendations_for_voting', raise_exception=True)
def remind_Fellows_to_vote(request):
    """
    This method sends an email to all Fellow with pending voting duties.
    It must be called by and Editorial Administrator.
    """
    recommendations_undergoing_voting = (EICRecommendation.objects
                                         .get_for_user_in_pool(request.user)
                                         .filter(submission__status__in=['put_to_EC_voting']))
    Fellow_emails = []
    Fellow_names = []
    for rec in recommendations_undergoing_voting:
        for Fellow in rec.eligible_to_vote.all():
            if (Fellow not in rec.voted_for.all()
                and Fellow not in rec.voted_against.all()
                and Fellow not in rec.voted_abstain.all()
                and Fellow.user.email not in Fellow_emails):
                Fellow_emails.append(Fellow.user.email)
                Fellow_names.append(str(Fellow))
    SubmissionUtils.load({'Fellow_emails': Fellow_emails})
    SubmissionUtils.send_Fellows_voting_reminder_email()
    ack_message = 'Email reminders have been sent to: <ul>'
    for name in sorted(Fellow_names):
        ack_message += '<li>' + name + '</li>'
    ack_message += '</ul>'
    context = {'ack_message': Template(ack_message).render(Context({})),
               'followup_message': 'Return to the ',
               'followup_link': reverse('submissions:pool'),
               'followup_link_label': 'Submissions pool'}
    return render(request, 'scipost/acknowledgement.html', context)


@permission_required('scipost.can_fix_College_decision', raise_exception=True)
@transaction.atomic
def fix_College_decision(request, rec_id):
    """
    Terminates the voting on a Recommendation.
    Called by an Editorial Administrator.
    """
    recommendation = get_object_or_404((EICRecommendation.objects
                                        .get_for_user_in_pool(request.user)), pk=rec_id)
    if recommendation.recommendation == 1:
        # Publish as Tier I (top 10%)
        recommendation.submission.status = 'accepted'
    elif recommendation.recommendation == 2:
        # Publish as Tier II (top 50%)
        recommendation.submission.status = 'accepted'
    elif recommendation.recommendation == 3:
        # Publish as Tier III (meets criteria)
        recommendation.submission.status = 'accepted'
    elif recommendation.recommendation == -3:
        # Reject
        recommendation.submission.status = 'rejected'
        previous_submissions = Submission.objects.filter(
            arxiv_identifier_wo_vn_nr=recommendation.submission.arxiv_identifier_wo_vn_nr
        ).exclude(pk=recommendation.submission.id)
        for sub in previous_submissions:
            sub.status = 'resubmitted_rejected'
            sub.save()

    recommendation.submission.save()
    SubmissionUtils.load({'submission': recommendation.submission,
                          'recommendation': recommendation})
    SubmissionUtils.send_author_College_decision_email()
    ack_message = 'The Editorial College\'s decision has been fixed.'
    return render(request, 'scipost/acknowledgement.html',
                  context={'ack_message': ack_message})<|MERGE_RESOLUTION|>--- conflicted
+++ resolved
@@ -384,15 +384,11 @@
         return render(request, 'scipost/error.html', {'errormessage': errormessage})
     submissions_of_status = (Submission.objects.get_pool(request.user)
                              .filter(status=status).order_by('-submission_date'))
-<<<<<<< HEAD
+
     context = {
         'submissions_of_status': submissions_of_status,
         'remark_form': RemarkForm()
     }
-=======
-    context = {'status': submission_status_dict[status],
-               'submissions_of_status': submissions_of_status, }
->>>>>>> 26fad3e7
     return render(request, 'submissions/submissions_by_status.html', context)
 
 
