--- conflicted
+++ resolved
@@ -869,10 +869,6 @@
                                     kwargs={'identifier_w_vn_nr': identifier_w_vn_nr}))
         else:
             return mail_request.return_render()
-<<<<<<< HEAD
-    return redirect(reverse('submissions:editorial_page',
-                            kwargs={'identifier_w_vn_nr': identifier_w_vn_nr}))
-=======
 
     ref_search_form = RefereeSelectForm(request.POST or None)
     contributors_found = Contributor.objects.filter(
@@ -885,18 +881,13 @@
         'contributors_found': contributors_found,
     }
     return render(request, 'submissions/referee_form.html', context)
->>>>>>> 3a639dc7
 
 
 @login_required
 @fellowship_or_admin_required()
 @transaction.atomic
-<<<<<<< HEAD
-def send_refereeing_invitation(request, identifier_w_vn_nr, contributor_id):
-=======
 def send_refereeing_invitation(request, arxiv_identifier_w_vn_nr, contributor_id,
                                auto_reminders_allowed):
->>>>>>> 3a639dc7
     """Send RefereeInvitation to a registered Contributor.
 
     This method is called by the EIC from the submission's editorial_page,
@@ -943,9 +934,6 @@
 
 @login_required
 @fellowship_or_admin_required()
-<<<<<<< HEAD
-def ref_invitation_reminder(request, identifier_w_vn_nr, invitation_id):
-=======
 def set_refinv_auto_reminder(request, invitation_id, auto_reminders):
     """
     Set the value of the Boolean for automatic refereeing reminders.
@@ -968,7 +956,6 @@
 @login_required
 @fellowship_or_admin_required()
 def ref_invitation_reminder(request, arxiv_identifier_w_vn_nr, invitation_id):
->>>>>>> 3a639dc7
     """Send reminder email to pending RefereeInvitations.
 
     This method is used by the Editor-in-charge from the editorial_page
