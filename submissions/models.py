--- conflicted
+++ resolved
@@ -251,16 +251,12 @@
     to explicitly implement the perticular differences in for example the form used.
     """
     status = models.CharField(max_length=16, choices=REPORT_STATUSES, default=STATUS_UNVETTED)
-<<<<<<< HEAD
     submission = models.ForeignKey('submissions.Submission', related_name='reports',
                                    on_delete=models.CASCADE)
     report_nr = models.PositiveSmallIntegerField(default=0,
                                                  help_text='This number is a unique number '
                                                            'refeering to the Report nr. of '
                                                            'the Submission')
-=======
-    submission = models.ForeignKey('submissions.Submission', on_delete=models.CASCADE)
->>>>>>> bf1a8734
     vetted_by = models.ForeignKey('scipost.Contributor', related_name="report_vetted_by",
                                   blank=True, null=True, on_delete=models.CASCADE)
 
@@ -305,19 +301,14 @@
     objects = ReportManager()
 
     class Meta:
-<<<<<<< HEAD
         unique_together = ('submission', 'report_nr')
-        ordering = ['report_nr']
-=======
         default_related_name = 'reports'
         ordering = ['-date_submitted']
->>>>>>> bf1a8734
 
     def __str__(self):
         return (self.author.user.first_name + ' ' + self.author.user.last_name + ' on ' +
                 self.submission.title[:50] + ' by ' + self.submission.author_list[:50])
 
-<<<<<<< HEAD
     def get_absolute_url(self):
         return self.submission.get_absolute_url() + '#report_' + str(self.report_nr)
 
@@ -332,10 +323,6 @@
             self.report_nr = self.submission.reports.count() + 1
         return super().save(*args, **kwargs)
 
-    def report_default_counter(self):
-        print(self)
-        raise
-=======
     @cached_property
     def is_followup_report(self):
         """
@@ -353,7 +340,6 @@
         return (self.author.reports.accepted()
                 .filter(submission__arxiv_identifier_wo_vn_nr=self.submission.arxiv_identifier_wo_vn_nr)
                 .order_by('submission__arxiv_identifier_wo_vn_nr').last())
->>>>>>> bf1a8734
 
 
 ##########################
