--- conflicted
+++ resolved
@@ -458,7 +458,6 @@
         return (self.author.user.first_name + ' ' + self.author.user.last_name + ' on ' +
                 self.submission.title[:50] + ' by ' + self.submission.author_list[:50])
 
-<<<<<<< HEAD
     @property
     def is_in_draft(self):
         return self.status == STATUS_DRAFT
@@ -477,8 +476,6 @@
         self.doi_label = 'SciPost.Report.' + str(self.id)
         self.save()
 
-=======
->>>>>>> 961a658b
     def get_absolute_url(self):
         return self.submission.get_absolute_url() + '#report_' + str(self.report_nr)
 
