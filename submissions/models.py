from django.utils import timezone
from django.utils.safestring import mark_safe
from django.db import models
from django.contrib.auth.models import User
from django.contrib.postgres.fields import ArrayField, JSONField
from django.template import Template, Context

from .models import *

from scipost.models import ChoiceArrayField, Contributor, title_dict, Remark
from scipost.constants import SCIPOST_DISCIPLINES, SCIPOST_SUBJECT_AREAS, subject_areas_dict
from scipost.models import TITLE_CHOICES
from journals.models import SCIPOST_JOURNALS_SUBMIT, SCIPOST_JOURNALS_DOMAINS
from journals.models import SCIPOST_JOURNALS_SPECIALIZATIONS
from journals.models import journals_submit_dict, journals_domains_dict, journals_spec_dict
from journals.models import Publication


###############
# Submissions:
###############
SUBMISSION_STATUS = (
    ('unassigned', 'Unassigned, undergoing pre-screening'),
    ('assignment_failed', 'Failed to assign Editor-in-charge; manuscript rejected'),
    ('EICassigned', 'Editor-in-charge assigned, manuscript under review'),
    ('review_closed', 'Review period closed, editorial recommendation pending'),
    # If revisions required: resubmission creates a new Submission object
    ('revision_requested', 'Editor-in-charge has requested revision'),
    ('resubmitted', 'Has been resubmitted'),
    ('resubmitted_and_rejected', 'Has been resubmitted and subsequently rejected'),
    ('resubmitted_and_rejected_visible',
     'Has been resubmitted and subsequently rejected (still publicly visible)'),
    # If acceptance/rejection:
    ('voting_in_preparation', 'Voting in preparation (eligible Fellows being selected)'),
    ('put_to_EC_voting', 'Undergoing voting at the Editorial College'),
    ('EC_vote_completed', 'Editorial College voting rounded up'),
    ('accepted', 'Publication decision taken: accept'),
    ('rejected', 'Publication decision taken: reject'),
    ('rejected_visible', 'Publication decision taken: reject (still publicly visible)'),
    ('published', 'Published'),
    # If withdrawn:
    ('withdrawn', 'Withdrawn by the Authors'),
    )
submission_status_dict = dict(SUBMISSION_STATUS)

SUBMISSION_STATUS_OUT_OF_POOL = [
    'assignment_failed',
    'resubmitted',
    'published',
    'withdrawn',
]

# Submissions which should not appear in search lists
SUBMISSION_STATUS_PUBLICLY_UNLISTED = [
    'unassigned',
    'assignment_failed',
    'resubmitted',
    'resubmitted_rejected',
    'resubmitted_rejected_visible',
    'rejected',
    'published',
    'withdrawn',
]

# Submissions which should not be viewable (except by admins, Fellows and authors)
SUBMISSION_STATUS_PUBLICLY_INVISIBLE = [
    'unassigned',
    'assignment_failed',
    'resubmitted_rejected',
    'rejected',
<<<<<<< HEAD
=======
    #'published',
    'withdrawn',
]

# Submissions for which voting on a related recommendation is deprecated:
SUBMISSION_STATUS_VOTING_DEPRECATED = [
    'rejected',
>>>>>>> 88808837
    'published',
    'withdrawn',
]


# SUBMISSION_ACTION_REQUIRED = (
#     ('assign_EIC', 'Editor-in-charge to be assigned'),
# #    ('Fellow_accepts_or_refuse_assignment', 'Fellow must accept or refuse assignment'),
#     ('EIC_runs_refereeing_round', 'Editor-in-charge to run refereeing round (inviting referees)'),
#     ('EIC_closes_refereeing_round', 'Editor-in-charge to close refereeing round'),
#     ('EIC_invites_author_response', 'Editor-in-charge invites authors to complete their replies'),
#     ('EIC_formulates_editorial_recommendation',
#      'Editor-in-charge to formulate editorial recommendation'),
#     ('EC_ratification', 'Editorial College ratifies editorial recommendation'),
#     ('Decision_to_authors', 'Editor-in-charge forwards decision to authors'),
#     )

SUBMISSION_TYPE = (
    ('Letter', 'Letter (broad-interest breakthrough results)'),
    ('Article', 'Article (in-depth reports on specialized research)'),
    ('Review', 'Review (candid snapshot of current research in a given area)'),
)
submission_type_dict = dict(SUBMISSION_TYPE)


class Submission(models.Model):
    # Main submission fields
    is_current = models.BooleanField(default=True)
    is_resubmission = models.BooleanField(default=False)
    submitted_by = models.ForeignKey(Contributor, on_delete=models.CASCADE)
    editor_in_charge = models.ForeignKey(Contributor, related_name='EIC', blank=True, null=True,
                                         on_delete=models.CASCADE)
    submitted_to_journal = models.CharField(max_length=30, choices=SCIPOST_JOURNALS_SUBMIT,
                                            verbose_name="Journal to be submitted to")
    submission_type = models.CharField(max_length=10, choices=SUBMISSION_TYPE,
                                       blank=True, null=True, default=None)
    discipline = models.CharField(max_length=20, choices=SCIPOST_DISCIPLINES, default='physics')
    domain = models.CharField(max_length=3, choices=SCIPOST_JOURNALS_DOMAINS)
    subject_area = models.CharField(max_length=10, choices=SCIPOST_SUBJECT_AREAS,
                                    verbose_name='Primary subject area', default='Phys:QP')
    secondary_areas = ChoiceArrayField(
        models.CharField(max_length=10, choices=SCIPOST_SUBJECT_AREAS),
        blank=True, null=True)
    status = models.CharField(max_length=30, choices=SUBMISSION_STATUS)  # set by Editors
    author_comments = models.TextField(blank=True, null=True)
    list_of_changes = models.TextField(blank=True, null=True)
    remarks_for_editors = models.TextField(blank=True, null=True)
    referees_suggested = models.TextField(blank=True, null=True)
    referees_flagged = models.TextField(blank=True, null=True)
    open_for_reporting = models.BooleanField(default=False)
    reporting_deadline = models.DateTimeField(default=timezone.now)
    open_for_commenting = models.BooleanField(default=False)
    title = models.CharField(max_length=300)
    author_list = models.CharField(max_length=1000, verbose_name="author list")

    # Authors which have been mapped to contributors:
    authors = models.ManyToManyField(Contributor, blank=True, related_name='authors_sub')
    authors_claims = models.ManyToManyField(Contributor, blank=True,
                                            related_name='authors_sub_claims')
    authors_false_claims = models.ManyToManyField(Contributor, blank=True,
                                                  related_name='authors_sub_false_claims')
    abstract = models.TextField()

    # Arxiv identifiers with/without version number
    arxiv_identifier_w_vn_nr = models.CharField(max_length=15, default='0000.00000v0')
    arxiv_identifier_wo_vn_nr = models.CharField(max_length=10, default='0000.00000')
    arxiv_vn_nr = models.PositiveSmallIntegerField(default=1)
    arxiv_link = models.URLField(verbose_name='arXiv link (including version nr)')

    # Metadata
    metadata = JSONField(default={}, blank=True, null=True)
    submission_date = models.DateField(verbose_name='submission date')
    latest_activity = models.DateTimeField(default=timezone.now)

    class Meta:
        permissions = (
            ('can_take_editorial_actions', 'Can take editorial actions'),
            )

    def __str__(self):
        header = (self.arxiv_identifier_w_vn_nr + ', '
                  + self.title[:30] + ' by ' + self.author_list[:30])
        if self.is_current:
            header += ' (current version)'
        else:
            header += ' (deprecated version ' + str(self.arxiv_vn_nr) + ')'
        try:
            header += ' (published as ' + self.publication.citation() + ')'
        except Publication.DoesNotExist:
            pass
        return header

    @property
    def reporting_deadline_has_passed(self):
        if timezone.now() > self.reporting_deadline:
            return True
        return False


    def header_as_table (self):
        # for Submission page
        header = '<table>'
        header += '<tr><td>Title: </td><td>&nbsp;</td><td>{{ title }}</td></tr>'
        header += '<tr><td>Author(s): </td><td>&nbsp;</td><td>{{ author_list }}</td></tr>'
        header += '<tr><td>As Contributors: </td><td>&nbsp;</td>'
        if self.authors.all():
            header += '<td>'
            for auth in self.authors.all():
                header += ('<a href="/contributor/' + str(auth.id) + '">' + auth.user.first_name
                           + ' ' + auth.user.last_name + '</a>&nbsp;&nbsp;')
            header += '</td>'
        else:
            header += '<td>(none claimed)</td>'
        header += ('</tr>'
                   '<tr><td>arxiv Link: </td><td>&nbsp;</td>'
                   '<td><a href="{{ arxiv_link }}" target="_blank">{{ arxiv_link }}</a></td></tr>'
                   '<tr><td>Date submitted: </td><td>&nbsp;</td><td>{{ submission_date }}</td></tr>'
                   '<tr><td>Submitted by: </td><td>&nbsp;</td><td>{{ submitted_by }}</td></tr>'
                   '<tr><td>Submitted to: </td><td>&nbsp;</td><td>{{ to_journal }}</td></tr>'
                   '<tr><td>Domain(s): </td><td>&nbsp;</td><td>{{ domain }}</td></tr>'
#                   '<tr><td>Specialization: </td><td>&nbsp;</td><td>{{ spec }}</td></tr>'
                   '<tr><td>Subject area: </td><td>&nbsp;</td><td>{{ subject_area }}</td></tr>'
                   '</table>')
        template = Template(header)
        context = Context({'title': self.title, 'author_list': self.author_list,
                           'arxiv_link': self.arxiv_link, 'submission_date': self.submission_date,
                           'submitted_by': self.submitted_by,
                           'to_journal': journals_submit_dict[self.submitted_to_journal],
                           'domain': journals_domains_dict[self.domain],
#                           'spec': journals_spec_dict[self.specialization],
                           'subject_area': subject_areas_dict[self.subject_area],
                       })
        return template.render(context)


    def header_as_li (self):
        # for search lists
        header = ('<li>'
                  #'<div class="flex-container">'
                  #'<div class="flex-whitebox0">'
                  '<p>'
                  '<a href="/submission/{{ arxiv_identifier_w_vn_nr }}" '
                  'class="pubtitleli">{{ title }}</a></p>'
                  '<p>by {{ author_list }}</p>'
                  '<p>Version {{ arxiv_vn_nr }}')
        if self.is_current:
            header += ' (current version)'
        else:
            header += ' (deprecated version {{ arxiv_vn_nr }})'
        header += ('</p><p> Submitted {{ submission_date }} to {{ to_journal }}'
                   ' - latest activity: {{ latest_activity }}</p>'
                   #'</div></div>'
                   '</li>')
        context = Context({'arxiv_identifier_w_vn_nr': self.arxiv_identifier_w_vn_nr,
                           'arxiv_vn_nr': self.arxiv_vn_nr,
                           'title': self.title, 'author_list': self.author_list,
                           'submission_date': self.submission_date,
                           'to_journal': journals_submit_dict[self.submitted_to_journal],
                           'latest_activity': self.latest_activity.strftime('%Y-%m-%d %H:%M')})
        template = Template(header)
        return template.render(context)


    def header_as_li_for_authors (self):
        # includes status specification
        header = ('<li>'
                  #'<div class="flex-container">'
                  #'<div class="flex-whitebox0">'
                  '<p><a href="/submission/{{ arxiv_identifier_w_vn_nr }}" '
                  'class="pubtitleli">{{ title }}</a></p>'
                  '<p>by {{ author_list }}</p>'
                  '<p>Version {{ arxiv_vn_nr }}')
        if self.is_current:
            header += ' (current version)'
        else:
            header += ' (deprecated version {{ arxiv_vn_nr }})'
        header += ('</p><p>Submitted {{ submission_date }} to {{ to_journal }}'
                   ' - latest activity: {{ latest_activity }}</p>'
                   '<p>Status: {{ status }}</p>'
                   #'</div></div>'
                   '</li>')
        context = Context({'arxiv_identifier_w_vn_nr': self.arxiv_identifier_w_vn_nr,
                           'arxiv_vn_nr': self.arxiv_vn_nr,
                           'title': self.title, 'author_list': self.author_list,
                           'submission_date': self.submission_date,
                           'to_journal': journals_submit_dict[self.submitted_to_journal],
                           'latest_activity': self.latest_activity.strftime('%Y-%m-%d %H:%M'),
                           'status': submission_status_dict[self.status]})
        template = Template(header)
        return template.render(context)


    def refereeing_status_as_p (self):
        nr_ref_invited = RefereeInvitation.objects.filter(submission=self).count()
        nr_ref_accepted = RefereeInvitation.objects.filter(submission=self, accepted=True).count()
        nr_ref_declined = RefereeInvitation.objects.filter(submission=self, accepted=False).count()
        nr_invited_reports_in = Report.objects.filter(submission=self,
                                                      status=1, invited=True).count()
        nr_contrib_reports_in = Report.objects.filter(submission=self,
                                                      status=1, invited=False).count()
        nr_reports_awaiting_vetting = Report.objects.filter(submission=self, status=0).count()
        nr_reports_refused = Report.objects.filter(submission=self, status__lte=-1).count()
        header = ('<p>Nr referees invited: ' + str(nr_ref_invited) +
                  ' [' + str(nr_ref_accepted) + ' accepted/ ' +
                  str(nr_ref_declined) + ' declined/ ' +
                  str(nr_ref_invited - nr_ref_accepted - nr_ref_declined) +
                  ' response pending]</p>' +
                  '<p>Nr reports obtained: ' +
                  str(nr_invited_reports_in + nr_contrib_reports_in) + ' [' +
                  str(nr_invited_reports_in) + ' invited/ ' + str(nr_contrib_reports_in) +
                  ' contributed], nr refused: ' + str(nr_reports_refused) +
                  ', nr awaiting vetting: ' + str(nr_reports_awaiting_vetting) + '</p>')
        template = Template(header)
        context = Context({})
        return template.render(context)


    def header_as_li_for_Fellows (self):
        # for submissions pool
        header = ('<li>'
                  #'<div class="flex-container">'
                  #'<div class="flex-whitebox0">'
                  '<p><a href="/submission/{{ arxiv_identifier_w_vn_nr }}" '
                  'class="pubtitleli">{{ title }}</a></p>'
                  '<p>by {{ author_list }}</p>'
                  '<p>Version {{ arxiv_vn_nr }}')
        if self.is_current:
            header += ' (current version)'
        else:
            header += ' (deprecated version {{ arxiv_vn_nr }})'
        header += ('</p><p> Submitted {{ submission_date }} to {{ to_journal }}'
                  ' - latest activity: {{ latest_activity }}</p>')
        if self.status == 'unassigned':
            header += ('<p style="color: red">Status: {{ status }}.'
                       ' You can volunteer to become Editor-in-charge by '
                       '<a href="/submissions/volunteer_as_EIC/{{ arxiv_identifier_w_vn_nr }}">'
                       'clicking here</a>.</p>')
        else:
            header += '<p>Editor-in-charge: {{ EIC }}</p><p>Status: {{ status }}</p>'
        header += self.refereeing_status_as_p()
        header += (#'</div></div>'
                   '</li>')
        context = Context({'arxiv_identifier_w_vn_nr': self.arxiv_identifier_w_vn_nr,
                           'arxiv_vn_nr': self.arxiv_vn_nr,
                           'title': self.title, 'author_list': self.author_list,
                           'submission_date': self.submission_date,
                           'to_journal': journals_submit_dict[self.submitted_to_journal],
                           'latest_activity': self.latest_activity.strftime('%Y-%m-%d %H:%M'),
                           'EIC': str(self.editor_in_charge),
                           'status': submission_status_dict[self.status]})
        template = Template(header)
        return template.render(context)


    def simple_header_as_li (self):
        # for Lists
        header = ('<li>'
                  #'<div class="flex-container">'
                  #'<div class="flex-whitebox0">'
                  '<p>'
                  '<a href="/submission/{{ arxiv_identifier_w_vn_nr }}" '
                  'class="pubtitleli">{{ title }}</a></p>'
                  '<p>by {{ author_list }}</p>'
                  '<p>Version {{ arxiv_vn_nr }}')
        if self.is_current:
            header += ' (current version)'
        else:
            header += ' (deprecated version {{ arxiv_vn_nr }})'
        header += ('</p>'
                   #'</div></div>'
                   '</li>')
        context = Context({'arxiv_identifier_w_vn_nr': self.arxiv_identifier_w_vn_nr,
                           'arxiv_vn_nr': self.arxiv_vn_nr,
                           'title': self.title, 'author_list': self.author_list})
        template = Template(header)
        return template.render(context)


    def version_info_as_li (self):
        # for listing all versions of a Submission
        header = ('<li>'
                  #'<div class="flex-whitebox0">'
                  '<p>'
                  '<a href="/submission/{{ arxiv_identifier_w_vn_nr }}" '
                  'class="pubtitleli">version {{ arxiv_vn_nr }}</a>')
        if self.is_current:
            header += ' (current version)'
        else:
            header += ' (deprecated version {{ arxiv_vn_nr }})'
        header += ('</p>'
                   #'</div>'
                   '</li>')
        context = Context({'arxiv_identifier_w_vn_nr': self.arxiv_identifier_w_vn_nr,
                           'arxiv_vn_nr': self.arxiv_vn_nr,})
        template = Template(header)
        return template.render(context)


    def status_info_as_table (self):
        header = '<table><tr><td>Current status: </td><td>&nbsp;</td><td>{{ status }}'
        context = Context({'status': submission_status_dict[self.status],})
        try:
            context['citation'] = self.publication.citation_for_web_linked()
            header += ' as {{ citation }}'
        except Publication.DoesNotExist:
            pass
        header += '</td></tr></table>'
        template = Template(header)
        return template.render(context)



######################
# Editorial workflow #
######################


ASSIGNMENT_BOOL = ((True, 'Accept'), (False, 'Decline'))
ASSIGNMENT_NULLBOOL = ((None, 'Response pending'), (True, 'Accept'), (False, 'Decline'))

ASSIGNMENT_REFUSAL_REASONS = (
    ('BUS', 'Too busy'),
    ('VAC', 'Away on vacation'),
    ('COI', 'Conflict of interest: coauthor in last 5 years'),
    ('CCC', 'Conflict of interest: close colleague'),
    ('NIR', 'Cannot give an impartial assessment'),
    ('NIE', 'Not interested enough'),
    ('DNP', 'SciPost should not even consider this paper'),
    )
assignment_refusal_reasons_dict = dict(ASSIGNMENT_REFUSAL_REASONS)

class EditorialAssignment(models.Model):
    submission = models.ForeignKey(Submission, on_delete=models.CASCADE)
    to = models.ForeignKey(Contributor, on_delete=models.CASCADE)
    accepted = models.NullBooleanField(choices=ASSIGNMENT_NULLBOOL, default=None)
    # attribute `deprecated' becomes True if another Fellow becomes Editor-in-charge
    deprecated = models.BooleanField(default=False)
    completed = models.BooleanField(default=False)
    refusal_reason = models.CharField(max_length=3, choices=ASSIGNMENT_REFUSAL_REASONS,
                                      blank=True, null=True)
    date_created = models.DateTimeField(default=timezone.now)
    date_answered = models.DateTimeField(blank=True, null=True)

    def __str__(self):
        return (self.to.user.first_name + ' ' + self.to.user.last_name + ' to become EIC of ' +
                self.submission.title[:30] + ' by ' + self.submission.author_list[:30] +
                ', requested on ' + self.date_created.strftime('%Y-%m-%d'))

    def info_as_li(self):
        context = Context({'first_name': self.to.user.first_name,
                           'last_name': self.to.user.last_name,
                           'date_created': self.date_created.strftime('%Y-%m-%d %H:%M')})
        info = '<li'
        if self.accepted:
            info += ' style="color: green"'
        elif self.deprecated:
            info += ' style="color: purple"'
        elif self.accepted == False:
            if self.refusal_reason == 'NIE' or self.refusal_reason == 'DNP':
                info += ' style="color: #CC0000"'
            else:
                info += ' style="color: #FF7700"'
        info += '>{{ first_name }} {{ last_name }}, requested {{ date_created }}'
        if self.accepted:
            info += ', accepted {{ date_answered }}'
            context['date_answered'] = self.date_answered.strftime('%Y-%m-%d %H:%M')
        if self.deprecated:
            info += ', deprecated'
        if self.refusal_reason:
            info += ', declined {{ date_answered }}, reason: {{ reason }}'
            context['date_answered'] = self.date_answered.strftime('%Y-%m-%d %H:%M')
            context['reason'] = assignment_refusal_reasons_dict[self.refusal_reason]
        info += '</li>'
        template = Template(info)
        return template.render(context)

    def header_as_li_for_eic(self):
        header = ('<li>'
                  #'<div class="flex-container">'
                  #'<div class="flex-whitebox0">'
                  '<p><a href="/submission/{{ arxiv_identifier_w_vn_nr }}" '
                  'class="pubtitleli">{{ title }}</a></p>'
                  '<p>by {{ author_list }}</p>'
                  '<p> (submitted {{ date }} to {{ to_journal }})</p>'
                  '<p>Status: {{ status }}</p><p>Manage this Submission from its '
                  '<a href="/submissions/editorial_page/{{ arxiv_identifier_w_vn_nr }}">'
                  'Editorial Page</a>.'
                  '</p>'
                  #'</div></div>'
                  '</li>')
        template = Template(header)
        context = Context({'arxiv_identifier_w_vn_nr': self.submission.arxiv_identifier_w_vn_nr,
                           'title': self.submission.title,
                           'author_list': self.submission.author_list,
                           'date': self.submission.submission_date,
                           'to_journal': journals_submit_dict[self.submission.submitted_to_journal],
                           'status': submission_status_dict[self.submission.status]})
        return template.render(context)

    def header_as_li(self):
        """ Same as above, but without link to Editorial Page. """
        header = ('<li>'
                  #'<div class="flex-container">'
                  #'<div class="flex-whitebox0">'
                  '<p><a href="/submission/{{ arxiv_identifier_w_vn_nr }}" '
                  'class="pubtitleli">{{ title }}</a></p>'
                  '<p>by {{ author_list }}</p>'
                  '<p> (submitted {{ date }} to {{ to_journal }})</p>'
                  '<p>Status: {{ status }}</p>'
                  #'</div></div>'
                  '</li>'
              )
        template = Template(header)
        context = Context({'arxiv_identifier_w_vn_nr': self.submission.arxiv_identifier_w_vn_nr,
                           'title': self.submission.title,
                           'author_list': self.submission.author_list,
                           'date': self.submission.submission_date,
                           'to_journal': journals_submit_dict[self.submission.submitted_to_journal],
                           'status': submission_status_dict[self.submission.status]})
        return template.render(context)


class RefereeInvitation(models.Model):
    submission = models.ForeignKey(Submission, on_delete=models.CASCADE)
    referee = models.ForeignKey(Contributor, related_name='referee', blank=True, null=True,
                                on_delete=models.CASCADE)
    title = models.CharField(max_length=4, choices=TITLE_CHOICES)
    first_name = models.CharField(max_length=30, default='')
    last_name = models.CharField(max_length=30, default='')
    email_address = models.EmailField()
    # if Contributor not found, person is invited to register
    invitation_key = models.CharField(max_length=40, default='')
    date_invited = models.DateTimeField(default=timezone.now)
    invited_by = models.ForeignKey(Contributor, related_name='referee_invited_by',
                                   blank=True, null=True, on_delete=models.CASCADE)
    nr_reminders = models.PositiveSmallIntegerField(default=0)
    date_last_reminded = models.DateTimeField(blank=True, null=True)
    accepted = models.NullBooleanField(choices=ASSIGNMENT_NULLBOOL, default=None)
    date_responded = models.DateTimeField(blank=True, null=True)
    refusal_reason = models.CharField(max_length=3, choices=ASSIGNMENT_REFUSAL_REASONS,
                                      blank=True, null=True)
    fulfilled = models.BooleanField(default=False) # True if a Report has been submitted
    cancelled = models.BooleanField(default=False) # True if EIC has deactivated invitation

    def __str__(self):
        return (self.first_name + ' ' + self.last_name + ' to referee ' +
                self.submission.title[:30] + ' by ' + self.submission.author_list[:30] +
                ', invited on ' + self.date_invited.strftime('%Y-%m-%d'))

    # def summary_as_li(self):
    #     context = Context({'first_name': self.first_name, 'last_name': self.last_name,
    #                        'date_invited': self.date_invited.strftime('%Y-%m-%d %H:%M')})
    #     output = '<li>{{ first_name }} {{ last_name }}, invited {{ date_invited }}, '
    #     if self.accepted is not None:
    #         if self.accepted:
    #             output += '<strong style="color: green">task accepted</strong> '
    #         else:
    #             output += '<strong style="color: red">task declined</strong> '
    #         output += '{{ date_responded }}'
    #         context['date_responded'] = self.date_responded.strftime('%Y-%m-%d %H:%M')
    #     else:
    #         output += 'response pending'
    #     if self.fulfilled:
    #         output += '; Report has been delivered'
    #     template = Template(output)
    #     return template.render(context)

    def summary_as_tds(self):
        context = Context({'first_name': self.first_name, 'last_name': self.last_name,
                           'date_invited': self.date_invited.strftime('%Y-%m-%d %H:%M')})
        output = ('<td>{{ first_name }} {{ last_name }}</td><td>invited <br/>'
                  '{{ date_invited }}</td><td>')
        if self.cancelled:
            output += '<strong style="color: red;">cancelled</strong>'
        elif self.accepted is not None:
            if self.accepted:
                output += '<strong style="color: green">task accepted</strong> '
            else:
                output += '<strong style="color: red">task declined</strong> '
            output += '<br/>{{ date_responded }}'
            context['date_responded'] = self.date_responded.strftime('%Y-%m-%d %H:%M')
        else:
            output += 'response pending'
        if self.fulfilled:
            output += '<br/><strong style="color: green">task fulfilled</strong>'
        output += '</td>'
        template = Template(output)
        return template.render(context)


###########
# Reports:
###########

REFEREE_QUALIFICATION = (
    (4, 'expert in this subject'),
    (3, 'very knowledgeable in this subject'),
    (2, 'knowledgeable in this subject'),
    (1, 'generally qualified'),
    (0, 'not qualified'),
    )
ref_qualif_dict = dict(REFEREE_QUALIFICATION)

QUALITY_SPEC = (
    (6, 'perfect'),
    (5, 'excellent'),
    (4, 'good'),
    (3, 'reasonable'),
    (2, 'acceptable'),
    (1, 'below threshold'),
    (0, 'mediocre'),
    )
quality_spec_dict = dict(QUALITY_SPEC)


RANKING_CHOICES = (
    (101, '-'), # Only values between 0 and 100 are kept, anything outside those limits is discarded.
    (100, 'top'), (80, 'high'), (60, 'good'), (40, 'ok'), (20, 'low'), (0, 'poor')
    )
ranking_choices_dict = dict(RANKING_CHOICES)

REPORT_REC = (
    (1, 'Publish as Tier I (top 10% of papers in this journal, qualifies as Select) NOTE: SELECT NOT YET OPEN, STARTS EARLY 2017'),
    (2, 'Publish as Tier II (top 50% of papers in this journal)'),
    (3, 'Publish as Tier III (meets the criteria of this journal)'),
    (-1, 'Ask for minor revision'),
    (-2, 'Ask for major revision'),
    (-3, 'Reject')
    )
report_rec_dict = dict(REPORT_REC)

class Report(models.Model):
    """ Both types of reports, invited or contributed. """
    # status: see forms.py:REPORT_REFUSAL_CHOICES
    # 1: vetted
    # 0: unvetted
    # -1: rejected (unclear)
    # -2: rejected (incorrect)
    # -3: rejected (not useful)
    # -4: rejected (not academic in style)
    status = models.SmallIntegerField(default=0)
    submission = models.ForeignKey(Submission, on_delete=models.CASCADE)
    vetted_by = models.ForeignKey(Contributor, related_name="report_vetted_by",
                                  blank=True, null=True, on_delete=models.CASCADE)
    # `invited' filled from RefereeInvitation objects at moment of report submission
    invited = models.BooleanField(default=False)
    # `flagged' if author of report has been flagged by submission authors (surname check only)
    flagged = models.BooleanField(default=False)
    date_submitted = models.DateTimeField('date submitted')
    author = models.ForeignKey(Contributor, on_delete=models.CASCADE)
    qualification = models.PositiveSmallIntegerField(
        choices=REFEREE_QUALIFICATION,
        verbose_name="Qualification to referee this: I am ")
    # Text-based reporting
    strengths = models.TextField()
    weaknesses = models.TextField()
    report = models.TextField()
    requested_changes = models.TextField(verbose_name="requested changes")
    # Qualities:
    validity = models.PositiveSmallIntegerField(choices=RANKING_CHOICES, default=101)
    significance = models.PositiveSmallIntegerField(choices=RANKING_CHOICES, default=101)
    originality = models.PositiveSmallIntegerField(choices=RANKING_CHOICES, default=101)
    clarity = models.PositiveSmallIntegerField(choices=RANKING_CHOICES, default=101)
    formatting = models.SmallIntegerField(choices=QUALITY_SPEC,
                                          verbose_name="Quality of paper formatting")
    grammar = models.SmallIntegerField(choices=QUALITY_SPEC,
                                       verbose_name="Quality of English grammar")
    #
    recommendation = models.SmallIntegerField(choices=REPORT_REC)
    remarks_for_editors = models.TextField(default='', blank=True,
                                           verbose_name='optional remarks for the Editors only')
    anonymous = models.BooleanField(default=True, verbose_name='Publish anonymously')


    def __str__(self):
        return (self.author.user.first_name + ' ' + self.author.user.last_name + ' on ' +
                self.submission.title[:50] + ' by ' + self.submission.author_list[:50])

    def print_identifier(self):
        context = Context({'id': self.id, 'author_id': self.author.id,
                           'first_name': self.author.user.first_name,
                           'last_name': self.author.user.last_name,
                           'date_submitted': self.date_submitted.strftime("%Y-%m-%d")})
        output = '<div class="reportid">\n'
        output += '<h3><a id="report_id{{ id }}"></a>'
        if self.anonymous:
            output += 'Anonymous Report {{ id }}'
        else:
            output += '<a href="/contributor/{{ author_id }}">{{ first_name }} {{ last_name }}</a>'
        output += ' on {{ date_submitted }}</h3></div>'
        template = Template(output)
        return template.render(context)


    def print_contents(self):
        context = Context({'strengths': self.strengths, 'weaknesses': self.weaknesses,
                           'report': self.report, 'requested_changes': self.requested_changes})
        output = ('<div class="row"><div class="col-2">'
                  '<p>Strengths:</p></div><div class="col-10"><p>{{ strengths }}</p></div></div>'
                  '<div class="row"><div class="col-2">'
                  '<p>Weaknesses:</p></div><div class="col-10"><p>{{ weaknesses }}</p></div></div>'
                  '<div class="row"><div class="col-2">'
                  '<p>Report:</p></div><div class="col-10"><p>{{ report }}</p></div></div>'
                  '<div class="row"><div class="col-2">'
                  '<p>Requested changes:</p></div>'
                  '<div class="col-10"><p>{{ requested_changes }}</p></div></div>'
                  '<div class="reportRatings"><ul>'
                  '<li>validity: ' + ranking_choices_dict[self.validity] + '</li>'
                  '<li>significance: ' + ranking_choices_dict[self.significance] + '</li>'
                  '<li>originality: ' + ranking_choices_dict[self.originality] + '</li>'
                  '<li>clarity: ' + ranking_choices_dict[self.clarity] + '</li>'
                  '<li>formatting: ' + quality_spec_dict[self.formatting] + '</li>'
                  '<li>grammar: ' + quality_spec_dict[self.grammar] + '</li>'
                  '</ul></div>')
        template = Template(output)
        return template.render(context)


    def print_contents_for_editors(self):
        context = Context({'id': self.id, 'author_id': self.author.id,
                           'author_first_name': self.author.user.first_name,
                           'author_last_name': self.author.user.last_name,
                           'date_submitted': self.date_submitted.strftime("%Y-%m-%d"),
                           'remarks_for_editors': self.remarks_for_editors,
                       })
        output = '<div class="reportid">\n'
        output += '<h3><a id="report_id{{ id }}"></a>'
        if self.anonymous:
            output += '(chose public anonymity) '
        output += ('<a href="/contributor/{{ author_id }}">'
                   '{{ author_first_name }} {{ author_last_name }}</a>'
                   ' on {{ date_submitted }}</h3></div>'
                   '<div class="row"><div class="col-2">Qualification:</p></div>'
                   '<div class="col-10"><p>'
                   + ref_qualif_dict[self.qualification] + '</p></div></div>')
        output += self.print_contents()
        output += '<h3>Remarks for editors</h3><p>{{ remarks_for_editors }}</p>'
        output += '<h3>Recommendation: ' + report_rec_dict[self.recommendation] + '</h3>'
        template = Template(output)
        return template.render(context)


##########################
# EditorialCommunication #
##########################

ED_COMM_CHOICES = (
    ('EtoA', 'Editor-in-charge to Author'),
    ('EtoR', 'Editor-in-charge to Referee'),
    ('EtoS', 'Editor-in-charge to SciPost Editorial Administration'),
    ('AtoE', 'Author to Editor-in-charge'),
    ('RtoE', 'Referee to Editor-in-Charge'),
    ('StoE', 'SciPost Editorial Administration to Editor-in-charge'),
    )
ed_comm_choices_dict = dict(ED_COMM_CHOICES)

class EditorialCommunication(models.Model):
    """
    Each individual communication between Editor-in-charge
    to and from Referees and Authors becomes an instance of this class.
    """
    submission = models.ForeignKey(Submission, on_delete=models.CASCADE)
    referee = models.ForeignKey(Contributor, related_name='referee_in_correspondence',
                                blank=True, null=True, on_delete=models.CASCADE)
    comtype = models.CharField(max_length=4, choices=ED_COMM_CHOICES)
    timestamp = models.DateTimeField(default=timezone.now)
    text = models.TextField()

    def __str__ (self):
        output = self.comtype
        if self.referee is not None:
            output += ' ' + self.referee.user.first_name + ' ' + self.referee.user.last_name
        output += (' for submission ' + self.submission.title[:30] + ' by '
                   + self.submission.author_list[:30])
        return output

    def print_contents_as_li(self):
        context = Context({'timestamp': self.timestamp.strftime("%Y-%m-%d %H:%M"),
                           'text': self.text})
        output = '<li><p>'
        if self.comtype == 'EtoA':
            output += 'From you to Authors'
        elif self.comtype == 'EtoR':
            output += 'From you to Referee '
            try:
                output += self.referee.user.first_name + ' ' + self.referee.user.last_name
            except AttributeError:
                pass
        elif self.comtype == 'EtoS':
            output += 'From you to SciPost Ed Admin'
        elif self.comtype == 'AtoE':
            output += 'From Authors to you'
        elif self.comtype == 'RtoE':
            output += 'From Referee '
            try:
                output += (self.referee.user.first_name + ' ' +
                           self.referee.user.last_name + ' to you')
            except AttributeError:
                pass
        elif self.comtype == 'StoE':
            output += 'From SciPost Ed Admin to you'
        output += ' on {{ timestamp }}</p><p>{{ text }}</p>'
        template = Template(output)
        return template.render(context)



############################
# Editorial Recommendation #
############################

# From the Editor-in-charge of a Submission
class EICRecommendation(models.Model):
    submission = models.ForeignKey(Submission, on_delete=models.CASCADE)
    date_submitted = models.DateTimeField('date submitted', default=timezone.now)
    remarks_for_authors = models.TextField(blank=True, null=True)
    requested_changes = models.TextField(verbose_name="requested changes", blank=True, null=True)
    remarks_for_editorial_college = models.TextField(
        default='', blank=True, null=True,
        verbose_name='optional remarks for the Editorial College')
    recommendation = models.SmallIntegerField(choices=REPORT_REC)
    # Editorial Fellows who have assessed this recommendation:
    eligible_to_vote = models.ManyToManyField (Contributor, blank=True,
                                               related_name='eligible_to_vote')
    voted_for = models.ManyToManyField (Contributor, blank=True, related_name='voted_for')
    voted_against = models.ManyToManyField (Contributor, blank=True, related_name='voted_against')
    voted_abstain = models.ManyToManyField (Contributor, blank=True, related_name='voted_abstain')
    voting_deadline = models.DateTimeField('date submitted', default=timezone.now)

    def __str__(self):
        return (self.submission.title[:20] + ' by ' + self.submission.author_list[:30] +
                ', ' + report_rec_dict[self.recommendation])

    @property
    def nr_for(self):
        return self.voted_for.count()

    @property
    def nr_against(self):
        return self.voted_against.count()

    @property
    def nr_abstained(self):
        return self.voted_abstain.count()

    def print_for_authors(self):
        output = ('<h3>Date: {{ date_submitted }}</h3>'
                  '<h3>Remarks for authors</h3>'
                   '<p>{{ remarks_for_authors }}</p>'
                  '<h3>Requested changes</h3>'
                  '<p>{{ requested_changes }}</p>'
                  '<h3>Recommendation</h3>'
                  '<p>{{ recommendation }}</p>')
        context = Context({'date_submitted': self.date_submitted.strftime('%Y-%m-%d %H:%M'),
                           'remarks_for_authors': self.remarks_for_authors,
                           'requested_changes': self.requested_changes,
                           'recommendation': report_rec_dict[self.recommendation],})
        template = Template(output)
        return template.render(context)

    def print_for_Fellows(self):
        output = ('<h3>By {{ Fellow }}, formulated on {{ date_submitted }}</h3>'
                  '<h3>Remarks for authors</h3>'
                   '<p>{{ remarks_for_authors }}</p>'
                  '<h3>Requested changes</h3>'
                  '<p>{{ requested_changes }}</p>'
                  '<h3>Remarks for Editorial College</h3>'
                  '<p>{{ remarks_for_editorial_college }}</p>'
                  '<h3>Recommendation</h3>'
                  '<p>{{ recommendation }}</p>')
        context = Context({
            'Fellow': (title_dict[self.submission.editor_in_charge.title] +
                       ' ' + self.submission.editor_in_charge.user.first_name +
                       ' ' + self.submission.editor_in_charge.user.last_name),
            'date_submitted': self.date_submitted.strftime('%Y-%m-%d %H:%M'),
            'remarks_for_authors': self.remarks_for_authors,
            'requested_changes': self.requested_changes,
            'remarks_for_editorial_college': self.remarks_for_editorial_college,
            'recommendation': report_rec_dict[self.recommendation],})
        template = Template(output)
        return template.render(context)<|MERGE_RESOLUTION|>--- conflicted
+++ resolved
@@ -68,8 +68,6 @@
     'assignment_failed',
     'resubmitted_rejected',
     'rejected',
-<<<<<<< HEAD
-=======
     #'published',
     'withdrawn',
 ]
@@ -77,7 +75,6 @@
 # Submissions for which voting on a related recommendation is deprecated:
 SUBMISSION_STATUS_VOTING_DEPRECATED = [
     'rejected',
->>>>>>> 88808837
     'published',
     'withdrawn',
 ]
