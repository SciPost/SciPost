__copyright__ = "Copyright 2016-2018, Stichting SciPost (SciPost Foundation)"
__license__ = "AGPL v3"


import datetime

from django.db import models
from django.db.models import Q
from django.utils import timezone

from . import constants

now = timezone.now()


class SubmissionQuerySet(models.QuerySet):
    def _newest_version_only(self, queryset):
        """
        The current Queryset should return only the latest version
        of the Arxiv submissions known to SciPost.

        Method only compatible with PostGresQL
        """
        # This method used a double query, which is a consequence of the complex distinct()
        # filter combined with the PostGresQL engine. Without the double query, ordering
        # on a specific field after filtering seems impossible.
        ids = (queryset
               .order_by('arxiv_identifier_wo_vn_nr', '-arxiv_vn_nr')
               .distinct('arxiv_identifier_wo_vn_nr')
               .values_list('id', flat=True))
        return queryset.filter(id__in=ids)

    def user_filter(self, user):
        """Filter on basic conflict of interests.

        Prevent conflict of interest by filtering submissions possibly related to user.
        This filter should be inherited by other filters.
        """
        try:
            return (self.exclude(authors=user.contributor)
                    .exclude(Q(author_list__icontains=user.last_name),
                             ~Q(authors_false_claims=user.contributor)))
        except AttributeError:
            return self.none()

    def _pool(self, user):
        """Return the user-dependent pool of Submissions.

        This filter creates 'the complete pool' for a user. This new-style pool does
        explicitly not have the author filter anymore, but registered pools for every Submission.

        !!!  IMPORTANT SECURITY NOTICE  !!!
        All permissions regarding Editorial College actions are implicitly taken care
        of in this filter method! ALWAYS use this filter method in your Editorial College
        related view/action.
        """
        if not hasattr(user, 'contributor'):
            return self.none()

        if user.has_perm('scipost.can_oversee_refereeing'):
            # Editorial Administators do have permission to see all submissions
            # without being one of the College Fellows. Therefore, use the 'old' author
            # filter to still filter out their conflicts of interests.
            return self.user_filter(user)
        else:
            qs = user.contributor.fellowships.active()
            return self.filter(fellows__in=qs)

    def pool(self, user):
        """Return the user-dependent pool of Submissions in active referee phase."""
        qs = self._pool(user)
        qs = qs.filter(is_current=True, status__in=[
            constants.STATUS_UNASSIGNED,
            constants.STATUS_EIC_ASSIGNED,
            constants.STATUS_ACCEPTED,
        ])
        return qs

    def pool_editable(self, user):
        """Return the editable pool for a certain user.

        This is similar to the regular pool, however it also contains submissions that are
        hidden in the regular pool, but should still be able to be opened by for example
        the Editor-in-charge.
        """
        qs = self._pool(user)
        qs = qs.filter(status__in=[
            constants.STATUS_INCOMING,
            constants.STATUS_UNASSIGNED,
            constants.STATUS_EIC_ASSIGNED,
            constants.STATUS_ACCEPTED,
            constants.STATUS_PUBLISHED,
            #
            # constants.STATUS_INCOMING,
            # constants.STATUS_ASSIGNMENT_FAILED,
            # constants.STATUS_REJECTED,
            # constants.STATUS_WITHDRAWN,
            # constants.STATUS_PUBLISHED,
        ])
        return qs

    def pool_full(self, user):
        """Return the *FULL* user-dependent Submission pool.

        This makes sure the user can see all history of Submissions related to its Fellowship(s).

        Do not use this filter by default however, as this also contains Submissions
        that are for example either rejected or accepted already and thus "inactive."
        """
        qs = self._pool(user)
        return qs

    def filter_for_eic(self, user):
        """
        Return the set of Submissions the user is Editor-in-charge for or return the pool if
        User is Editorial Administrator.
        """
        qs = self._pool(user)

        if not user.has_perm('scipost.can_oversee_refereeing') and hasattr(user, 'contributor'):
            qs = qs.filter(editor_in_charge=user.contributor)
        return qs

    def filter_for_author(self, user):
        """Return the set of Submissions for which the user is a registered author."""
        if not hasattr(user, 'contributor'):
            return self.none()
        return self.filter(authors=user.contributor)

    def prescreening(self):
        """Return submissions just coming in and going through pre-screening."""
        return self.filter(status=constants.STATUS_UNASSIGNED)

    def actively_refereeing(self):
        """Return submission currently in some point of the refereeing round."""
        return self.exclude(status=constants.STATUS_EIC_ASSIGNED)

    def public(self):
        """Return all publicly available Submissions."""
        return self.filter(visible_public=True)

    def public_listed(self):
        """List all public Submissions if not published and submitted.

        Implement: Use this filter to also determine, using a optional user argument,
                   if the query should be filtered or not as a logged in EdCol Admin
                   should be able to view *all* submissions.
        """
        return self.filter(visible_public=True).exclude(status__in=[
            constants.RESUBMITTED,
            constants.PUBLISHED])

    def public_newest(self):
        """
        This query contains set of public() submissions, filtered to only the newest available
        version.
        """
        return self._newest_version_only(self.public())

    def treated(self):
        """This query returns all Submissions that are presumed to be 'done'."""
        return self.filter(status__in=[
            constants.STATUS_ACCEPTED,
            constants.STATUS_REJECTED,
            constants.STATUS_PUBLISHED,
            constants.STATUS_RESUBMITTED])

    def originally_submitted(self, from_date, until_date):
        """
        Returns the submissions originally received between from_date and until_date
        (including subsequent resubmissions, even if those came in later).
        """
        identifiers = []
        for sub in self.filter(is_resubmission=False,
                               submission_date__range=(from_date, until_date)):
            identifiers.append(sub.arxiv_identifier_wo_vn_nr)
        return self.filter(arxiv_identifier_wo_vn_nr__in=identifiers)

    def accepted(self):
        """Return accepted Submissions."""
        return self.filter(status=constants.STATUS_ACCEPTED)

    def revision_requested(self):
        """Return Submissions with a fixed EICRecommendation: minor or major revision."""
        return self.filter(
            eicrecommendations__status=constants.DECISION_FIXED,
            eicrecommendations__recommendation__in=[-1, -2])

    def published(self):
        """Return published Submissions."""
        return self.filter(status=constants.STATUS_PUBLISHED)

    def assignment_failed(self):
        """Return Submissions which have failed assignment."""
        return self.filter(status=constants.STATUS_ASSIGNMENT_FAILED)

    def rejected(self):
        """Return rejected Submissions."""
        return self._newest_version_only(self.filter(status=constants.STATUS_REJECTED))

    def withdrawn(self):
        """Return withdrawn Submissions."""
        return self._newest_version_only(self.filter(status=constants.STATUS_WITHDRAWN))

    def open_for_reporting(self):
<<<<<<< HEAD
        """Return Submission that allow for reporting."""
        return self.filter(open_for_reporting=True)
=======
        """
        Return Submissions that have appropriate status for reporting.
        The `open_for_reporting` property is not filtered as some invited visitors
        still need to have access.
        """
        return self.exclude(status__in=SUBMISSION_EXCLUDE_FROM_REPORTING)
>>>>>>> 84a8e6a6

    def open_for_commenting(self):
        """Return Submission that allow for commenting."""
        return self.filter(open_for_commenting=True)


class SubmissionEventQuerySet(models.QuerySet):
    def for_author(self):
        """
        Return all events that are meant to be for the author(s) of a submission.
        """
        return self.filter(event__in=[constants.EVENT_FOR_AUTHOR, constants.EVENT_GENERAL])

    def for_eic(self):
        """
        Return all events that are meant to be for the Editor-in-charge of a submission.
        """
        return self.filter(event__in=[constants.EVENT_FOR_EIC, constants.EVENT_GENERAL])

    def last_hours(self, hours=24):
        """
        Return all events of the last `hours` hours.
        """
        return self.filter(created__gte=timezone.now() - datetime.timedelta(hours=hours))


class EditorialAssignmentQuerySet(models.QuerySet):
    def get_for_user_in_pool(self, user):
        return self.exclude(submission__authors=user.contributor)\
                .exclude(Q(submission__author_list__icontains=user.last_name),
                         ~Q(submission__authors_false_claims=user.contributor))

    def last_year(self):
        return self.filter(date_created__gt=timezone.now() - timezone.timedelta(days=365))

    def accepted(self):
        return self.filter(accepted=True)

    def refused(self):
        return self.filter(accepted=False)

    def ignored(self):
        return self.filter(accepted=None)

    def completed(self):
        return self.filter(completed=True)

    def ongoing(self):
        return self.filter(completed=False, deprecated=False).accepted()

    def open(self):
        return self.filter(accepted=None, deprecated=False)

    def refereeing_deadline_within(self, days=7):
        return self.exclude(
            submission__reporting_deadline__gt=timezone.now() + timezone.timedelta(days=days)
            ).exclude(submission__reporting_deadline__lt=timezone.now())


class EICRecommendationQuerySet(models.QuerySet):
    """QuerySet for the EICRecommendation model."""

    def user_may_vote_on(self, user):
        """Return the subset of EICRecommendation the User is eligable to vote on."""
        if not hasattr(user, 'contributor'):
            return self.none()

        return self.filter(eligible_to_vote=user.contributor).exclude(
            recommendation__in=[-1, -2],
            voted_for=user.contributor,
            voted_against=user.contributor,
            voted_abstain=user.contributor,
            submission__status__in=[
                constants.STATUS_REJECTED,
                constants.STATUS_PUBLISHED,
                constants.STATUS_WITHDRAWN,
            ])

    def put_to_voting(self):
        """Return the subset of EICRecommendation currently undergoing voting."""
        return self.filter(status=constants.PUT_TO_VOTING)

    def voting_in_preparation(self):
        """Return the subset of EICRecommendation currently undergoing preparation for voting."""
        return self.filter(status=constants.VOTING_IN_PREP)

    def active(self):
        """Return the subset of EICRecommendation most recent, valid versions."""
        return self.filter(active=True)

    def fixed(self):
        """Return the subset of fixed EICRecommendations."""
        return self.filter(status=constants.DECISION_FIXED)

    def asking_revision(self):
        """Return EICRecommendation asking for a minor or major revision."""
        return self.filter(recommendation__in=[-1, -2])


class ReportQuerySet(models.QuerySet):
    def accepted(self):
        return self.filter(status=constants.STATUS_VETTED)

    def awaiting_vetting(self):
        return self.filter(status=constants.STATUS_UNVETTED)

    def rejected(self):
        return self.filter(status__in=[
            constants.STATUS_UNCLEAR, constants.STATUS_INCORRECT, constants.STATUS_NOT_USEFUL,
            constants.STATUS_NOT_ACADEMIC])

    def in_draft(self):
        return self.filter(status=constants.STATUS_DRAFT)

    def non_draft(self):
        return self.exclude(status=constants.STATUS_DRAFT)

    def contributed(self):
        return self.filter(invited=False)

    def invited(self):
        return self.filter(invited=True)


class RefereeInvitationQuerySet(models.QuerySet):
    def awaiting_response(self):
        return self.pending().open()

    def pending(self):
        return self.filter(accepted=None)

    def accepted(self):
        return self.filter(accepted=True)

    def declined(self):
        return self.filter(accepted=False)

    def open(self):
        return self.pending().filter(cancelled=False)

    def in_process(self):
        return self.accepted().filter(fulfilled=False)

    def approaching_deadline(self, days=2):
        qs = self.in_process()
        pseudo_deadline = now + datetime.timedelta(days)
        deadline = datetime.datetime.now()
        qs = qs.filter(submission__reporting_deadline__lte=pseudo_deadline,
                       submission__reporting_deadline__gte=deadline)
        return qs

    def overdue(self):
        qs = self.in_process()
        deadline = now
        qs = qs.filter(submission__reporting_deadline__lte=deadline)
        return qs


class EditorialCommunicationQueryset(models.QuerySet):
    def for_referees(self):
        return self.filter(comtype__in=['EtoR', 'RtoE'])<|MERGE_RESOLUTION|>--- conflicted
+++ resolved
@@ -203,17 +203,8 @@
         return self._newest_version_only(self.filter(status=constants.STATUS_WITHDRAWN))
 
     def open_for_reporting(self):
-<<<<<<< HEAD
         """Return Submission that allow for reporting."""
         return self.filter(open_for_reporting=True)
-=======
-        """
-        Return Submissions that have appropriate status for reporting.
-        The `open_for_reporting` property is not filtered as some invited visitors
-        still need to have access.
-        """
-        return self.exclude(status__in=SUBMISSION_EXCLUDE_FROM_REPORTING)
->>>>>>> 84a8e6a6
 
     def open_for_commenting(self):
         """Return Submission that allow for commenting."""
