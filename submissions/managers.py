--- conflicted
+++ resolved
@@ -4,14 +4,9 @@
 from .constants import SUBMISSION_STATUS_OUT_OF_POOL, SUBMISSION_STATUS_PUBLICLY_UNLISTED,\
                        SUBMISSION_STATUS_PUBLICLY_INVISIBLE, STATUS_UNVETTED, STATUS_VETTED,\
                        STATUS_UNCLEAR, STATUS_INCORRECT, STATUS_NOT_USEFUL, STATUS_NOT_ACADEMIC,\
-<<<<<<< HEAD
-                       SUBMISSION_HTTP404_ON_EDITORIAL_PAGE, SUBMISSION_EXCLUDE_FROM_REPORTING,\
-                       STATUS_DRAFT, EVENT_GENERAL, EVENT_FOR_AUTHOR, EVENT_FOR_EIC
-=======
                        SUBMISSION_HTTP404_ON_EDITORIAL_PAGE, STATUS_DRAFT, STATUS_PUBLISHED,\
                        SUBMISSION_EXCLUDE_FROM_REPORTING, STATUS_REJECTED_VISIBLE,\
                        STATUS_ACCEPTED, STATUS_RESUBMITTED, STATUS_RESUBMITTED_REJECTED_VISIBLE
->>>>>>> a3e974e5
 
 
 class SubmissionManager(models.Manager):
