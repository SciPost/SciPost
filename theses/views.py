--- conflicted
+++ resolved
@@ -47,15 +47,10 @@
 class VetThesisLinkRequests(FormView):
     form_class = VetThesisLinkForm
     template_name = 'theses/vet_thesislink_requests.html'
-<<<<<<< HEAD
-=======
-    # TODO: not right yet
->>>>>>> 3a57bf89
     success_url = reverse_lazy('theses:vet_thesislink_requests')
 
     def get_context_data(self, **kwargs):
         context = super(VetThesisLinkRequests, self).get_context_data(**kwargs)
-<<<<<<< HEAD
         context['thesislink_to_vet'] = ThesisLink.objects.filter(vetted=False).first()
         return context
 
@@ -64,27 +59,6 @@
         messages.add_message(self.request, messages.SUCCESS,
                              strings.acknowledge_vet_thesis_link)
         return super(VetThesisLinkRequests, self).form_valid(form)
-=======
-        context['thesislink_to_vet'] = self.thesislink_to_vet()
-        return context
-
-    def thesislink_to_vet(self):
-        return ThesisLink.objects.filter(vetted=False).first()
-
-    def form_valid(self, form):
-        form.vet_request(self.thesislink_to_vet())
-        return super(VetThesisLinkRequests, self).form_valid(form)
-
-
-# @permission_required('scipost.can_vet_thesislink_requests', raise_exception=True)
-# def vet_thesislink_requests(request):
-#     contributor = Contributor.objects.get(user=request.user)
-#     thesislink_to_vet = ThesisLink.objects.filter(
-#         vetted=False).first()  # only handle one at a time
-#     form = VetThesisLinkForm()
-#     context = {'contributor': contributor, 'thesislink_to_vet': thesislink_to_vet, 'form': form}
-#     return render(request, 'theses/vet_thesislink_requests.html', context)
->>>>>>> 3a57bf89
 
 
 @permission_required('scipost.can_vet_thesislink_requests', raise_exception=True)
@@ -241,17 +215,6 @@
             new_comment.save()
             author.nr_comments = Comment.objects.filter(author=author).count()
             author.save()
-<<<<<<< HEAD
-            # request.session['thesislink_id'] = thesislink_id
-            context = {'ack_header': 'Thank you for contributing a Comment.',
-                       'ack_message': 'It will soon be vetted by an Editor.',
-                       'followup_message': 'Back to the ',
-                       'followup_link': reverse(
-                           'theses:thesis',
-                           kwargs={'thesislink_id': new_comment.thesislink.id}
-                       ),
-                       'followup_link_label': ' Thesis Link page you came from'
-=======
             context = {
                 'ack_header': 'Thank you for contributing a Comment.',
                 'ack_message': 'It will soon be vetted by an Editor.',
@@ -261,7 +224,6 @@
                     kwargs={'thesislink_id': new_comment.thesislink.id}
                 ),
                 'followup_link_label': ' Thesis Link page you came from'
->>>>>>> 3a57bf89
             }
             return render(request, 'scipost/acknowledgement.html', context)
     else:
