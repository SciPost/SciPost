--- conflicted
+++ resolved
@@ -227,25 +227,16 @@
             new_comment.save()
             author.nr_comments = Comment.objects.filter(author=author).count()
             author.save()
-<<<<<<< HEAD
-            request.session['thesislink_id'] = thesislink_id
-=======
-            #request.session['thesislink_id'] = thesislink_id
-            #return HttpResponseRedirect(reverse('comments:comment_submission_ack'))
->>>>>>> 88808837
-            context = {'ack_header': 'Thank you for contributing a Comment.',
-                       'ack_message': 'It will soon be vetted by an Editor.',
-                       'followup_message': 'Back to the ',
-                       'followup_link': reverse(
-                           'theses:thesis',
-                           kwargs={'thesislink_id': newcomment.thesislink.id}
-                       ),
-                       'followup_link_label': ' Thesis Link page you came from'
-<<<<<<< HEAD
+            context = {
+                'ack_header': 'Thank you for contributing a Comment.',
+                'ack_message': 'It will soon be vetted by an Editor.',
+                'followup_message': 'Back to the ',
+                'followup_link': reverse(
+                    'theses:thesis',
+                    kwargs={'thesislink_id': new_comment.thesislink.id}
+                ),
+                'followup_link_label': ' Thesis Link page you came from'
             }
-=======
-                   }
->>>>>>> 88808837
             return render(request, 'scipost/acknowledgement.html', context)
     else:
         form = CommentForm()
