{% extends 'scipost/base.html' %}

{% load scipost_extras %}

{% block pagetitle %}: Thesis Link detail{% endblock pagetitle %}

{% block content %}

<<<<<<< HEAD
<div class="row">
    <div class="col-12">
        <h1 class="highlight">SciPost Thesis Link</h1>
    </div>
</div>
=======
<h1 class="highlight">SciPost Thesis Link</h1>
>>>>>>> dafe6eda

<div class="row">
    <div class="col-12">
        {% include "./_thesislink_information.html" with thesislink=thesislink %}
    </div>
</div>

{% include 'scipost/comments_block.html' with comments=thesislink.comments.vetted type_of_object='ThesisLink' %}

{% include 'comments/new_comment.html' with object_id=thesislink.id type_of_object='thesislink' open_for_commenting=thesislink.open_for_commenting %}

{% endblock content %}<|MERGE_RESOLUTION|>--- conflicted
+++ resolved
@@ -6,15 +6,7 @@
 
 {% block content %}
 
-<<<<<<< HEAD
-<div class="row">
-    <div class="col-12">
-        <h1 class="highlight">SciPost Thesis Link</h1>
-    </div>
-</div>
-=======
 <h1 class="highlight">SciPost Thesis Link</h1>
->>>>>>> dafe6eda
 
 <div class="row">
     <div class="col-12">
