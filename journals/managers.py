from django.db import models
from django.utils import timezone

from .constants import STATUS_PUBLISHED, STATUS_DRAFT, PUBLICATION_PUBLISHED, ISSUES_AND_VOLUMES,\
    ISSUES_ONLY, INDIVIDUAL_PUBLCATIONS


class JournalQuerySet(models.QuerySet):
    def active(self):
        return self.filter(active=True)

    def has_issues(self):
        return self.filter(structure__in=(ISSUES_AND_VOLUMES, ISSUES_ONLY))

    def has_individual_publications(self):
        return self.filter(structure=INDIVIDUAL_PUBLCATIONS)


class IssueQuerySet(models.QuerySet):
    def published(self):
        return self.filter(status=STATUS_PUBLISHED)

    def in_draft(self):
        return self.filter(status=STATUS_DRAFT)

    def for_journal(self, journal_name):
        return self.filter(
            models.Q(in_volume__in_journal__name=journal_name) |
            models.Q(in_journal__name=journal_name))

    def get_current_issue(self):
        return self.published(
            start_date__lte=timezone.now(), until_date__gte=timezone.now()).first()


class PublicationQuerySet(models.QuerySet):
    def published(self):
        return self.filter(status=PUBLICATION_PUBLISHED).filter(
            models.Q(in_issue__status=STATUS_PUBLISHED) | models.Q(in_journal__active=True))

    def unpublished(self):
        return self.exclude(status=PUBLICATION_PUBLISHED)

    def in_draft(self):
        return self.filter(in_issue__status=STATUS_DRAFT)

    def drafts(self):
        return self.filter(status=STATUS_DRAFT)

<<<<<<< HEAD
    def for_subject(self, subject_code):
        return self.filter(
            models.Q(subject_area=subject_code) |
            models.Q(secondary_areas__contains=[subject_code]))
=======
    def for_journal(self, journal_name):
        return self.filter(
            models.Q(in_issue__in_volume__in_journal__name=journal_name) |
            models.Q(in_journal__name=journal_name))
>>>>>>> cab80935
<|MERGE_RESOLUTION|>--- conflicted
+++ resolved
@@ -47,14 +47,12 @@
     def drafts(self):
         return self.filter(status=STATUS_DRAFT)
 
-<<<<<<< HEAD
     def for_subject(self, subject_code):
         return self.filter(
             models.Q(subject_area=subject_code) |
             models.Q(secondary_areas__contains=[subject_code]))
-=======
+
     def for_journal(self, journal_name):
         return self.filter(
             models.Q(in_issue__in_volume__in_journal__name=journal_name) |
-            models.Q(in_journal__name=journal_name))
->>>>>>> cab80935
+            models.Q(in_journal__name=journal_name))