--- conflicted
+++ resolved
@@ -31,14 +31,10 @@
             regex=PUBLICATION_DOI_REGEX),
         journals_views.DraftPublicationApprovalView.as_view(),
         name='send_publication_for_approval'),
-<<<<<<< HEAD
-    url(r'^admin/publications/(?P<doi_label>[a-zA-Z]+.[0-9]+.[0-9]+.[0-9]{3,})/authors$',
+    url(r'^admin/publications/(?P<doi_label>{regex})/authors$'.format(regex=PUBLICATION_DOI_REGEX),
         journals_views.PublicationAuthorOrderingView.as_view(),
         name='update_author_ordering'),
-    url(r'^admin/publications/(?P<doi_label>[a-zA-Z]+.[0-9]+.[0-9]+.[0-9]{3,})/grants$',
-=======
     url(r'^admin/publications/(?P<doi_label>{regex})/grants$'.format(regex=PUBLICATION_DOI_REGEX),
->>>>>>> cab80935
         journals_views.PublicationGrantsView.as_view(),
         name='update_grants'),
     url(r'^admin/publications/(?P<doi_label>{regex})/grants/(?P<grant_id>[0-9]+)/remove$'.format(
