__copyright__ = "Copyright © Stichting SciPost (SciPost Foundation)"
__license__ = "AGPL v3"


import hashlib
import os
import random
import re
import string

from datetime import datetime

from django import forms
from django.conf import settings
from django.forms import BaseModelFormSet, modelformset_factory
from django.template import loader
from django.utils import timezone

from ajax_select.fields import AutoCompleteSelectField

from .constants import STATUS_DRAFT, PUBLICATION_PREPUBLISHED, PUBLICATION_PUBLISHED
from .exceptions import PaperNumberingError
<<<<<<< HEAD
from .models import Issue, Publication, Reference, PublicationAuthorsTable, OrgPubFraction
=======
from .models import (
    Issue, Publication, Reference, Volume, UnregisteredAuthor, PublicationAuthorsTable,
    OrgPubFraction)
>>>>>>> 4b65a3a0
from .utils import JournalUtils
from .signals import notify_manuscript_published


from funders.models import Grant, Funder
from journals.models import Journal
from mails.utils import DirectMailUtil
from production.constants import PROOFS_PUBLISHED
from production.models import ProductionEvent
from production.signals import notify_stream_status_change
from scipost.forms import RequestFormMixin
from scipost.services import DOICaller
from submissions.constants import STATUS_PUBLISHED
from submissions.models import Submission


class CitationListBibitemsForm(forms.ModelForm):
    latex_bibitems = forms.CharField(widget=forms.Textarea())

    class Meta:
        model = Publication
        fields = ()

    def __init__(self, *args, **kwargs):
        super().__init__(*args, **kwargs)
        self.fields['latex_bibitems'].widget.attrs.update(
            {'placeholder': 'Paste the .tex bibitems here'})

    def extract_dois(self):
        entries_list = self.cleaned_data['latex_bibitems']
        entries_list = re.sub(r'(?m)^\%.*\n?', '', entries_list)
        entries_list = entries_list.split('\doi{')
        dois = []
        n_entry = 1
        for entry in entries_list[1:]:  # drop first bit before first \doi{
            dois.append(
                {'key': 'ref' + str(n_entry),
                 'doi': entry.partition('}')[0], }
            )
            n_entry += 1
        return dois

    def save(self, *args, **kwargs):
        self.instance.metadata['citation_list'] = self.extract_dois()
        return super().save(*args, **kwargs)


class AbstractJATSForm(forms.ModelForm):
    abstract_jats = forms.CharField(widget=forms.Textarea({
        'placeholder': 'Paste the JATS abstract here (use pandoc to generate; see docs)'}))

    class Meta:
        model = Publication
        fields = ()

    def __init__(self, *args, **kwargs):
        super().__init__(*args, **kwargs)
        self.fields['abstract_jats'].initial = self.instance.abstract_jats

    def save(self, *args, **kwargs):
        self.instance.abstract_jats = self.cleaned_data['abstract_jats']
        return super().save(*args, **kwargs)


class FundingInfoForm(forms.ModelForm):
    funding_statement = forms.CharField(widget=forms.Textarea({
        'placeholder': 'Paste the funding info statement here'}))

    class Meta:
        model = Publication
        fields = ()

    def __init__(self, *args, **kwargs):
        super().__init__(*args, **kwargs)
        self.fields['funding_statement'].initial = self.instance.metadata.get('funding_statement')

    def save(self, *args, **kwargs):
        self.instance.metadata['funding_statement'] = self.cleaned_data['funding_statement']
        return super().save(*args, **kwargs)


class BasePublicationAuthorsTableFormSet(BaseModelFormSet):
    def save(self, *args, **kwargs):
        objects = super().save(*args, **kwargs)
        for form in self.ordered_forms:
            form.instance.order = form.cleaned_data['ORDER']
            form.instance.save()
        return objects


PublicationAuthorOrderingFormSet = modelformset_factory(
    PublicationAuthorsTable, fields=(), can_order=True, extra=0,
    formset=BasePublicationAuthorsTableFormSet)


class AuthorsTableOrganizationSelectForm(forms.ModelForm):
    organization = AutoCompleteSelectField('organization_lookup')

    class Meta:
        model = PublicationAuthorsTable
        fields = []


class CreateMetadataXMLForm(forms.ModelForm):
    class Meta:
        model = Publication
        fields = ['metadata_xml']

    def __init__(self, *args, **kwargs):
        kwargs['initial'] = {
            'metadata_xml': self.new_xml(kwargs.get('instance'))
        }
        super().__init__(*args, **kwargs)

    def save(self, *args, **kwargs):
        self.instance.latest_metadata_update = timezone.now()
        return super().save(*args, **kwargs)

    def new_xml(self, publication):
        """
        Create new XML structure, return as a string
        """
        # Create a doi_batch_id
        salt = ""
        for i in range(5):
            salt = salt + random.choice(string.ascii_letters)
        salt = salt.encode('utf8')
        idsalt = publication.title[:10]
        idsalt = idsalt.encode('utf8')
        doi_batch_id = hashlib.sha1(salt+idsalt).hexdigest()

        funders = (Funder.objects.filter(grant__in=publication.grants.all())
                   | publication.funders_generic.all()).distinct()

        # Render from template
        template = loader.get_template('xml/publication_crossref.html')
        context = {
            'publication': publication,
            'doi_batch_id': doi_batch_id,
            'deposit_email': settings.CROSSREF_DEPOSIT_EMAIL,
            'funders': funders,
        }
        return template.render(context)


class CreateMetadataDOAJForm(forms.ModelForm):
    class Meta:
        model = Publication
        fields = ['metadata_DOAJ']

    def __init__(self, *args, **kwargs):
        self.request = kwargs.pop('request')
        kwargs['initial'] = {
            'metadata_DOAJ': self.generate(kwargs.get('instance'))
        }
        super().__init__(*args, **kwargs)

    def generate(self, publication):
        if publication.in_issue:
            issn = str(publication.in_issue.in_volume.in_journal.issn)
        else:
            issn = str(publication.in_journal.issn)
        md = {
            'bibjson': {
                'author': [{'name': publication.author_list}],
                'title': publication.title,
                'abstract': publication.abstract,
                'year': publication.publication_date.strftime('%Y'),
                'month': publication.publication_date.strftime('%m'),
                'identifier': [
                    {
                        'type': 'eissn',
                        'id': issn
                    },
                    {
                        'type': 'doi',
                        'id': publication.doi_string
                    }
                ],
                'link': [
                    {
                        'url': self.request.build_absolute_uri(publication.get_absolute_url()),
                        'type': 'fulltext',
                    }
                ],
            }
        }
        if publication.in_issue:
            md['bibjson']['journal'] = {
                'publisher': 'SciPost',
                'volume': str(publication.in_issue.in_volume.number),
                'number': str(publication.in_issue.number),
                'start_page': publication.get_paper_nr(),
                'identifier': [{
                    'type': 'eissn',
                    'id': issn
                }],
                'license': [
                    {
                        'url': self.request.build_absolute_uri(
                            publication.in_issue.in_volume.in_journal.get_absolute_url()),
                        'open_access': 'true',
                        'type': publication.get_cc_license_display(),
                        'title': publication.get_cc_license_display(),
                    }
                ],
                'language': ['EN'],
                'title': publication.in_issue.in_volume.in_journal.get_name_display(),
            }
        else:
            md['bibjson']['journal'] = {
                'publisher': 'SciPost',
                'start_page': publication.get_paper_nr(),
                'identifier': [{
                    'type': 'eissn',
                    'id': issn
                }],
                'license': [
                    {
                        'url': self.request.build_absolute_uri(
                            publication.in_journal.get_absolute_url()),
                        'open_access': 'true',
                        'type': publication.get_cc_license_display(),
                        'title': publication.get_cc_license_display(),
                    }
                ],
                'language': ['EN'],
                'title': publication.in_journal.get_name_display(),
            }
        return md


class BaseReferenceFormSet(BaseModelFormSet):
    """
    BaseReferenceFormSet is used to help fill the Reference list for Publications

    It is required to add the required keyword argument `publication` to this FormSet.
    """
    initial_references = []

    def __init__(self, *args, **kwargs):
        self.publication = kwargs.pop('publication')
        extra = kwargs.pop('extra')
        self.extra = int(extra if extra else '0')
        kwargs['form_kwargs'] = {'publication': self.publication}
        super().__init__(*args, **kwargs)

    def prefill(self):
        citations = self.publication.metadata.get('citation_list', [])

        for cite in citations:
            caller = DOICaller(cite['doi'])

            if caller.is_valid:
                # Authors
                author_list = []
                for author in caller._crossref_data['author'][:3]:
                    try:
                        author_list.append('{}. {}'.format(author['given'][0], author['family']))
                    except KeyError:
                        author_list.append(author['name'])

                if len(author_list) > 2:
                    authors = ', '.join(author_list[:-1])
                    authors += ' and ' + author_list[-1]
                else:
                    authors = ' and '.join(author_list)

                # Citation
                citation = '<em>{}</em> {} <b>{}</b>, {} ({})'.format(
                    caller.data['title'],
                    caller.data['journal'],
                    caller.data['volume'],
                    caller.data['pages'],
                    datetime.strptime(caller.data['pub_date'], '%Y-%m-%d').year)

                self.initial_references.append({
                    'reference_number': cite['key'][3:],
                    'authors': authors,
                    'citation': citation,
                    'identifier': cite['doi'],
                    'link': 'https://doi.org/{}'.format(cite['doi']),
                })
            else:
                self.initial_references.append({
                    'reference_number': cite['key'][3:],
                    'identifier': cite['doi'],
                    'link': 'https://doi.org/{}'.format(cite['doi']),
                })

        # Add prefill information to the form
        if not self.initial_extra:
            self.initial_extra = self.initial_references
        else:
            self.initial_extra.extend(self.initial_references)
        self.extra += len(self.initial_extra)


class ReferenceForm(forms.ModelForm):
    class Meta:
        model = Reference
        fields = [
            'reference_number',
            'authors',
            'citation',
            'identifier',
            'link',
        ]

    def __init__(self, *args, **kwargs):
        self.publication = kwargs.pop('publication')
        super().__init__(*args, **kwargs)

    def save(self, *args, **kwargs):
        self.instance.publication = self.publication
        super().save(*args, **kwargs)


ReferenceFormSet = modelformset_factory(Reference, formset=BaseReferenceFormSet,
                                        form=ReferenceForm, can_delete=True)


class DraftPublicationForm(forms.ModelForm):
    """
    This Form is used by the Production Supervisors to create a new Publication object
    and prefill all data. It is only able to create a `draft` version of a Publication object.
    """
    class Meta:
        model = Publication
        fields = [
            'doi_label',
            'pdf_file',
            'in_issue',
            'paper_nr',
            'title',
            'author_list',
            'abstract',
            'discipline',
            'domain',
            'subject_area',
            'secondary_areas',
            'cc_license',
            'BiBTeX_entry',
            'submission_date',
            'acceptance_date',
            'publication_date']

    def __init__(self, data=None, identifier_w_vn_nr=None, issue_id=None, *args, **kwargs):
        # Use separate instance to be able to prefill the form without any existing Publication
        self.submission = None
        self.issue = None
        self.to_journal = None
        if identifier_w_vn_nr:
            try:
                self.submission = Submission.objects.accepted().get(
                    preprint__identifier_w_vn_nr=identifier_w_vn_nr)
            except Submission.DoesNotExist:
                self.submission = None

        # Check if the Submission is related to a Journal with individual Publications only
        if self.submission:
            try:
                self.to_journal = Journal.objects.has_individual_publications().get(
                    name=self.submission.submitted_to.name)
            except Journal.DoesNotExist:
                self.to_journal = None

        # If the Journal is not for individual publications, choose a Issue for Publication
        if issue_id and not self.to_journal:
            try:
                self.issue = self.get_possible_issues().get(id=issue_id)
            except Issue.DoesNotExist:
                self.issue = None

        super().__init__(data, *args, **kwargs)

        if kwargs.get('instance') or self.issue or self.to_journal:
            # When updating: fix in_issue, because many fields are directly related to the issue.
            del self.fields['in_issue']
            self.prefill_fields()
        else:
            self.fields['in_issue'].queryset = self.get_possible_issues()
            self.delete_secondary_fields()

    def get_possible_issues(self):
        issues = Issue.objects.filter(until_date__gte=timezone.now())
        if self.submission:
            issues = issues.for_journal(self.submission.submitted_to.name)
        return issues

    def delete_secondary_fields(self):
        """
        Delete fields from the self.fields dictionary. Later on, this submitted sparse form can
        be used to prefill these secondary fields.
        """
        del self.fields['doi_label']
        del self.fields['pdf_file']
        del self.fields['paper_nr']
        del self.fields['title']
        del self.fields['author_list']
        del self.fields['abstract']
        del self.fields['discipline']
        del self.fields['domain']
        del self.fields['subject_area']
        del self.fields['secondary_areas']
        del self.fields['cc_license']
        del self.fields['BiBTeX_entry']
        del self.fields['submission_date']
        del self.fields['acceptance_date']
        del self.fields['publication_date']

    def clean(self):
        data = super().clean()
        if not self.instance.id:
            if self.submission:
                self.instance.accepted_submission = self.submission
            if self.issue:
                self.instance.in_issue = self.issue
            if self.to_journal:
                self.instance.in_journal = self.to_journal
        return data

    def save(self, *args, **kwargs):
        """
        Save the Publication object always as a draft and prefill the Publication with
        related Submission data only when appending the Publication.
        """
        do_prefill = False
        if not self.instance.id:
            do_prefill = True
        super().save(*args, **kwargs)
        if do_prefill:
            self.first_time_fill()
        return self.instance

    def first_time_fill(self):
        """
        Take over fields from related Submission object. This can only be done after
        the Publication object has been added to the database due to m2m relations.
        """
        self.instance.status = STATUS_DRAFT

        if self.submission:
            # Copy all existing author and non-author relations to Publication
            for submission_author in self.submission.authors.all():
                PublicationAuthorsTable.objects.create(
                    publication=self.instance, contributor=submission_author)
            self.instance.topics.add(*self.submission.topics.all())
            self.instance.authors_claims.add(*self.submission.authors_claims.all())
            self.instance.authors_false_claims.add(*self.submission.authors_false_claims.all())

    def prefill_fields(self):
        if self.submission:
            self.fields['title'].initial = self.submission.title
            self.fields['author_list'].initial = self.submission.author_list
            self.fields['abstract'].initial = self.submission.abstract
            self.fields['discipline'].initial = self.submission.discipline
            self.fields['domain'].initial = self.submission.domain
            self.fields['subject_area'].initial = self.submission.subject_area
            self.fields['secondary_areas'].initial = self.submission.secondary_areas
            self.fields['submission_date'].initial = self.submission.submission_date
            self.fields['acceptance_date'].initial = self.submission.acceptance_date
            self.fields['publication_date'].initial = timezone.now()

        # Fill data for Publications grouped by Issues (or Issue+Volume).
        if hasattr(self.instance, 'in_issue') and self.instance.in_issue:
            self.issue = self.instance.in_issue
        if self.issue:
            self.prefill_with_issue(self.issue)

        # Fill data for Publications ungrouped; directly linked to a Journal.
        if hasattr(self.instance, 'in_journal') and self.instance.in_journal:
            self.to_journal = self.instance.in_issue
        if self.to_journal:
            self.prefill_with_journal(self.to_journal)

    def prefill_with_issue(self, issue):
        # Determine next available paper number:
        if issue.in_volume:
            # Issue/Volume
            paper_nr = Publication.objects.filter(in_issue__in_volume=issue.in_volume).count() + 1
        elif issue.in_journal:
            # Issue only
            paper_nr = Publication.objects.filter(in_issue=issue).count() + 1
        if paper_nr > 999:
            raise PaperNumberingError(paper_nr)

        self.fields['paper_nr'].initial = str(paper_nr)
        if issue.in_volume:
            doi_label = '{journal}.{vol}.{issue}.{paper}'.format(
                journal=issue.in_volume.in_journal.name,
                vol=issue.in_volume.number,
                issue=issue.number,
                paper=str(paper_nr).rjust(3, '0'))
        elif issue.in_journal:
            doi_label = '{journal}.{issue}.{paper}'.format(
                journal=issue.in_journal.name,
                issue=issue.number,
                paper=str(paper_nr).rjust(3, '0'))
        self.fields['doi_label'].initial = doi_label
        doi_string = '10.21468/{doi}'.format(doi=doi_label)

        # Initiate a BibTex entry
        bibtex_entry = (
            '@Article{%s,\n'
            '\ttitle={{%s}},\n'
            '\tauthor={%s},\n'
        ) % (
            doi_string,
            self.submission.title,
            self.submission.author_list.replace(',', ' and'))

        if issue.in_volume:
            bibtex_entry += '\tjournal={%s},\n\tvolume={%i},\n' % (
                issue.in_volume.in_journal.abbreviation_citation, issue.in_volume.number)
        elif issue.in_journal:
            bibtex_entry += '\tjournal={%s},\n' % (issue.in_journal.abbreviation_citation)

        bibtex_entry += (
            '\tissue={%i},\n'
            '\tpages={%i},\n'
            '\tyear={%s},\n'
            '\tpublisher={SciPost},\n'
            '\tdoi={%s},\n'
            '\turl={https://scipost.org/%s},\n'
            '}'
        ) % (
            issue.number,
            paper_nr,
            issue.until_date.strftime('%Y'),
            doi_string,
            doi_string)

        self.fields['BiBTeX_entry'].initial = bibtex_entry
        if not self.instance.BiBTeX_entry:
            self.instance.BiBTeX_entry = bibtex_entry

    def prefill_with_journal(self, journal):
        # Determine next available paper number:
        paper_nr = journal.publications.count() + 1
        self.fields['paper_nr'].initial = str(paper_nr)
        doi_label = '{journal}.{paper}'.format(
            journal=journal.name,
            paper=paper_nr)
        self.fields['doi_label'].initial = doi_label

        doi_string = '10.21468/{doi}'.format(doi=doi_label)
        bibtex_entry = (
            '@Article{%s,\n'
            '\ttitle={{%s}},\n'
            '\tauthor={%s},\n'
            '\tjournal={%s},\n'
            '\tpages={%i},\n'
            '\tyear={%s},\n'
            '\tpublisher={SciPost},\n'
            '\tdoi={%s},\n'
            '\turl={https://scipost.org/%s},\n'
            '}'
        ) % (
            doi_string,
            self.submission.title,
            self.submission.author_list.replace(',', ' and'),
            journal.abbreviation_citation,
            paper_nr,
            timezone.now().year,
            doi_string,
            doi_string)
        self.fields['BiBTeX_entry'].initial = bibtex_entry
        if not self.instance.BiBTeX_entry:
            self.instance.BiBTeX_entry = bibtex_entry


class DraftPublicationApprovalForm(forms.ModelForm):
    class Meta:
        model = Publication
        fields = ()

    def save(self, commit=True):
        self.instance.status = PUBLICATION_PREPUBLISHED
        if commit:
            self.instance.save()
            mail_sender = DirectMailUtil('publication_ready', instance=self.instance)
            mail_sender.send_mail()
        return self.instance


class PublicationGrantsForm(forms.ModelForm):
    grant = forms.ModelChoiceField(queryset=Grant.objects.none())

    class Meta:
        model = Publication
        fields = []

    def __init__(self, *args, **kwargs):
        super().__init__(*args, **kwargs)
        self.fields['grant'].queryset = Grant.objects.exclude(
            id__in=self.instance.grants.values_list('id', flat=True))

    def save(self, commit=True):
        if commit:
            self.instance.grants.add(self.cleaned_data['grant'])
        return self.instance


class PublicationPublishForm(RequestFormMixin, forms.ModelForm):
    class Meta:
        model = Publication
        fields = []

    def move_pdf(self):
        """
        To keep the Publication pdfs organized we move the pdfs to their own folder
        organized by journal and optional issue folder.
        """
        initial_path = self.instance.pdf_file.path

        new_dir = ''
        if self.instance.in_issue:
            new_dir += self.instance.in_issue.path
        elif self.instance.in_journal:
            new_dir += 'SCIPOST_JOURNALS/{name}'.format(name=self.instance.in_journal.name)

        new_dir += '/{paper_nr}'.format(paper_nr=self.instance.get_paper_nr())
        os.makedirs(settings.MEDIA_ROOT + new_dir, exist_ok=True)

        new_dir += '/{doi}.pdf'.format(doi=self.instance.doi_label.replace('.', '_'))
        os.rename(initial_path, settings.MEDIA_ROOT + new_dir)
        self.instance.pdf_file.name = new_dir
        self.instance.status = PUBLICATION_PUBLISHED
        self.instance.save()

    def update_submission(self):
        # Mark the submission as having been published:
        submission = self.instance.accepted_submission
        submission.published_as = self.instance
        submission.status = STATUS_PUBLISHED
        submission.save()

        # Add SubmissionEvents
        submission.add_general_event(
            'The Submission has been published as %s.' % self.instance.doi_label)

    def update_stream(self):
        # Update ProductionStream
        submission = self.instance.accepted_submission
        if hasattr(submission, 'production_stream'):
            stream = submission.production_stream
            stream.status = PROOFS_PUBLISHED
            stream.save()
            if self.request.user.production_user:
                prodevent = ProductionEvent(
                    stream=stream,
                    event='status',
                    comments=' published the manuscript.',
                    noted_by=self.request.user.production_user
                )
                prodevent.save()
            notify_stream_status_change(self.request.user, stream, False)

    def save(self, commit=True):
        if commit:
            self.move_pdf()
            self.update_submission()
            self.update_stream()

            # Email authors
            JournalUtils.load({'publication': self.instance})
            JournalUtils.send_authors_paper_published_email()
            notify_manuscript_published(self.request.user, self.instance, False)

        return self.instance


class VolumeForm(forms.ModelForm):
    """
    Add or Update a Volume instance which is directly related to either a Journal.
    """

    class Meta:
        model = Volume
        fields = (
            'in_journal',
            'start_date',
            'until_date',
            'doi_label',
        )

    def __init__(self, *args, **kwargs):
        super().__init__(*args, **kwargs)
        if not self.instance.id:
            del self.fields['doi_label']

    def save(self):
        if self.instance.id:
            # Use regular save method if updating existing instance.
            return super().save()

        # Obtain next number, path and DOI if creating new Issue.
        volume = super().save(commit=False)
        volume.number = volume.in_journal.volumes.count() + 1
        volume.doi_label = '{}.{}'.format(volume.in_journal.doi_label, volume.number)
        volume.save()
        return volume


class IssueForm(forms.ModelForm):
    """
    Add or Update an Issue instance which is directly related to either a Journal or a Volume.
    """

    class Meta:
        model = Issue
        fields = (
            'in_journal',
            'in_volume',
            'start_date',
            'until_date',
            'status',
            'doi_label',
        )

    def __init__(self, *args, **kwargs):
        super().__init__(*args, **kwargs)
        if not self.instance.id:
            del self.fields['doi_label']

    def save(self):
        if self.instance.id:
            # Use regular save method if updating existing instance.
            return super().save()

        # Obtain next number, path and DOI if creating new Issue.
        issue = super().save(commit=False)
        journal = issue.get_journal()
        path = settings.JOURNALS_DIR
        if journal.has_volumes:
            volume = journal.volumes.first()
            number = volume.issues.count() + 1
            doi = '{}.{}.{}'.format(journal.doi_label, volume.number, number)
            path += '/{}/{}/{}'.format(journal.doi_label, volume.number, number)
        else:
            number = journal.issues.count() + 1
            volume = None
            doi = '{}.{}'.format(journal.doi_label, number)
            path += '/{}/{}'.format(journal.doi_label, number)
        issue.number = number
        issue.slug = str(number)
        issue.doi_label = doi
        issue.path = path
        issue.save()
        return issue


class SetOrgPubFractionForm(forms.ModelForm):
    class Meta:
        model = OrgPubFraction
        fields = ['organization', 'publication', 'fraction']

    def __init__(self, *args, **kwargs):
        super(SetOrgPubFractionForm, self).__init__(*args, **kwargs)
        if self.instance.id:
            self.fields['organization'].disabled = True
            self.fields['publication'].widget = forms.HiddenInput()


class BaseOrgPubFractionsFormSet(BaseModelFormSet):

    def clean(self):
        """
        Checks that the fractions add up to one.
        """
        norm = 0
        for form in self.forms:
            form.is_valid()
            norm += 1000 * form.cleaned_data.get('fraction', 0)
        if norm != 1000:
            raise forms.ValidationError('The fractions do not add up to one!')


OrgPubFractionsFormSet = modelformset_factory(OrgPubFraction,
                                              fields=('publication', 'organization', 'fraction'),
                                              formset=BaseOrgPubFractionsFormSet,
                                              form=SetOrgPubFractionForm, extra=0)<|MERGE_RESOLUTION|>--- conflicted
+++ resolved
@@ -20,13 +20,9 @@
 
 from .constants import STATUS_DRAFT, PUBLICATION_PREPUBLISHED, PUBLICATION_PUBLISHED
 from .exceptions import PaperNumberingError
-<<<<<<< HEAD
-from .models import Issue, Publication, Reference, PublicationAuthorsTable, OrgPubFraction
-=======
 from .models import (
-    Issue, Publication, Reference, Volume, UnregisteredAuthor, PublicationAuthorsTable,
+    Issue, Publication, Reference, Volume, PublicationAuthorsTable,
     OrgPubFraction)
->>>>>>> 4b65a3a0
 from .utils import JournalUtils
 from .signals import notify_manuscript_published
 
