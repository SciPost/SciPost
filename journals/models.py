__copyright__ = "Copyright © Stichting SciPost (SciPost Foundation)"
__license__ = "AGPL v3"


import datetime
from decimal import Decimal

from django.contrib.contenttypes.fields import GenericForeignKey
from django.contrib.contenttypes.models import ContentType
from django.contrib.postgres.fields import JSONField
from django.core.exceptions import ValidationError
from django.db import models
from django.db.models import Avg, Min, Sum, F
from django.shortcuts import get_object_or_404
from django.utils import timezone
from django.urls import reverse

from .behaviors import (
    doi_journal_validator, doi_volume_validator, doi_issue_validator, doi_publication_validator)
from .constants import (
    SCIPOST_JOURNALS, SCIPOST_JOURNALS_DOMAINS, STATUS_DRAFT, STATUS_PUBLISHED, ISSUE_STATUSES,
    PUBLICATION_PUBLISHED, CCBY4, CC_LICENSES, CC_LICENSES_URI, PUBLICATION_STATUSES,
    JOURNAL_STRUCTURE, ISSUES_AND_VOLUMES, ISSUES_ONLY)
from .helpers import paper_nr_string, journal_name_abbrev_citation
from .managers import IssueQuerySet, PublicationQuerySet, JournalQuerySet

from scipost.constants import SCIPOST_DISCIPLINES, SCIPOST_SUBJECT_AREAS
from scipost.fields import ChoiceArrayField



################
# Journals etc #
################

class UnregisteredAuthor(models.Model):
    """UnregisteredAuthor is a replacement for a Contributor if an author has not registered."""

    first_name = models.CharField(max_length=100)
    last_name = models.CharField(max_length=100)
    profile = models.ForeignKey(
        'profiles.Profile', on_delete=models.SET_NULL, null=True, blank=True)

    def __str__(self):
        return self.last_name + ', ' + self.first_name


class PublicationAuthorsTable(models.Model):
    """PublicationAuthorsTable is an ordered link between people and Publications."""

    publication = models.ForeignKey('journals.Publication', related_name='authors')
    unregistered_author = models.ForeignKey('journals.UnregisteredAuthor', null=True, blank=True,
                                            related_name='+')
    contributor = models.ForeignKey('scipost.Contributor', null=True, blank=True, related_name='+')
    affiliations = models.ManyToManyField('organizations.Organization', blank=True)
    order = models.PositiveSmallIntegerField()

    class Meta:
        ordering = ('order',)

    def __str__(self):
        if self.contributor:
            return str(self.contributor)
        elif self.unregistered_author:
            return str(self.unregistered_author)

    def save(self, *args, **kwargs):
        """Auto increment order number if not explicitly set."""
        if not self.order:
            self.order = self.publication.authors.count() + 1
        return super().save(*args, **kwargs)

    @property
    def is_registered(self):
        """Check if author is registered at SciPost."""
        return self.contributor is not None

    @property
    def first_name(self):
        """Return first name of author."""
        if self.contributor:
            return self.contributor.user.first_name
        if self.unregistered_author:
            return self.unregistered_author.first_name

    @property
    def last_name(self):
        """Return last name of author."""
        if self.contributor:
            return self.contributor.user.last_name
        if self.unregistered_author:
            return self.unregistered_author.last_name


class Journal(models.Model):
    """Journal is a container of Publications with a unique issn and doi_label.

    Publications may be categorized into issues or issues and volumes.
    """

    name = models.CharField(max_length=100, choices=SCIPOST_JOURNALS, unique=True)
    doi_label = models.CharField(max_length=200, unique=True, db_index=True,
                                 validators=[doi_journal_validator])
    issn = models.CharField(max_length=16, default='2542-4653', blank=True)
    active = models.BooleanField(default=True)
    structure = models.CharField(max_length=2,
                                 choices=JOURNAL_STRUCTURE, default=ISSUES_AND_VOLUMES)
    refereeing_period = models.DurationField(default=datetime.timedelta(days=28))

    objects = JournalQuerySet.as_manager()

    def __str__(self):
        return self.get_name_display()

    def get_absolute_url(self):
        """Return Journal's homepage url."""
        return reverse('scipost:landing_page', args=(self.doi_label,))

    @property
    def doi_string(self):
        """Return DOI including the SciPost registrant prefix."""
        return '10.21468/' + self.doi_label

    @property
    def has_issues(self):
        return self.structure in (ISSUES_AND_VOLUMES, ISSUES_ONLY)

    @property
    def has_volumes(self):
        return self.structure in (ISSUES_AND_VOLUMES)

    @property
    def abbreviation_citation(self):
        return journal_name_abbrev_citation(self.name)

    def get_issues(self):
        if self.structure == ISSUES_AND_VOLUMES:
            return Issue.objects.filter(in_volume__in_journal=self).published()
        elif self.structure == ISSUES_ONLY:
            return self.issues.published()
        return Issue.objects.none()

    def get_publications(self):
        if self.structure == ISSUES_AND_VOLUMES:
            return Publication.objects.filter(in_issue__in_volume__in_journal=self)
        elif self.structure == ISSUES_ONLY:
            return Publication.objects.filter(in_issue__in_journal=self)
        return self.publications.all()

    def nr_publications(self, tier=None):
        publications = Publication.objects.filter(in_issue__in_volume__in_journal=self)
        if tier:
            publications = publications.filter(
                accepted_submission__eicrecommendations__recommendation=tier)
        return publications.count()

    def avg_processing_duration(self):
        duration = Publication.objects.filter(
            in_issue__in_volume__in_journal=self).aggregate(
                avg=Avg(F('publication_date') - F('submission_date')))['avg']
        if duration:
            return duration.total_seconds() / 86400
        return 0

    def citation_rate(self, tier=None):
        """Return the citation rate in units of nr citations per article per year."""
        publications = Publication.objects.filter(in_issue__in_volume__in_journal=self)
        if tier:
            publications = publications.filter(
                accepted_submission__eicrecommendations__recommendation=tier)
        ncites = 0
        deltat = 1  # to avoid division by zero
        for pub in publications:
            if pub.citedby and pub.latest_citedby_update:
                ncites += len(pub.citedby)
                deltat += (pub.latest_citedby_update.date() - pub.publication_date).days
        return (ncites * 365.25/deltat)

    def citedby_impact_factor(self, year):
        """Compute the impact factor for a given year YYYY, from Crossref cited-by data.

        This is defined as the total number of citations in year YYYY
        for all papers published in years YYYY-1 and YYYY-2, divided
        by the number of papers published in year YYYY.
        """
        publications = self.get_publications().filter(
            models.Q(publication_date__year=int(year)-1) |
            models.Q(publication_date__year=int(year)-2))
        nrpub = publications.count()
        if nrpub == 0:
            return 0
        ncites = 0
        for pub in publications:
            if pub.citedby and pub.latest_citedby_update:
                for citation in pub.citedby:
                    if citation['year'] == year:
                        ncites += 1
        return ncites/nrpub

class Volume(models.Model):
<<<<<<< HEAD
    """A Volume may be used as a subgroup of Publications related to a specific Issue object."""

=======
    """
    A Volume belongs to a specific Journal, and is a container for
    either (multiple) Issue(s) or Publication(s).
    """
>>>>>>> da76f310
    in_journal = models.ForeignKey('journals.Journal', on_delete=models.CASCADE)
    number = models.PositiveSmallIntegerField()
    start_date = models.DateField(default=timezone.now)
    until_date = models.DateField(default=timezone.now)
    doi_label = models.CharField(max_length=200, unique=True, db_index=True,
                                 validators=[doi_volume_validator])

    class Meta:
        default_related_name = 'volumes'
        ordering = ('-until_date',)
        unique_together = ('number', 'in_journal')

    def __str__(self):
        return str(self.in_journal) + ' Vol. ' + str(self.number)

    def clean(self):
        """Check if the Volume is assigned to a valid Journal."""
        if not self.in_journal.has_volumes:
            raise ValidationError({
                'in_journal': ValidationError('This journal does not allow for the use of Volumes',
                                              code='invalid'),
            })

    @property
    def doi_string(self):
        return '10.21468/' + self.doi_label

    def nr_publications(self, tier=None):
        publications = Publication.objects.filter(in_issue__in_volume=self)
        if tier:
            publications = publications.filter(
                accepted_submission__eicrecommendations__recommendation=tier)
        return publications.count()

    def avg_processing_duration(self):
        duration = Publication.objects.filter(
            in_issue__in_volume=self).aggregate(
                avg=Avg(F('publication_date') - F('submission_date')))['avg']
        if duration:
            return duration.total_seconds() / 86400
        return 0

    def citation_rate(self, tier=None):
        """Returns the citation rate in units of nr citations per article per year."""
        publications = Publication.objects.filter(in_issue__in_volume=self)
        if tier:
            publications = publications.filter(
                accepted_submission__eicrecommendations__recommendation=tier)
        ncites = 0
        deltat = 1  # to avoid division by zero
        for pub in publications:
            if pub.citedby and pub.latest_citedby_update:
                ncites += len(pub.citedby)
                deltat += (pub.latest_citedby_update.date() - pub.publication_date).days
        return (ncites * 365.25 / deltat)


class Issue(models.Model):
<<<<<<< HEAD
    """An Issue may be used as a subgroup of Publications related to a specific Journal object."""

=======
    """
    An Issue is related to a specific Journal, either indirectly via a Volume
    container, or directly. It is a container for multiple Publications.
    """
>>>>>>> da76f310
    in_journal = models.ForeignKey(
        'journals.Journal', on_delete=models.CASCADE, null=True, blank=True,
        help_text='Assign either a Volume or Journal to the Issue')
    in_volume = models.ForeignKey(
        'journals.Volume', on_delete=models.CASCADE, null=True, blank=True,
        help_text='Assign either a Volume or Journal to the Issue')
    number = models.PositiveSmallIntegerField()
    slug = models.SlugField()
    start_date = models.DateField(default=timezone.now)
    until_date = models.DateField(default=timezone.now)
    status = models.CharField(max_length=20, choices=ISSUE_STATUSES, default=STATUS_PUBLISHED)
    doi_label = models.CharField(max_length=200, unique=True, db_index=True,
                                 validators=[doi_issue_validator])

    # absolute path on filesystem: (JOURNALS_DIR)/journal/vol/issue/
    path = models.CharField(max_length=200)

    objects = IssueQuerySet.as_manager()

    class Meta:
        default_related_name = 'issues'
        ordering = ('-until_date',)
        unique_together = ('number', 'in_volume')

    def __str__(self):
        text = self.issue_number
        if hasattr(self, 'proceedings'):
            return text
        text += ' (%s)' % self.period_as_string
        if self.status == STATUS_DRAFT:
            text += ' (In draft)'
        return text

    def clean(self):
        """Check if either a Journal or Volume is assigned to the Issue."""
        if not (self.in_journal or self.in_volume):
            raise ValidationError({
                'in_journal': ValidationError('Either assign a Journal or Volume to this Issue',
                                              code='required'),
                'in_volume': ValidationError('Either assign a Journal or Volume to this Issue',
                                             code='required'),
            })
        if self.in_journal and not self.in_journal.has_issues:
            raise ValidationError({
                'in_journal': ValidationError('This journal does not allow for the use of Issues',
                                              code='invalid'),
            })

    def get_absolute_url(self):
        return reverse('scipost:issue_detail', args=[self.doi_label])

    @property
    def doi_string(self):
        return '10.21468/' + self.doi_label

    @property
    def issue_number(self):
        if self.in_volume:
            return '%s issue %s' % (self.in_volume, self.number)
        return '%s issue %s' % (self.in_journal, self.number)

    @property
    def short_str(self):
        if self.in_volume:
            return 'Vol. %s issue %s' % (self.in_volume.number, self.number)
        return 'Issue %s' % self.number

    @property
    def period_as_string(self):
        if self.start_date.month == self.until_date.month:
            return '%s %s' % (self.until_date.strftime('%B'), self.until_date.strftime('%Y'))
        return '%s - %s' % (self.start_date.strftime('%B'), self.until_date.strftime('%B %Y'))

    def is_current(self):
        today = timezone.now().date()
        return self.start_date <= today and self.until_date >= today

    def nr_publications(self, tier=None):
        publications = Publication.objects.filter(in_issue=self)
        if tier:
            publications = publications.filter(
                accepted_submission__eicrecommendations__recommendation=tier)
        return publications.count()

    def avg_processing_duration(self):
        duration = Publication.objects.filter(
            in_issue=self).aggregate(
                avg=Avg(F('publication_date') - F('submission_date')))['avg']
        if duration:
            return duration.total_seconds() / 86400
        return 0

    def citation_rate(self, tier=None):
        """Return the citation rate in units of nr citations per article per year."""
        publications = Publication.objects.filter(in_issue=self)
        if tier:
            publications = publications.filter(
                accepted_submission__eicrecommendations__recommendation=tier)
        ncites = 0
        deltat = 1  # to avoid division by zero
        for pub in publications:
            if pub.citedby and pub.latest_citedby_update:
                ncites += len(pub.citedby)
                deltat += (pub.latest_citedby_update.date() - pub.publication_date).days
        return (ncites * 365.25 / deltat)


class Publication(models.Model):
    """A Publication is an object directly related to an accepted Submission.

    It contains metadata, the actual publication file, author data, etc. etc.
    It may be directly related to a Journal or to an Issue.
    """

    # Publication data
    accepted_submission = models.OneToOneField('submissions.Submission', on_delete=models.CASCADE,
                                               related_name='publication')
    in_issue = models.ForeignKey(
        'journals.Issue', on_delete=models.CASCADE, null=True, blank=True,
        help_text='Assign either an Issue or Journal to the Publication')
    in_journal = models.ForeignKey(
        'journals.Journal', on_delete=models.CASCADE, null=True, blank=True,
        help_text='Assign either an Issue or Journal to the Publication')
    paper_nr = models.PositiveSmallIntegerField()
    status = models.CharField(max_length=8,
                              choices=PUBLICATION_STATUSES, default=STATUS_DRAFT)

    # Core fields
    title = models.CharField(max_length=300)
    author_list = models.CharField(max_length=10000, verbose_name="author list")
    abstract = models.TextField()
    abstract_jats = models.TextField(blank=True, default='',
                                     help_text='JATS version of abstract for Crossref deposit')
    pdf_file = models.FileField(upload_to='UPLOADS/PUBLICATIONS/%Y/%m/', max_length=200)
    discipline = models.CharField(max_length=20, choices=SCIPOST_DISCIPLINES, default='physics')
    domain = models.CharField(max_length=3, choices=SCIPOST_JOURNALS_DOMAINS)
    subject_area = models.CharField(max_length=10, choices=SCIPOST_SUBJECT_AREAS,
                                    verbose_name='Primary subject area', default='Phys:QP')
    secondary_areas = ChoiceArrayField(
        models.CharField(max_length=10, choices=SCIPOST_SUBJECT_AREAS), blank=True, null=True)

    # Authors
    authors_registered = models.ManyToManyField('scipost.Contributor', blank=True,
                                                through='PublicationAuthorsTable',
                                                through_fields=('publication', 'contributor'))
    authors_unregistered = models.ManyToManyField('journals.UnregisteredAuthor', blank=True,
                                                  through='PublicationAuthorsTable',
                                                  through_fields=(
                                                    'publication',
                                                    'unregistered_author'))
    authors_claims = models.ManyToManyField('scipost.Contributor', blank=True,
                                            related_name='claimed_publications')
    authors_false_claims = models.ManyToManyField('scipost.Contributor', blank=True,
                                                  related_name='false_claimed_publications')

    cc_license = models.CharField(max_length=32, choices=CC_LICENSES, default=CCBY4)

    # Funders
    grants = models.ManyToManyField('funders.Grant', blank=True)
    funders_generic = models.ManyToManyField('funders.Funder', blank=True)  # not linked to a grant
    institutions = models.ManyToManyField('affiliations.Institution', blank=True)
    pubfractions_confirmed_by_authors = models.BooleanField(default=False)

    # Metadata
    metadata = JSONField(default={}, blank=True, null=True)
    metadata_xml = models.TextField(blank=True)  # for Crossref deposit
    metadata_DOAJ = JSONField(default={}, blank=True, null=True)
    doi_label = models.CharField(max_length=200, unique=True, db_index=True,
                                 validators=[doi_publication_validator])
    BiBTeX_entry = models.TextField(blank=True)
    doideposit_needs_updating = models.BooleanField(default=False)
    citedby = JSONField(default={}, blank=True, null=True)
    number_of_citations = models.PositiveIntegerField(default=0)

    # Topics for semantic linking
    topics = models.ManyToManyField('ontology.Topic', blank=True)

    # Date fields
    submission_date = models.DateField(verbose_name='submission date')
    acceptance_date = models.DateField(verbose_name='acceptance date')
    publication_date = models.DateField(verbose_name='publication date')
    latest_citedby_update = models.DateTimeField(null=True, blank=True)
    latest_metadata_update = models.DateTimeField(blank=True, null=True)
    latest_activity = models.DateTimeField(default=timezone.now)

    objects = PublicationQuerySet.as_manager()

    class Meta:
        default_related_name = 'publications'
        ordering = ('-publication_date', '-paper_nr')

    def __str__(self):
        return '{cite}, {title} by {authors}, {date}'.format(
            cite=self.citation,
            title=self.title[:30],
            authors=self.author_list[:30],
            date=self.publication_date.strftime('%Y-%m-%d'))

    def clean(self):
        """Check if either a valid Journal or Issue is assigned to the Publication."""
        if not (self.in_journal or self.in_issue):
            raise ValidationError({
                'in_journal': ValidationError(
                    'Either assign a Journal or Issue to this Publication', code='required'),
                'in_issue': ValidationError(
                    'Either assign a Journal or Issue to this Publication', code='required'),
            })
        if self.in_journal and self.in_issue:
            # Assigning both a Journal and an Issue will screw up the database
            raise ValidationError({
                'in_journal': ValidationError(
                    'Either assign only a Journal or Issue to this Publication', code='invalid'),
                'in_issue': ValidationError(
                    'Either assign only a Journal or Issue to this Publication', code='invalid'),
            })
        if self.in_issue and not self.get_journal().has_issues:
            # Assigning both a Journal and an Issue will screw up the database
            raise ValidationError({
                'in_issue': ValidationError(
                    'This journal does not allow the use of Issues',
                    code='invalid'),
            })
        if self.in_journal and self.get_journal().has_issues:
            # Assigning both a Journal and an Issue will screw up the database
            raise ValidationError({
                'in_journal': ValidationError(
                    'This journal does not allow the use of individual Publications',
                    code='invalid'),
            })

    def get_absolute_url(self):
        return reverse('scipost:publication_detail', args=(self.doi_label,))

    def get_cc_license_URI(self):
        for (key, val) in CC_LICENSES_URI:
            if key == self.cc_license:
                return val
        raise KeyError

    def get_all_affiliations(self):
        """
        Returns all author affiliations.
        """
        from organizations.models import Organization
        return Organization.objects.filter(
            publicationauthorstable__publication=self
        ).annotate(order=Min('publicationauthorstable__order')).order_by('order')

    def get_all_funders(self):
        from funders.models import Funder
        return Funder.objects.filter(
            models.Q(grants__publications=self) | models.Q(publications=self)).distinct()

    def get_organizations(self):
        """
        Returns a queryset of all Organizations which are associated to this Publication,
        through being in author affiliations, funders or generic funders.
        """
        from organizations.models import Organization
        return Organization.objects.filter(
            models.Q(publicationauthorstable__publication=self) |
            models.Q(funder__grants__publications=self) |
            models.Q(funder__publications=self)).distinct()

    @property
    def doi_string(self):
        return '10.21468/' + self.doi_label

    @property
    def is_draft(self):
        return self.status == STATUS_DRAFT

    @property
    def is_published(self):
        if self.status != PUBLICATION_PUBLISHED:
            return False

        if self.in_issue:
            return self.in_issue.status == STATUS_PUBLISHED
        elif self.in_journal:
            return self.in_journal.active
        return False

    @property
    def has_xml_metadata(self):
        return self.metadata_xml != ''

    @property
    def has_bibtex_entry(self):
        return self.BiBTeX_entry != ''

    @property
    def has_citation_list(self):
        return 'citation_list' in self.metadata and len(self.metadata['citation_list']) > 0

    @property
    def has_funding_statement(self):
        return 'funding_statement' in self.metadata and self.metadata['funding_statement']

    @property
    def pubfractions_sum_to_1(self):
        """ Checks that the support fractions sum up to one. """
        return self.pubfractions.aggregate(Sum('fraction'))['fraction__sum'] == 1

    @property
    def citation(self):
        """Return Publication name in the preferred citation format."""
        if self.in_issue and self.in_issue.in_volume:
            return '{journal} {volume}, {paper_nr} ({year})'.format(
                journal=self.in_issue.in_volume.in_journal.abbreviation_citation,
                volume=self.in_issue.in_volume.number,
                paper_nr=self.get_paper_nr(),
                year=self.publication_date.strftime('%Y'))
        elif self.in_issue and self.in_issue.in_journal:
            return '{journal} {issue}, {paper_nr} ({year})'.format(
                journal=self.in_issue.in_journal.abbreviation_citation,
                issue=self.in_issue.number,
                paper_nr=self.get_paper_nr(),
                year=self.publication_date.strftime('%Y'))
        elif self.in_journal:
            return '{journal} {paper_nr} ({year})'.format(
                journal=self.in_journal.abbreviation_citation,
                paper_nr=self.paper_nr,
                year=self.publication_date.strftime('%Y'))
        return '{paper_nr} ({year})'.format(
            paper_nr=self.paper_nr,
            year=self.publication_date.strftime('%Y'))

    def get_cc_license_URI(self):
        for (key, val) in CC_LICENSES_URI:
            if key == self.cc_license:
                return val
        raise KeyError

    def get_all_funders(self):
        from funders.models import Funder
        return Funder.objects.filter(
            models.Q(grants__publications=self) | models.Q(publications=self)).distinct()

    def get_journal(self):
        if self.in_journal:
            return self.in_journal
        elif self.in_issue.in_journal:
            return self.in_issue.in_journal
        return self.in_issue.in_volume.in_journal

    def journal_issn(self):
        return self.get_journal().issn

    def get_paper_nr(self):
        if self.in_journal:
            return self.paper_nr
        return paper_nr_string(self.paper_nr)

    def citation_rate(self):
        """Returns the citation rate in units of nr citations per article per year."""
        if self.citedby and self.latest_citedby_update:
            ncites = len(self.citedby)
            deltat = (self.latest_citedby_update.date() - self.publication_date).days
            return (ncites * 365.25 / deltat)
        else:
            return 0

    def get_similar_publications(self):
        """Return 4 Publications with same subject area."""
        return Publication.objects.published().filter(
            subject_area=self.subject_area).exclude(id=self.id)[:4]

    def get_issue_related_publications(self):
        """Return 4 Publications within same Issue."""
        return Publication.objects.published().filter(
            in_issue=self.in_issue).exclude(id=self.id)[:4]


class Reference(models.Model):
    """A Refence is a reference used in a specific Publication."""
    reference_number = models.IntegerField()
    publication = models.ForeignKey('journals.Publication', on_delete=models.CASCADE)

    authors = models.CharField(max_length=1028)
    citation = models.CharField(max_length=1028, blank=True)
    identifier = models.CharField(blank=True, max_length=128)
    link = models.URLField(blank=True)

    class Meta:
        unique_together = ('reference_number', 'publication')
        ordering = ['reference_number']
        default_related_name = 'references'

    def __str__(self):
        return '[{}] {}, {}'.format(self.reference_number, self.authors[:30], self.citation[:30])


class OrgPubFraction(models.Model):
    """
    Associates a fraction of the funding credit for a given publication to an Organization,
    to help answer the question: who funded this research?

    Fractions for a given publication should sum up to one.

    This data is used to compile publicly-displayed information on Organizations
    as well as to set suggested contributions from Partners.

    To be set (ideally) during production phase, based on information provided by the authors.
    """
    organization = models.ForeignKey('organizations.Organization', on_delete=models.CASCADE,
                                     related_name='pubfractions', blank=True, null=True)
    publication = models.ForeignKey('journals.Publication', on_delete=models.CASCADE,
                                    related_name='pubfractions')
    fraction = models.DecimalField(max_digits=4, decimal_places=3, default=Decimal('0.000'))

    class Meta:
        unique_together = (('organization', 'publication'),)


class Deposit(models.Model):
    """
    Each time a Crossref deposit is made for a Publication,
    a Deposit object instance is created containing the Publication's
    current version of the metadata_xml field.
    All deposit history is thus contained here.
    """
    publication = models.ForeignKey(Publication, on_delete=models.CASCADE)
    timestamp = models.CharField(max_length=40)
    doi_batch_id = models.CharField(max_length=40)
    metadata_xml = models.TextField(blank=True)
    metadata_xml_file = models.FileField(blank=True, null=True, max_length=512)
    deposition_date = models.DateTimeField(blank=True, null=True)
    response_text = models.TextField(blank=True)
    deposit_successful = models.NullBooleanField(default=None)

    class Meta:
        ordering = ['-timestamp']

    def __str__(self):
        _str = ''
        if self.deposition_date:
            _str += '%s for ' % self.deposition_date.strftime('%Y-%m-%D')
        return _str + self.publication.doi_label


class DOAJDeposit(models.Model):
    """
    For the Directory of Open Access Journals.
    """
    publication = models.ForeignKey(Publication, on_delete=models.CASCADE)
    timestamp = models.CharField(max_length=40)
    metadata_DOAJ = JSONField()
    metadata_DOAJ_file = models.FileField(blank=True, null=True, max_length=512)
    deposition_date = models.DateTimeField(blank=True, null=True)
    response_text = models.TextField(blank=True, null=True)
    deposit_successful = models.NullBooleanField(default=None)

    class Meta:
        verbose_name = 'DOAJ deposit'

    def __str__(self):
        return ('DOAJ deposit for ' + self.publication.doi_label)


class GenericDOIDeposit(models.Model):
    """
    Instances of this class represent Crossref deposits for non-publication
    objects such as Reports, Comments etc.
    """
    content_type = models.ForeignKey(ContentType)
    object_id = models.PositiveIntegerField()
    content_object = GenericForeignKey()
    timestamp = models.CharField(max_length=40, default='')
    doi_batch_id = models.CharField(max_length=40, default='')
    metadata_xml = models.TextField(blank=True, null=True)
    deposition_date = models.DateTimeField(blank=True, null=True)
    response = models.TextField(blank=True, null=True)
    deposit_successful = models.NullBooleanField(default=None)

    class Meta:
        ordering = ['-timestamp']

    def __str__(self):
        return 'GenericDOIDeposit for %s %s' % (self.content_type, str(self.content_object))<|MERGE_RESOLUTION|>--- conflicted
+++ resolved
@@ -198,15 +198,10 @@
         return ncites/nrpub
 
 class Volume(models.Model):
-<<<<<<< HEAD
-    """A Volume may be used as a subgroup of Publications related to a specific Issue object."""
-
-=======
     """
     A Volume belongs to a specific Journal, and is a container for
     either (multiple) Issue(s) or Publication(s).
     """
->>>>>>> da76f310
     in_journal = models.ForeignKey('journals.Journal', on_delete=models.CASCADE)
     number = models.PositiveSmallIntegerField()
     start_date = models.DateField(default=timezone.now)
@@ -265,15 +260,10 @@
 
 
 class Issue(models.Model):
-<<<<<<< HEAD
-    """An Issue may be used as a subgroup of Publications related to a specific Journal object."""
-
-=======
     """
     An Issue is related to a specific Journal, either indirectly via a Volume
     container, or directly. It is a container for multiple Publications.
     """
->>>>>>> da76f310
     in_journal = models.ForeignKey(
         'journals.Journal', on_delete=models.CASCADE, null=True, blank=True,
         help_text='Assign either a Volume or Journal to the Issue')
