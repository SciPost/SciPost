--- conflicted
+++ resolved
@@ -30,26 +30,15 @@
 
 from .constants import STATUS_DRAFT, ISSUES_AND_VOLUMES, ISSUES_ONLY, INDIVIDUAL_PUBLICATIONS
 from .exceptions import InvalidDOIError
-<<<<<<< HEAD
-from .models import Journal, Issue, Publication, Deposit, DOAJDeposit,\
-                    GenericDOIDeposit, PublicationAuthorsTable, OrgPubFraction
-from .forms import AbstractJATSForm, FundingInfoForm,\
-                   AuthorsTableOrganizationSelectForm,\
-                   CreateMetadataXMLForm, CitationListBibitemsForm,\
-                   ReferenceFormSet, CreateMetadataDOAJForm, DraftPublicationForm,\
-                   PublicationGrantsForm, DraftPublicationApprovalForm, PublicationPublishForm,\
-                   PublicationAuthorOrderingFormSet, OrgPubFractionsFormSet
-=======
 from .models import (
     Journal, Volume, Issue, Publication, Deposit, DOAJDeposit, GenericDOIDeposit,
     PublicationAuthorsTable, OrgPubFraction)
 from .forms import (
-    AbstractJATSForm, FundingInfoForm, VolumeForm, IssueForm, UnregisteredAuthorForm,
+    AbstractJATSForm, FundingInfoForm, VolumeForm, IssueForm,
     AuthorsTableOrganizationSelectForm, CreateMetadataXMLForm, CitationListBibitemsForm,
     ReferenceFormSet, CreateMetadataDOAJForm, DraftPublicationForm, PublicationGrantsForm,
     DraftPublicationApprovalForm, PublicationPublishForm, PublicationAuthorOrderingFormSet,
     OrgPubFractionsFormSet)
->>>>>>> 4b65a3a0
 from .mixins import PublicationMixin, ProdSupervisorPublicationPermissionMixin
 from .services import update_citedby
 from .utils import JournalUtils
