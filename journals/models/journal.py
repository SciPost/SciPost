--- conflicted
+++ resolved
@@ -46,11 +46,6 @@
         related_name='journals'
     )
 
-<<<<<<< HEAD
-    # TODO: remove discipline
-    discipline = models.CharField(max_length=20, choices=SCIPOST_DISCIPLINES, default='physics')
-=======
->>>>>>> 09d49f39
     name = models.CharField(max_length=256, unique=True)
     name_abbrev = models.CharField(max_length=128, default='SciPost [abbrev]',
                                    help_text='Abbreviated name (for use in citations)')
