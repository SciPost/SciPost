--- conflicted
+++ resolved
@@ -31,8 +31,6 @@
     <meta name="citation_firstpage" content="{{ publication.paper_nr|paper_nr_string_filter }}"/>
     <meta name="citation_pdf_url" content="https://scipost.org/{{ publication.doi_string }}/pdf"/>
 
-<<<<<<< HEAD
-=======
     <meta name="dc.identifier" content="doi:{{ publication.doi_string }}"/>
 
     <script>
@@ -45,7 +43,6 @@
       });
     </script>
 
->>>>>>> dafe6eda
 {% endblock headsup %}
 
 {% block content %}
