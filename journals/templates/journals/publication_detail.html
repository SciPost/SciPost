--- conflicted
+++ resolved
@@ -11,50 +11,52 @@
 {% block body_class %}{{ block.super }} publication{% endblock %}
 
 {% block breadcrumb_items %}
-{{block.super}}
-<a href="{{ journal.get_absolute_url }}" class="breadcrumb-item">{{ journal }}</a>
-{% if publication.in_issue %}
-<a href="{{ publication.in_issue.get_absolute_url }}" class="breadcrumb-item">{{ publication.in_issue.short_str }}</a>
-{% endif %}
-<span class="breadcrumb-item active">{{publication.title}}</span>
+    {{block.super}}
+    <a href="{{ journal.get_absolute_url }}" class="breadcrumb-item">{{ journal }}</a>
+    {% if publication.in_issue %}
+        <a href="{{ publication.in_issue.get_absolute_url }}" class="breadcrumb-item">{{ publication.in_issue.short_str }}</a>
+    {% endif %}
+    <span class="breadcrumb-item active">{{publication.title}}</span>
 {% endblock %}
 
 {% block headsup %}
 
-<meta name="citation_title" content="{{ publication.title }}"/>
-{% for author in publication.authors.all %}
-{% if author.contributor %}
-<meta name="citation_author" content="{{ author.contributor.user.last_name }}, {{ author.contributor.user.first_name }}"/>
-{% elif author.unregistered_author %}
-<meta name="citation_author" content="{{ author.unregistered_author.last_name }}, {{ author.unregistered_author.first_name }}"/>
-{% endif %}
-{% endfor %}
-<meta name="citation_doi" content="{{ publication.doi_string }}"/>
-<meta name="citation_publication_date" content="{{ publication.publication_date|date:'Y/m/d' }}"/>
-<meta name="citation_journal_title" content="{{ journal }}"/>
-<meta name="citation_issn" content="{{ journal.issn }}"/>
-{% if publication.in_issue %}
-<meta name="citation_volume" content="{{ publication.in_issue.in_volume.number }}"/>
-<meta name="citation_issue" content="{{ publication.in_issue.number }}"/>
-{% endif %}
-<meta name="citation_firstpage" content="{{ publication.paper_nr|paper_nr_string_filter }}"/>
-<meta name="citation_pdf_url" content="https://scipost.org/{{ publication.doi_string }}/pdf"/>
-<meta name="dc.identifier" content="doi:{{ publication.doi_string }}"/>
-
-<script>
-  $(document).ready(function(){
-      $("#citationslist").hide();
-
-      $("#citationslistbutton").click(function(){
-          $("#citationslist").toggle();
+    <meta name="citation_title" content="{{ publication.title }}"/>
+    {% for author in publication.authors.all %}
+        {% if author.contributor %}
+            <meta name="citation_author" content="{{ author.contributor.user.last_name }}, {{ author.contributor.user.first_name }}"/>
+        {% elif author.unregistered_author %}
+            <meta name="citation_author" content="{{ author.unregistered_author.last_name }}, {{ author.unregistered_author.first_name }}"/>
+        {% endif %}
+    {% endfor %}
+    <meta name="citation_doi" content="{{ publication.doi_string }}"/>
+    <meta name="citation_publication_date" content="{{ publication.publication_date|date:'Y/m/d' }}"/>
+    <meta name="citation_journal_title" content="{{ journal }}"/>
+    <meta name="citation_issn" content="{{ journal.issn }}"/>
+    {% if publication.in_issue %}
+        <meta name="citation_volume" content="{{ publication.in_issue.in_volume.number }}"/>
+        <meta name="citation_issue" content="{{ publication.in_issue.number }}"/>
+    {% endif %}
+    <meta name="citation_firstpage" content="{{ publication.paper_nr|paper_nr_string_filter }}"/>
+    <meta name="citation_pdf_url" content="https://scipost.org/{{ publication.doi_string }}/pdf"/>
+    <meta name="dc.identifier" content="doi:{{ publication.doi_string }}"/>
+
+    <script>
+      $(document).ready(function(){
+          $("#citationslist").hide();
+
+          $("#citationslistbutton").click(function(){
+              $("#citationslist").toggle();
+          });
       });
-  });
-</script>
+    </script>
 
 {% endblock headsup %}
 
 {% block content %}
-<<<<<<< HEAD
+    {% is_scipost_admin request.user as is_scipost_admin %}
+    {% is_edcol_admin request.user as is_edcol_admin %}
+
     {{ block.super }}
 
     {% if not publication.is_published and perms.can_publish_accepted_submission %}
@@ -96,6 +98,38 @@
     {% endif %}
     <hr/>
 
+    {% if publication.topics.all or perms.scipost.can_manage_ontology %}
+        <div class="card">
+          <div class="card-header">
+            <a href="{% url 'ontology:ontology' %}">Ontology</a>/<a href="{% url 'ontology:topics' %}">Topics</a>
+          </div>
+          <div class="card-body">
+            <ul class="list-inline mb-0">
+              {% for topic in publication.topics.all %}
+                  <li class="list-inline-item p-1"><a href="{% url 'ontology:topic_details' slug=topic.slug %}">{{ topic }}</a>{% if perms.scipost.can_manage_ontology %} <a href="{% url 'journals:publication_remove_topic' doi_label=publication.doi_label slug=topic.slug %}"><i class="fa fa-times-circle text-danger"></i></a>{% endif %}</li>
+              {% empty %}
+                  <li class="list-inline-item">No Topic has yet been associated to this Publication</li>
+              {% endfor %}
+            </ul>
+            {% if perms.scipost.can_manage_ontology %}
+                <ul class="list-inline">
+                  <li class="list-inline-item">
+            	<form class="form-inline" action="{% url 'journals:publication_add_topic' doi_label=publication.doi_label %}" method="post">
+            	  <ul class="list-inline">
+            	    <li class="list-inline-item">Add an existing Topic:</li>
+            	    <li class="list-inline-item">{% csrf_token %}{{ select_topic_form }}</li>
+            	    <li class="list-inline-item"><input class="btn btn-outline-secondary" type="submit" value="Link"></li>
+            	  </ul>
+            	</form>
+                  </li>
+                  <li class="list-inline-item p-2">Can't find the Topic you need? <a href="{% url 'ontology:topic_create' %}" target="_blank">Create it</a> (opens in new window)</li>
+                </ul>
+            {% endif %}
+          </div>
+        </div>
+        <br>
+    {% endif %}
+
     <div class="card">
       <div class="card-header">
         Author{{ publication.authors.all|length|pluralize }}/Affiliation{{ affiliations_list|length|pluralize }}: mappings to Contributors and <a href="{% url 'organizations:organizations' %}" target="_blank">Organizations</a>
@@ -103,20 +137,22 @@
       <div class="card-body">
         <ul class="list-inline m-1">
           {% for author in publication.authors.all %}
-          <li class="list-inline-item mr-1">
-    	{% for aff in affiliations_list %}
-    	{% if aff in author.affiliations.all %}
-    	<sup>{{ forloop.counter }} </sup>
-    	{% endif %}{% endfor %}
-    	{% if author.is_registered %}
-    	<a href="{{ author.contributor.get_absolute_url }}">{{ author.contributor.user.first_name }} {{ author.contributor.user.last_name }}</a>{% else %}{{ author.unregistered_author.first_name }} {{ author.unregistered_author.last_name }}{% endif %}{% if not forloop.last %}, {% endif %}
-          </li>
+              <li class="list-inline-item mr-1">
+            	{% for aff in affiliations_list %}
+                	{% if aff in author.affiliations.all %}
+                    	<sup>{{ forloop.counter }} </sup>
+                	{% endif %}
+                {% endfor %}
+            	{% if author.is_registered %}
+                	<a href="{{ author.contributor.get_absolute_url }}">{{ author.contributor.user.first_name }} {{ author.contributor.user.last_name }}</a>{% else %}{{ author.unregistered_author.first_name }} {{ author.unregistered_author.last_name }}{% endif %}{% if not forloop.last %},
+                {% endif %}
+              </li>
           {% endfor %}
         </ul>
 
         <ul class="list list-unstyled m-2">
           {% for aff in affiliations_list %}
-          <li><sup>{{ forloop.counter }}</sup>&nbsp;<a href="{{ aff.get_absolute_url }}">{{ aff.full_name_with_acronym }}</a></li>
+              <li><sup>{{ forloop.counter }}</sup>&nbsp;<a href="{{ aff.get_absolute_url }}">{{ aff.full_name_with_acronym }}</a></li>
           {% endfor %}
         </ul>
       </div>
@@ -130,15 +166,15 @@
       <div class="card-content">
         <ul class="m-2">
           {% for funder in publication.get_all_funders %}
-          {% if funder.organization %}
-          {% if funder.name != funder.organization.name and funder.name != funder.organization.name_original %}
-          <li>{{ funder }} (through Organization: <a href="{{ funder.organization.get_absolute_url }}">{{ funder.organization.full_name_with_acronym }}</a>)</li>
-          {% else %}
-          <li><a href="{{ funder.organization.get_absolute_url }}">{{ funder.organization.full_name_with_acronym }}</a></li>
-          {% endif %}
-          {% else %}
-          <li><a href="{{ funder.get_absolute_url }}">{{ funder }}</a></li>
-          {% endif %}
+              {% if funder.organization %}
+                  {% if funder.name != funder.organization.name and funder.name != funder.organization.name_original %}
+                      <li>{{ funder }} (through Organization: <a href="{{ funder.organization.get_absolute_url }}">{{ funder.organization.full_name_with_acronym }}</a>)</li>
+                  {% else %}
+                      <li><a href="{{ funder.organization.get_absolute_url }}">{{ funder.organization.full_name_with_acronym }}</a></li>
+                  {% endif %}
+              {% else %}
+                  <li><a href="{{ funder.get_absolute_url }}">{{ funder }}</a></li>
+              {% endif %}
           {% endfor %}
         </ul>
       </div>
@@ -162,160 +198,14 @@
         {% endif %}
     {% endif %}
 
-
-    {% if request.user.contributor in publication.registered_authors.all %}
-    <h3>Author actions</h3>
-    <ul>
-      <li><a href="{% url 'commentaries:comment_on_publication' publication.doi_label %}">Place a comment on this publication</a></li>
-=======
-
-{% is_scipost_admin request.user as is_scipost_admin %}
-{% is_edcol_admin request.user as is_edcol_admin %}
-
-{% if not publication.is_published and perms.can_publish_accepted_submission %}
-<div class="card bg-warning text-white">
-  <div class="card-body">
-    <p class="card-text text-center">
-      This Publication is not published yet.
-      Current status: {{ publication.get_status_display }}
-    </p>
-  </div>
-</div>
-{% endif %}
-
-{% include 'partials/journals/publication_summary.html' with publication=publication %}
-
-{% if publication.commentary and publication.commentary.comments.vetted.exists %}
-<h3>Post-publication commentaries</h3>
-<p>
-  This Publication ({{ publication.commentary.comments.vetted.count }}) has been commented on, see <a href="{{ publication.commentary.get_absolute_url }}">this Publication's Commentary page</a> for details.
-</p>
-{% endif %}
-
-{% if publication.citedby|length >= 1 %}
-
-<div class="row">
-  <div class="col-6 col-md-2">
-    <h3 class="mb-2">Cited by {{ publication.citedby|length }}</h3>
-    <a href="javascript:;" data-toggle="toggle" data-target="#citationslist">Toggle view</a>
-  </div>
-  <div class="col-6 col-md-2">
-    <img src="{% static 'scipost/images/citedby.gif' %}" alt="Crossref Cited-by" width="64" />
-  </div>
-</div>
-<div class="row" id="citationslist" style="display: none;">
-  <div class="col-12">
-    {% include 'journals/_publication_citations.html' with publication=publication %}
-  </div>
-</div>
-{% endif %}
-<hr/>
-
-{% if publication.topics.all or is_scipost_admin or is_edcol_admin %}
-<div class="card">
-  <div class="card-header">
-    <a href="{% url 'ontology:ontology' %}">Ontology</a>/<a href="{% url 'ontology:topics' %}">Topics</a>
-  </div>
-  <div class="card-body">
-    <ul class="list-inline mb-0">
-      {% for topic in publication.topics.all %}
-      <li class="list-inline-item p-1"><a href="{% url 'ontology:topic_details' slug=topic.slug %}">{{ topic }}</a>{% if perms.scipost.can_manage_ontology %} <a href="{% url 'journals:publication_remove_topic' doi_label=publication.doi_label slug=topic.slug %}"><i class="fa fa-times-circle text-danger"></i></a>{% endif %}</li>
-      {% empty %}
-      <li class="list-inline-item">No Topic has yet been associated to this Publication</li>
-      {% endfor %}
-    </ul>
-    {% if perms.scipost.can_manage_ontology %}
-    <ul class="list-inline">
-      <li class="list-inline-item">
-	<form class="form-inline" action="{% url 'journals:publication_add_topic' doi_label=publication.doi_label %}" method="post">
-	  <ul class="list-inline">
-	    <li class="list-inline-item">Add an existing Topic:</li>
-	    <li class="list-inline-item">{% csrf_token %}{{ select_topic_form }}</li>
-	    <li class="list-inline-item"><input class="btn btn-outline-secondary" type="submit" value="Link"></li>
-	  </ul>
-	</form>
-      </li>
-      <li class="list-inline-item p-2">Can't find the Topic you need? <a href="{% url 'ontology:topic_create' %}" target="_blank">Create it</a> (opens in new window)</li>
-    </ul>
-    {% endif %}
-  </div>
-</div>
-{% endif %}
-
-<div class="card">
-  <div class="card-header">
-    Author{{ publication.authors.all|length|pluralize }}/Affiliation{{ affiliations_list|length|pluralize }}: mappings to Contributors and <a href="{% url 'organizations:organizations' %}" target="_blank">Organizations</a>
-  </div>
-  <div class="card-body">
-    <ul class="list-inline m-1">
-      {% for author in publication.authors.all %}
-      <li class="list-inline-item mr-1">
-	{% for aff in affiliations_list %}
-	{% if aff in author.affiliations.all %}
-	<sup>{{ forloop.counter }} </sup>
-	{% endif %}{% endfor %}
-	{% if author.is_registered %}
-	<a href="{{ author.contributor.get_absolute_url }}">{{ author.contributor.user.first_name }} {{ author.contributor.user.last_name }}</a>{% else %}{{ author.unregistered_author.first_name }} {{ author.unregistered_author.last_name }}{% endif %}{% if not forloop.last %}, {% endif %}
-      </li>
-      {% endfor %}
-    </ul>
-
-    <ul class="list list-unstyled m-2">
-      {% for aff in affiliations_list %}
-      <li><sup>{{ forloop.counter }}</sup>&nbsp;<a href="{{ aff.get_absolute_url }}">{{ aff.full_name_with_acronym }}</a></li>
-      {% endfor %}
-    </ul>
-  </div>
-</div>
-
-{% if publication.get_all_funders %}
-<div class="card">
-  <div class="card-header">
-    Funder{{ publication.get_all_funders|length|pluralize }} for the research work leading to this publication
-  </div>
-  <div class="card-content">
-    <ul class="m-2">
-      {% for funder in publication.get_all_funders %}
-      {% if funder.organization %}
-      {% if funder.name != funder.organization.name and funder.name != funder.organization.name_original %}
-      <li>{{ funder }} (through Organization: <a href="{{ funder.organization.get_absolute_url }}">{{ funder.organization.full_name_with_acronym }}</a>)</li>
-      {% else %}
-      <li><a href="{{ funder.organization.get_absolute_url }}">{{ funder.organization.full_name_with_acronym }}</a></li>
-      {% endif %}
-      {% else %}
-      <li><a href="{{ funder.get_absolute_url }}">{{ funder }}</a></li>
-      {% endif %}
-      {% endfor %}
-    </ul>
-  </div>
-</div>
-{% endif %}
-
-
-{% if is_scipost_admin or is_edcol_admin %}
-{% if publication.institutions.all %}
-<div class="card">
-  <div class="card-header">
-    Institution{{ publication.institutions.all|pluralize }} related to this Publication (<span class="text-danger">Admin-only view, to be removed</span>)
-  </div>
-  <div class="card-content">
-    <ul class="m-2">
-      {% for institution in publication.institutions.all %}
-      <li><a href="{{ institution.get_absolute_url }}">{{ institution }}</a></li>
-      {% endfor %}
->>>>>>> 8687f6ff
-    </ul>
-    {% endif %}
-
     {% if publication.status == 'draft' and perms.scipost.can_draft_publication %}
-    <hr class="divider">
-    <div class="row">
-      <div class="col-12">
-        {% include 'partials/journals/publication_preparation.html' with publication=publication %}
-      </div>
-    </div>
-    {% endif %}
-
+        <hr class="divider">
+        <div class="row">
+          <div class="col-12">
+            {% include 'partials/journals/publication_preparation.html' with publication=publication %}
+          </div>
+        </div>
+    {% endif %}
     {% if is_edcol_admin %}
         <hr class="divider">
         <div class="row">
@@ -326,9 +216,17 @@
         </div>
     {% endif %}
 
+
+    {% if request.user.contributor in publication.registered_authors.all %}
+        <h3>Author actions</h3>
+        <ul>
+            <li><a href="{% url 'commentaries:comment_on_publication' publication.doi_label %}">Place a comment on this publication</a></li>
+        </ul>
+    {% endif %}
+
 {% endblock content %}
 
 {% block footer_script %}
-{{ block.super }}
-{{ select_topic_form.media }}
+    {{ block.super }}
+    {{ select_topic_form.media }}
 {% endblock footer_script %}