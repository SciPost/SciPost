--- conflicted
+++ resolved
@@ -46,290 +46,149 @@
 
 <script>
   $(document).ready(function(){
-  $("#citationslist").hide();
+      $("#citationslist").hide();
 
-  $("#citationslistbutton").click(function(){
-  $("#citationslist").toggle();
-  });
+      $("#citationslistbutton").click(function(){
+          $("#citationslist").toggle();
+      });
   });
 </script>
 
 {% endblock headsup %}
 
 {% block content %}
-<<<<<<< HEAD
     {{ block.super }}
+
     {% if not publication.is_published and perms.can_publish_accepted_submission %}
-        <div class="card bg-warning text-white">
-            <div class="card-body">
-                <p class="card-text text-center">
-                    This Publication is not published yet.
-                    Current status: {{ publication.get_status_display }}
-                </p>
-            </div>
+        <div class="card bg-warning text-white mb-3">
+          <div class="card-body">
+            <p class="card-text text-center">
+              This Publication is not published yet.
+              Current status: {{ publication.get_status_display }}
+            </p>
+          </div>
         </div>
     {% endif %}
 
-    {% is_edcol_admin request.user as is_edcol_admin %}
+    {% include 'partials/journals/publication_summary.html' with publication=publication %}
+
+    {% if publication.commentary and publication.commentary.comments.vetted.exists %}
+    <h3>Post-publication commentaries</h3>
+    <p>
+      This Publication ({{ publication.commentary.comments.vetted.count }}) has been commented on, see <a href="{{ publication.commentary.get_absolute_url }}">this Publication's Commentary page</a> for details.
+    </p>
+    {% endif %}
+
+    {% if publication.citedby|length >= 1 %}
 
     <div class="row">
-        <div class="col-lg-8">
+      <div class="col-6 col-md-2">
+        <h3 class="mb-2">Cited by {{ publication.citedby|length }}</h3>
+        <a href="javascript:;" data-toggle="toggle" data-target="#citationslist">Toggle view</a>
+      </div>
+      <div class="col-6 col-md-2">
+        <img src="{% static 'scipost/images/citedby.gif' %}" alt="Crossref Cited-by" width="64" />
+      </div>
+    </div>
+    <div class="row" id="citationslist" style="display: none;">
+      <div class="col-12">
+        {% include 'journals/_publication_citations.html' with publication=publication %}
+      </div>
+    </div>
+    {% endif %}
+    <hr/>
 
-        {% include 'partials/journals/publication_summary.html' with publication=publication %}
+    <div class="card">
+      <div class="card-header">
+        Author{{ publication.authors.all|length|pluralize }}/Affiliation{{ affiliations_list|length|pluralize }}: mappings to Contributors and <a href="{% url 'organizations:organizations' %}" target="_blank">Organizations</a>
+      </div>
+      <div class="card-body">
+        <ul class="list-inline m-1">
+          {% for author in publication.authors.all %}
+          <li class="list-inline-item mr-1">
+    	{% for aff in affiliations_list %}
+    	{% if aff in author.affiliations.all %}
+    	<sup>{{ forloop.counter }} </sup>
+    	{% endif %}{% endfor %}
+    	{% if author.is_registered %}
+    	<a href="{{ author.contributor.get_absolute_url }}">{{ author.contributor.user.first_name }} {{ author.contributor.user.last_name }}</a>{% else %}{{ author.unregistered_author.first_name }} {{ author.unregistered_author.last_name }}{% endif %}{% if not forloop.last %}, {% endif %}
+          </li>
+          {% endfor %}
+        </ul>
 
-        {% if publication.commentary and publication.commentary.comments.vetted.exists %}
-            <h3>Post-publication commentaries</h3>
-            <p>
-                This Publication ({{ publication.commentary.comments.vetted.count }}) has been commented on, see <a href="{{ publication.commentary.get_absolute_url }}">this Publication's Commentary page</a> for details.
-            </p>
-        {% endif %}
+        <ul class="list list-unstyled m-2">
+          {% for aff in affiliations_list %}
+          <li><sup>{{ forloop.counter }}</sup>&nbsp;<a href="{{ aff.get_absolute_url }}">{{ aff.full_name_with_acronym }}</a></li>
+          {% endfor %}
+        </ul>
+      </div>
+    </div>
+
+    {% if publication.get_all_funders %}
+    <div class="card">
+      <div class="card-header">
+        Funder{{ publication.get_all_funders|length|pluralize }} for the research work leading to this publication
+      </div>
+      <div class="card-content">
+        <ul class="m-2">
+          {% for funder in publication.get_all_funders %}
+          {% if funder.organization %}
+          {% if funder.name != funder.organization.name and funder.name != funder.organization.name_original %}
+          <li>{{ funder }} (through Organization: <a href="{{ funder.organization.get_absolute_url }}">{{ funder.organization.full_name_with_acronym }}</a>)</li>
+          {% else %}
+          <li><a href="{{ funder.organization.get_absolute_url }}">{{ funder.organization.full_name_with_acronym }}</a></li>
+          {% endif %}
+          {% else %}
+          <li><a href="{{ funder.get_absolute_url }}">{{ funder }}</a></li>
+          {% endif %}
+          {% endfor %}
+        </ul>
+      </div>
+    </div>
+    {% endif %}
+
+    {% if is_scipost_admin or is_edcol_admin %}
+    {% if publication.institutions.all %}
+    <div class="card">
+      <div class="card-header">
+        Institution{{ publication.institutions.all|pluralize }} related to this Publication (<span class="text-danger">Admin-only view, to be removed</span>)
+      </div>
+      <div class="card-content">
+        <ul class="m-2">
+          {% for institution in publication.institutions.all %}
+          <li><a href="{{ institution.get_absolute_url }}">{{ institution }}</a></li>
+          {% endfor %}
+        </ul>
+      </div>
+    </div>
+    {% endif %}
+    {% endif %}
 
 
-
-        {% if publication.citedby|length >= 1 %}
-
-            <div class="row">
-                <div class="col-6 col-md-2">
-                    <h3 class="mb-2">Cited by {{ publication.citedby|length }}</h3>
-                    <a href="javascript:;" data-toggle="toggle" data-target="#citationslist">Toggle view</a>
-                </div>
-                <div class="col-6 col-md-2">
-                    <img src="{% static 'scipost/images/citedby.gif' %}" alt="Crossref Cited-by" width="64" />
-                </div>
-            </div>
-            <div class="row" id="citationslist" style="display: none;">
-                <div class="col-12">
-                    {% include 'journals/_publication_citations.html' with publication=publication %}
-                </div>
-            </div>
-        {% endif %}
-
-        <div class="row">
-            <div class="col-12">
-                <h3>Authors</h3>
-                <ul>
-                    {% for author in publication.authors.all %}
-                        {% if author.is_registered %}
-                            <li><a href="{{ author.contributor.get_absolute_url }}">{{ author.contributor }}</a></li>
-                        {% else %}
-                            <li>{{ author.unregistered_author }}</li>
-                        {% endif %}
-                    {% endfor %}
-                </ul>
-
-                {% if publication.get_all_funders %}
-                    <h3>Funder{{ publication.get_all_funders|length|pluralize }} for this publication</h3>
-                    <ul>
-                        {% for funder in publication.get_all_funders %}
-                            <li><a href="{{ funder.get_absolute_url }}">{{ funder }}</a></li>
-                        {% endfor %}
-                    </ul>
-                {% endif %}
-
-                {% if publication.institutions.all %}
-                    <h3>Institution{{ publication.institutions.all|pluralize }} related to this Publication</h3>
-                    <ul>
-                        {% for institution in publication.institutions.all %}
-                            <li><a href="{{ institution.get_absolute_url }}">{{ institution }}</a></li>
-                        {% endfor %}
-                    </ul>
-                {% endif %}
-            </div>
-        </div>
-
-        {% if request.user and request.user.contributor in publication.registered_authors.all %}
-            <h3>Author actions</h3>
-            <ul>
-                <li><a href="{% url 'commentaries:comment_on_publication' publication.doi_label %}">Place a comment on this publication</a></li>
-            </ul>
-        {% endif %}
-        </div>
-        <div class="col-lg-4">
-            <div class="row">
-
-                {% if publication.get_issue_related_publications %}
-                    <!-- <hr class="lg"> -->
-                    <div class="related-publications col-12 mt-4 mb-1">
-                        <h4>Other Publications in this Issue</h4>
-
-                        {% for rel_pub in publication.get_issue_related_publications %}
-                            <div class="pub py-2">
-                                <div class="title"><a href="{{ rel_pub.get_absolute_url }}">{{ rel_pub.title }}</a></div>
-                                <div class="authors">by {{ rel_pub.author_list }}</div>
-                                <p class="meta"><a href="{{ rel_pub.get_absolute_url }}">{{ rel_pub.citation }}</a> &middot; <span class="font-weight-light">published {{ rel_pub.publication_date|date:'j F Y' }}</span></p>
-                            </div>
-                        {% endfor %}
-                    </div>
-                {% endif %}
-
-                {% if publication.get_similar_publications %}
-                    <!-- <hr class="lg"> -->
-                    <div class="related-publications col-12 mt-4 mb-1">
-                        <h4>Other Publications you may also be interested in</h4>
-
-                        {% for rel_pub in publication.get_similar_publications %}
-                            <div class="pub py-2">
-                                <div class="title"><a href="{{ rel_pub.get_absolute_url }}">{{ rel_pub.title }}</a></div>
-                                <div class="authors">by {{ rel_pub.author_list }}</div>
-                                <p class="meta"><a href="{{ rel_pub.get_absolute_url }}">{{ rel_pub.citation }}</a> &middot; <span class="font-weight-light">published {{ rel_pub.publication_date|date:'j F Y' }}</span></p>
-                            </div>
-                        {% endfor %}
-                    </div>
-                {% endif %}
-            </div>
-        </div>
-    </div>
+    {% if request.user and request.user.contributor in publication.registered_authors.all %}
+    <h3>Author actions</h3>
+    <ul>
+      <li><a href="{% url 'commentaries:comment_on_publication' publication.doi_label %}">Place a comment on this publication</a></li>
+    </ul>
+    {% endif %}
 
     {% if publication.status == 'draft' and perms.scipost.can_draft_publication %}
-        <hr class="divider">
-        <div class="row">
-            <div class="col-12">
-                {% include 'partials/journals/publication_preparation.html' with publication=publication %}
-            </div>
-        </div>
+    <hr class="divider">
+    <div class="row">
+      <div class="col-12">
+        {% include 'partials/journals/publication_preparation.html' with publication=publication %}
+      </div>
+    </div>
     {% endif %}
 
     {% if is_edcol_admin %}
         <hr class="divider">
         <div class="row">
-            <div class="col-12">
-                <h3>Editorial Administration tools</h3>
-                {% include 'partials/journals/admin/publication_actions.html' with publication=publication %}
-            </div>
+          <div class="col-12">
+            <h3>Editorial Administration tools</h3>
+            {% include 'partials/journals/admin/publication_actions.html' with publication=publication %}
+          </div>
         </div>
     {% endif %}
-=======
-{% if not publication.is_published and perms.can_publish_accepted_submission %}
-<div class="card bg-warning text-white">
-  <div class="card-body">
-    <p class="card-text text-center">
-      This Publication is not published yet.
-      Current status: {{ publication.get_status_display }}
-    </p>
-  </div>
-</div>
-{% endif %}
-
-{% include 'partials/journals/publication_summary.html' with publication=publication %}
-
-{% if publication.commentary and publication.commentary.comments.vetted.exists %}
-<h3>Post-publication commentaries</h3>
-<p>
-  This Publication ({{ publication.commentary.comments.vetted.count }}) has been commented on, see <a href="{{ publication.commentary.get_absolute_url }}">this Publication's Commentary page</a> for details.
-</p>
-{% endif %}
-
-{% if publication.citedby|length >= 1 %}
-
-<div class="row">
-  <div class="col-6 col-md-2">
-    <h3 class="mb-2">Cited by {{ publication.citedby|length }}</h3>
-    <a href="javascript:;" data-toggle="toggle" data-target="#citationslist">Toggle view</a>
-  </div>
-  <div class="col-6 col-md-2">
-    <img src="{% static 'scipost/images/citedby.gif' %}" alt="Crossref Cited-by" width="64" />
-  </div>
-</div>
-<div class="row" id="citationslist" style="display: none;">
-  <div class="col-12">
-    {% include 'journals/_publication_citations.html' with publication=publication %}
-  </div>
-</div>
-{% endif %}
-<hr/>
-
-<div class="card">
-  <div class="card-header">
-    Author{{ publication.authors.all|length|pluralize }}/Affiliation{{ affiliations_list|length|pluralize }}: mappings to Contributors and <a href="{% url 'organizations:organizations' %}" target="_blank">Organizations</a>
-  </div>
-  <div class="card-body">
-    <ul class="list-inline m-1">
-      {% for author in publication.authors.all %}
-      <li class="list-inline-item mr-1">
-	{% for aff in affiliations_list %}
-	{% if aff in author.affiliations.all %}
-	<sup>{{ forloop.counter }} </sup>
-	{% endif %}{% endfor %}
-	{% if author.is_registered %}
-	<a href="{{ author.contributor.get_absolute_url }}">{{ author.contributor.user.first_name }} {{ author.contributor.user.last_name }}</a>{% else %}{{ author.unregistered_author.first_name }} {{ author.unregistered_author.last_name }}{% endif %}{% if not forloop.last %}, {% endif %}
-      </li>
-      {% endfor %}
-    </ul>
-
-    <ul class="list list-unstyled m-2">
-      {% for aff in affiliations_list %}
-      <li><sup>{{ forloop.counter }}</sup>&nbsp;<a href="{{ aff.get_absolute_url }}">{{ aff.full_name_with_acronym }}</a></li>
-      {% endfor %}
-    </ul>
-  </div>
-</div>
-
-{% if publication.get_all_funders %}
-<div class="card">
-  <div class="card-header">
-    Funder{{ publication.get_all_funders|length|pluralize }} for the research work leading to this publication
-  </div>
-  <div class="card-content">
-    <ul class="m-2">
-      {% for funder in publication.get_all_funders %}
-      {% if funder.organization %}
-      {% if funder.name != funder.organization.name and funder.name != funder.organization.name_original %}
-      <li>{{ funder }} (through Organization: <a href="{{ funder.organization.get_absolute_url }}">{{ funder.organization.full_name_with_acronym }}</a>)</li>
-      {% else %}
-      <li><a href="{{ funder.organization.get_absolute_url }}">{{ funder.organization.full_name_with_acronym }}</a></li>
-      {% endif %}
-      {% else %}
-      <li><a href="{{ funder.get_absolute_url }}">{{ funder }}</a></li>
-      {% endif %}
-      {% endfor %}
-    </ul>
-  </div>
-</div>
-{% endif %}
-
-{% if is_scipost_admin or is_edcol_admin %}
-{% if publication.institutions.all %}
-<div class="card">
-  <div class="card-header">
-    Institution{{ publication.institutions.all|pluralize }} related to this Publication (<span class="text-danger">Admin-only view, to be removed</span>)
-  </div>
-  <div class="card-content">
-    <ul class="m-2">
-      {% for institution in publication.institutions.all %}
-      <li><a href="{{ institution.get_absolute_url }}">{{ institution }}</a></li>
-      {% endfor %}
-    </ul>
-  </div>
-</div>
-{% endif %}
-{% endif %}
-
-
-{% if request.user and request.user.contributor in publication.registered_authors.all %}
-<h3>Author actions</h3>
-<ul>
-  <li><a href="{% url 'commentaries:comment_on_publication' publication.doi_label %}">Place a comment on this publication</a></li>
-</ul>
-{% endif %}
-
-{% if publication.status == 'draft' and perms.scipost.can_draft_publication %}
-<hr class="divider">
-<div class="row">
-  <div class="col-12">
-    {% include 'partials/journals/publication_preparation.html' with publication=publication %}
-  </div>
-</div>
-{% endif %}
-
-{% if is_edcol_admin %}
-<hr class="divider">
-<div class="row">
-  <div class="col-12">
-    <h3>Editorial Administration tools</h3>
-    {% include 'partials/journals/admin/publication_actions.html' with publication=publication %}
-  </div>
-</div>
-{% endif %}
->>>>>>> 17f904c5
 
 {% endblock content %}