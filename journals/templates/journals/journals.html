--- conflicted
+++ resolved
@@ -7,7 +7,6 @@
 {% block breadcrumb %}
     <nav class="navbar navbar-expand-lg sub-nav">
         <div class="container">
-<<<<<<< HEAD
             <ul class="navbar-nav mr-auto">
                 <li class="nav-item">
                     <span class="nav-link">Our Journals:</span>
@@ -17,34 +16,12 @@
                     <li class="nav-item">
                         {% if journal.active %}
                             <a href="{{ journal.get_absolute_url }}" class="nav-link">{{journal}}</a>
-                        {% else %}
+                        {% elif perms.scipost.can_view_pool %}
                             <a href="{% url 'journal:about' journal.name %}" class="nav-link">{{journal}}</a>
                         {% endif %}
                     </li>
                 {% endfor %}
             </ul>
-=======
-            <h1 class="highlight">SciPost Journals</h1>
-        </div>
-    </div>
-
-    <div class="container-outside sub-nav lighter">
-        <div class="container">
-            <nav class="navbar sub-nav navbar-expand-lg">
-                <ul class="navbar-nav">
-                    <li class="nav-item"><span class="nav-link">Our Journals:</span></li>
-                    {% for journal in journals %}
-                        <li class="nav-item">
-                            {% if journal.active %}
-                                <a href="{{journal.get_absolute_url}}" class="nav-link">{{journal}}</a>
-                            {% elif perms.scipost.can_view_pool %}
-                                <a href="{% url 'journal:about' journal.name %}" class="nav-link">{{journal}}</a>
-                            {% endif %}
-                        </li>
-                    {% endfor %}
-                </div>
-            </nav>
->>>>>>> ee7cbf5e
         </div>
     </nav>
 
