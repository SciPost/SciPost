{% extends 'scipost/base.html' %}

{% block pagetitle %}: Create citation list metadata{% endblock pagetitle %}

{% block breadcrumb %}
    <nav class="breadcrumb py-md-2 px-0 hidden-sm-down">
        <div class="container">
            <a href="{% url 'journals:journals' %}" class="breadcrumb-item">Journals</a>
            <a href="{{publication.in_issue.in_volume.in_journal.get_absolute_url}}" class="breadcrumb-item">{{publication.in_issue.in_volume.in_journal}}</a>
            <a href="{{publication.in_issue.get_absolute_url}}" class="breadcrumb-item">{{publication.in_issue.short_str}}</a>
            <a href="{{publication.get_absolute_url}}" class="breadcrumb-item">{{publication.citation}}</a>
            <span class="breadcrumb-item active">Create citation list metadata</span>
        </div>
    </nav>
{% endblock %}

{% load bootstrap %}

{% block content %}

<div class="row">
  <div class="col-12">
    <h1 class="highlight">Create citation list metadata page</h1>
  </div>
</div>


<div class="row">
  <div class="col-12">
      {% if errormessage %}
        <h2 class="text-danger">{{ errormessage }}</h2>
      {% endif %}

      <form action="{% url 'journals:create_citation_list_metadata' publication.doi_label %}" method="post">
        {% csrf_token %}
        {{ bibitems_form|bootstrap }}
        <input type="submit" class="btn btn-secondary" value="Submit">
      </form>

      <hr>

<<<<<<< HEAD
      <h3>Current citation list metadata:</h3>
      <table>
        {% for citation in citation_list %}
          <tr>
            <td>{{ citation.key }}</td><td>{{ citation.doi }}</td>
          </tr>
        {% endfor %}
      </table>
=======
  <h3>Once you're happy with this metadata, you can <a href="{{publication.get_absolute_url}}">return to the publication's page</a> or to the <a href="{% url 'journals:manage_metadata' %}">metadata management page</a> or to <a href="{% url 'journals:manage_metadata' doi_label=publication.doi_label %}">this publication's metadata management page</a></h3>
>>>>>>> fd9b0a5b

      <hr>

      <h3>Once you're happy with this metadata, you can <a href="{{publication.get_absolute_url}}">return to the publication's page</a> or to the <a href="{% url 'journals:manage_metadata' %}">metadata management page</a></h3>
    </div>
</div>

{% endblock %}<|MERGE_RESOLUTION|>--- conflicted
+++ resolved
@@ -39,7 +39,6 @@
 
       <hr>
 
-<<<<<<< HEAD
       <h3>Current citation list metadata:</h3>
       <table>
         {% for citation in citation_list %}
@@ -48,13 +47,10 @@
           </tr>
         {% endfor %}
       </table>
-=======
-  <h3>Once you're happy with this metadata, you can <a href="{{publication.get_absolute_url}}">return to the publication's page</a> or to the <a href="{% url 'journals:manage_metadata' %}">metadata management page</a> or to <a href="{% url 'journals:manage_metadata' doi_label=publication.doi_label %}">this publication's metadata management page</a></h3>
->>>>>>> fd9b0a5b
 
       <hr>
 
-      <h3>Once you're happy with this metadata, you can <a href="{{publication.get_absolute_url}}">return to the publication's page</a> or to the <a href="{% url 'journals:manage_metadata' %}">metadata management page</a></h3>
+      <h3>Once you're happy with this metadata, you can <a href="{{publication.get_absolute_url}}">return to the publication's page</a> or to the <a href="{% url 'journals:manage_metadata' %}">metadata management page</a> or to <a href="{% url 'journals:manage_metadata' doi_label=publication.doi_label %}">this publication's metadata management page</a></h3>
     </div>
 </div>
 
