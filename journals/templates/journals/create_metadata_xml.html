--- conflicted
+++ resolved
@@ -2,7 +2,6 @@
 
 {% block pagetitle %}: Create metadata xml{% endblock pagetitle %}
 
-<<<<<<< HEAD
 {% block breadcrumb %}
     <nav class="breadcrumb py-md-2 px-0 hidden-sm-down">
         <div class="container">
@@ -48,43 +47,10 @@
 
       <hr class="hr6"/>
 
-      <h3>Once you're happy with this metadata, you can <a href="{{publication.get_absolute_url}}">return to the publication's page</a></h3>
+      <h3>Once you're happy with this metadata, you can <a href="{{publication.get_absolute_url}}">return to the publication's page</a> or to the <a href="{% url 'journals:manage_metadata' %}">metadata management page</a></h3>
 
     </div>
 </div>
 
 
-{% endblock content %}
-=======
-{% block bodysup %}
-
-
-<section>
-  <div class="flex-greybox">
-    <h1>Create metadata XML (for Crossref deposit)</h1>
-  </div>
-
-  {% if errormessage %}
-  <h2 style="color: red;">{{ errormessage }}</h2>
-  {% endif %}
-
-  <form action="{% url 'journals:create_metadata_xml' publication.doi_label %}" method="post">
-    {% csrf_token %}
-    {{ create_metadata_xml_form.as_p }}
-    <input type="submit" value="Accept the metadata">
-  </form>
-
-  <hr class="hr6"/>
-
-  <h3>Current metadata xml:</h3>
-  <p>{{ publication.metadata_xml|linebreaks }}</p>
-
-  <hr class="hr6"/>
-
-  <h3>Once you're happy with this metadata, you can <a href="{{publication.get_absolute_url}}">return to the publication's page</a> or to the <a href="{% url 'journals:manage_metadata' %}">metadata management page</a></h3>
-
-</section>
-
-
-{% endblock bodysup %}
->>>>>>> 45035b18
+{% endblock content %}