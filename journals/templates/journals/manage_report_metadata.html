{% extends 'scipost/_personal_page_base.html' %}

{% block pagetitle %}: Manage Report metadata{% endblock pagetitle %}

{% load bootstrap %}

{% load journals_extras %}

<script>
$(function() {
$( "#accordion" ).accordion({
event: "focusin"
});
});
</script>

{% block breadcrumb_items %}
    {{block.super}}
    <span class="breadcrumb-item">Manage Report metadata</span>
{% endblock %}

{% block content %}
<h1 class="highlight">Manage Report metadata</h1>

    <div class="rol">
      <div class="col-12">
<<<<<<< HEAD
    	{% for page in reports.paginator.page_range %}
    	{% if forloop.counter != 1 %} | {% endif %}
    	<a href="?page={{ page }}">{{ page }}</a>
    	{% endfor %}
      </div>
    </div>


<table class="table table-hover mt-4">
  <thead class="thead-light">
=======
	<a href="{% url 'journals:manage_report_metadata' %}?needing_update=True" method="GET">Only view Reports needing an update</a><br/>
	<a href="{% url 'journals:manage_report_metadata' %}">View all Reports</a>
	<br/><br/>
	{% for page in reports.paginator.page_range %}
	{% if forloop.counter != 1 %} | {% endif %}
	<a href="?page={{ page }}">{{ page }}</a>
	{% endfor %}
      </div>
    </div>

<table class="table table-hover mb-5">
  <thead class="thead-default">
>>>>>>> 18aa189a
    <tr>
      <th>Submission</th>
      <th>Associated doi</th>
      <th>Report nr</th>
      <th>Needs own doi</th>
      <th>own doi</th>
      <th>Latest successful Crossref deposit</th>
      <th>Deposit needs updating?</th>
    </tr>
  </thead>

  <tbody id="accordion" role="tablist" aria-multiselectable="true">
    {% for report in reports %}
    <tr data-toggle="collapse" data-parent="#accordion" href="#collapse{{ report.id }}" aria-expanded="true" aria-controls="collapse{{ report.id }}" style="cursor: pointer;">
      <td>{{ report.submission.preprint.identifier_w_vn_nr }}</td>
      <td>{{ report.associated_published_doi }}</td>
      <td>{{ report.report_nr }}</td>
      <td>{{ report.needs_doi|yesno:'Yes,No,-' }}</td>
      <td>{{ report.doi_label }}</td>
      <td>{{ report|latest_successful_crossref_deposit_report }}</td>
      <td>{{ report.doideposit_needs_updating|yesno:'Yes,No,-' }}</td>
    </tr>
    <tr id="collapse{{ report.id }}" class="collapse" role="tabpanel" aria-labelledby="heading{{ report.id }}" style="background-color: #fff;">
      <td colspan="3">
    	<p><a href="{{ report.submission.get_absolute_url }}">{{ report.submission.preprint.identifier_w_vn_nr }}</a>, <a href="{{ report.get_absolute_url }}">Report {{ report.report_nr }}</a></p>

    	<h2 class="ml-3">Actions</h2>
        <ul>
    	  <li>Mark DOI as <a href="{% url 'journals:mark_report_doi_needed' report_id=report.id needed=1 %}">needed</a> / <a href="{% url 'journals:mark_report_doi_needed' report_id=report.id needed=0 %}">not needed</a></li>
              <li><a href="{% url 'journals:generic_metadata_xml_deposit' type_of_object='report' object_id=report.id %}">Create the metadata and deposit it to Crossref</a></li>
    	  <li><a href="{% url 'journals:email_object_made_citable' type_of_object='report' object_id=report.id %}">Email report author: made citable</a>
    	</ul>

    </td>
    <td colspan="4">
    	<h2 class="mt-4">Crossref Deposits</h2>
    	<table class="table">
    	  <thead class="thead-light">
    	    <th>Timestamp</th>
    	    <th>batch id</th>
    	    <th>deposition date</th>
    	    <th>Successful?</th>
    	    <th>actions</th>
    	  </thead>
    	  <tbody>
    	    {% for deposit in report.genericdoideposit.all %}
    	    <tr>
    	      <td>{{ deposit.timestamp }}</td>
    	      <td>{{ deposit.doi_batch_id }}</td>
    	      <td>{% if deposit.deposition_date %}{{ deposit.deposition_date }}{% else %}Not deposited{% endif %}</td>
    	      <td>{{ deposit.deposit_successful|yesno:'Yes,No,-' }}</td>
    	      <td>Mark deposit as
        		<ul>
        		  <li><a href="{% url 'journals:mark_generic_deposit_success' deposit_id=deposit.id success=1 %}">successful</a></li>
        		  <li><a href="{% url 'journals:mark_generic_deposit_success' deposit_id=deposit.id success=0 %}">unsuccessful</a></li>
        		</ul>
    	      </td>
    	    </tr>
    	    {% empty %}
    	    <tr>
    	      <td colspan="5">No Deposits found for this Report</td>
    	    </tr>
    	    {% endfor %}
    	  </tbody>
    	</table>

      </td>
    </tr>
    {% endfor %}
  </tbody>
</table>


<div class="rol">
  <div class="col-12">
    {% for page in reports.paginator.page_range %}
    {% if forloop.counter != 1 %} | {% endif %}
    <a href="?page={{ page }}">{{ page }}</a>
    {% endfor %}
  </div>
</div>


{% endblock content %}<|MERGE_RESOLUTION|>--- conflicted
+++ resolved
@@ -24,18 +24,6 @@
 
     <div class="rol">
       <div class="col-12">
-<<<<<<< HEAD
-    	{% for page in reports.paginator.page_range %}
-    	{% if forloop.counter != 1 %} | {% endif %}
-    	<a href="?page={{ page }}">{{ page }}</a>
-    	{% endfor %}
-      </div>
-    </div>
-
-
-<table class="table table-hover mt-4">
-  <thead class="thead-light">
-=======
 	<a href="{% url 'journals:manage_report_metadata' %}?needing_update=True" method="GET">Only view Reports needing an update</a><br/>
 	<a href="{% url 'journals:manage_report_metadata' %}">View all Reports</a>
 	<br/><br/>
@@ -46,9 +34,8 @@
       </div>
     </div>
 
-<table class="table table-hover mb-5">
+<table class="table table-hover mt-4">
   <thead class="thead-default">
->>>>>>> 18aa189a
     <tr>
       <th>Submission</th>
       <th>Associated doi</th>
