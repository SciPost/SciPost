--- conflicted
+++ resolved
@@ -21,11 +21,7 @@
     "bootstrap-loader": "^2.0.0-beta.19",
     "clean-webpack-plugin": "^0.1.15",
     "css-loader": "^0.26.1",
-<<<<<<< HEAD
-    "extract-text-webpack-plugin": "^2.0.0-beta.2",
-=======
     "exports-loader": "^0.6.3",
->>>>>>> e71aee98
     "file-loader": "^0.8.4",
     "imports-loader": "^0.7.0",
     "jquery": "^2.2.0",
