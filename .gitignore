*.pyc
__pycache__

*.json
!package.json
!**/fixtures/*.json
*.log

*~

# Package managers
venv*
node_modules/
*webpack-stats.json

.python-version


media/temp

SCIPOST_JOURNALS
UPLOADS

docs/_build
<<<<<<< HEAD

local_files/
static/
!/scipost/static/
static_bundles/
=======
local_files
static/
>>>>>>> 7ac5595a

whoosh_index<|MERGE_RESOLUTION|>--- conflicted
+++ resolved
@@ -22,15 +22,12 @@
 UPLOADS
 
 docs/_build
-<<<<<<< HEAD
+local_files
+static/
 
 local_files/
 static/
 !/scipost/static/
 static_bundles/
-=======
-local_files
-static/
->>>>>>> 7ac5595a
 
 whoosh_index