--- conflicted
+++ resolved
@@ -90,15 +90,11 @@
         data = super().clean()
         if self.cleaned_data['to_merge'] == self.cleaned_data['to_merge_into']:
             self.add_error(None, 'A Profile cannot be merged into itself.')
-<<<<<<< HEAD
-        profile_to_merge = get_object_or_404(Profile, pk=self.cleaned_data['to_merge'])
-        profile_to_merge_into = get_object_or_404(Profile, pk=self.cleaned_data['to_merge_into'])
-        if profile_to_merge.has_contributor and profile_to_merge_into.has_contributor:
-            self.add_error(None, 'Each of these two Profiles has a Contributor. Cannot merge. A ProfileNonDuplicate instance should be created; contact techsupport.')
-=======
-        if self.cleaned_data['to_merge'].has_contributor and self.cleaned_data['to_merge_into'].has_contributor:
-            self.add_error(None, 'Each of these two Profiles has a Contributor. Cannot merge.')
->>>>>>> 70df5092
+        if self.cleaned_data['to_merge'].has_contributor and \
+           self.cleaned_data['to_merge_into'].has_contributor:
+            self.add_error(None, 'Each of these two Profiles has a Contributor. '
+                           'Cannot merge. A ProfileNonDuplicate instance should be created; '
+                           'contact techsupport.')
         return data
 
     def save(self):
