--- conflicted
+++ resolved
@@ -30,14 +30,13 @@
     url(r'^admin/', admin.site.urls),
     url(r'^api/', include('api.urls', namespace='api')),
     path(
-<<<<<<< HEAD
         'mail/',
         include('apimail.urls', namespace='apimail')
     ),
     url(r'^10.21468/%s/' % JOURNAL_REGEX,
         include('journals.urls.journal', namespace="prefixed_journal")),
     url(r'^%s/' % JOURNAL_REGEX, include('journals.urls.journal', namespace="journal")),
-=======
+    path(
         '10.21468/<journal_doi_label:doi_label>/',
         include('journals.urls.journal', namespace="prefixed_journal")
     ),
@@ -45,7 +44,6 @@
         '<journal_doi_label:doi_label>/',
         include('journals.urls.journal', namespace="journal")
     ),
->>>>>>> 09d49f39
     url(r'^', include('scipost.urls', namespace="scipost")),
     url(r'^careers/', include('careers.urls', namespace="careers")),
     url(r'^colleges/', include('colleges.urls', namespace="colleges")),
