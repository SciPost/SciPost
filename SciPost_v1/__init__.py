from __future__ import absolute_import, unicode_literals

<<<<<<< HEAD
=======

>>>>>>> bd001b36
# This will make sure the app is always imported when
# Django starts so that shared_task will use this app.
from .celery import app as celery_app

__all__ = ('celery_app')<|MERGE_RESOLUTION|>--- conflicted
+++ resolved
@@ -1,9 +1,6 @@
 from __future__ import absolute_import, unicode_literals
 
-<<<<<<< HEAD
-=======
 
->>>>>>> bd001b36
 # This will make sure the app is always imported when
 # Django starts so that shared_task will use this app.
 from .celery import app as celery_app
