--- conflicted
+++ resolved
@@ -51,8 +51,6 @@
     sender -- User instance
     instance -- ProductionStream instance
     """
-<<<<<<< HEAD
-
     if instance.status == constants.PROOFS_ACCEPTED:
         administators = Group.objects.get(name='Editorial Administrators')
         for user in administators.user_set.all():
@@ -91,11 +89,4 @@
     if created and instance.stream.supervisor:
         notify.send(sender=sender, recipient=instance.stream.supervisor.user,
                     actor=instance.uploaded_by.user, verb=' uploaded new Proofs to Production Stream.',
-                    target=instance)
-=======
-    notify.send(sender=sender, recipient=instance.officer.user,
-                actor=sender, verb=' marked Production Stream as completed.', target=instance)
-
-    notify.send(sender=sender, recipient=instance.supervisor.user,
-                actor=sender, verb=' marked Production Stream as completed.', target=instance)
->>>>>>> a672b642
+                    target=instance)