--- conflicted
+++ resolved
@@ -68,101 +68,12 @@
                     <tbody>
                         {% for stream in streams %}
                             <tr>
-<<<<<<< HEAD
                                 <td>
                                     <a href="{{ stream.get_absolute_url }}">{{ stream.submission.title }}</a>
-=======
-                                <th style="width: 30%;">Submission</th>
-				<th>Target Journal<br/>(Tier)</th>
-                                <th>Status</th>
-                                <th class="py-1">
-                                    Latest activity
-                                    <br>
-                                    Submission accepted
-                                </th>
-                                <th>Has supervisor</th>
-                                <th>
-                                    Production officer
-                                    <br>
-                                    Invitations officer
-                                </th>
-                            </tr>
-                        </thead>
-                        <tbody>
-                            {% for stream in streams %}
-                                <tr>
-                                    <td>
-                                        <a href="{{ stream.get_absolute_url }}">{{ stream.submission.title }}</a>
-                                        <br>
-                                        by {{ stream.submission.author_list }}
-                                    </td>
-				    <td>{{ stream.submission.submitted_to }}{% for rec in stream.submission.eicrecommendations.all %}<br/>({{ rec|Tier }}){% endfor %}</td>
-                                    <td>
-                                        <div class="label label-{% if stream.status == 'initiated' %}outline-danger{% else %}secondary{% endif %} label-sm">{{ stream.get_status_display }}</div>
-                                    </td>
-                                    <td>
-                                        {{ stream.latest_activity|timesince }} ago
-                                        <br>
-                                        <span class="text-muted">{{ stream.opened|timesince }} ago</span>
-                                    </td>
-                                    <td>
-                                        {% if stream.supervisor %}
-                                            <i class="fa fa-check text-success"></i>
-                                            {{ stream.supervisor }}
-                                        {% else %}
-                                            <i class="fa fa-times text-danger"></i>
-                                        {% endif %}
-                                    </td>
-                                    <td>
-                                        {% if stream.officer %}
-                                            <i class="fa fa-check text-success"></i>
-                                            {{ stream.officer }}
-                                        {% else %}
-                                            <i class="fa fa-times text-danger"></i>
-                                        {% endif %}
-                                        <br>
-                                        {% if stream.invitations_officer %}
-                                            <i class="fa fa-check text-success"></i>
-                                            {{ stream.invitations_officer }}
-                                        {% else %}
-                                            <i class="fa fa-times text-danger"></i>
-                                        {% endif %}
-                                    </td>
-                                </tr>
-                            {% endfor %}
-                        </tbody>
-                    </table>
-                </div>
-            </div>
-        </div>
-    {% endif %}
-
-
-  <div class="tab-pane{% if not perms.scipost.can_view_all_production_streams %} active{% endif %}" id="streams" role="tabpanel">
-    <div class="row">
-      <div class="col-12">
-    	<h2 class="highlight">{{ perms.scipost.can_assign_production_officer|yesno:"Streams,My Streams" }}</h2>
-        <a href="{% url 'production:completed' %}">View completed streams</a>
-      </div>
-    </div>
-
-    <div class="row">
-        <div class="col-6">
-            <ul class="list-unstyled" data-target="active-list">
-                {% for stream in streams %}
-                    <li class="px-2 py-1">
-                        <div class="d-flex justify-content-start">
-                            <div class="icons pr-2">
-                                <i class="fa fa-users" data-toggle="tooltip" data-html="true" title="" data-original-title="
-                                    Supervisor: {% if stream.supervisor %}{{ stream.supervisor.user.first_name }} {{ stream.supervisor.user.last_name }}{% else %}<em>Unassigned</em>{% endif %}<br>
-                                    Officer: {% if stream.officer %}{{ stream.officer.user.first_name }} {{ stream.officer.user.last_name }}{% else %}<em>Unassigned</em>{% endif %}
-                                "></i>
-                                {% if stream.supervisor.user == request.user %}
->>>>>>> e862e446
                                     <br>
                                     by {{ stream.submission.author_list }}
                                 </td>
-    		    <td>{{ stream.submission.get_submitted_to_journal_display }}{% for rec in stream.submission.eicrecommendations.all %}<br/>({{ rec|Tier }}){% endfor %}</td>
+                    		    <td>{{ stream.submission.submitted_to }}{% for rec in stream.submission.eicrecommendations.all %}<br/>({{ rec|Tier }}){% endfor %}</td>
                                 <td>
                                     <div class="label label-{% if stream.status == 'initiated' %}outline-danger{% else %}secondary{% endif %} label-sm">{{ stream.get_status_display }}</div>
                                 </td>
