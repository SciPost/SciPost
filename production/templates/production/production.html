{% extends 'production/base.html' %}

{% block breadcrumb_items %}
    <span class="breadcrumb-item">Production page</span>
{% endblock %}

{% block pagetitle %}: Production page{% endblock pagetitle %}

{% load bootstrap %}
{% load scipost_extras %}
{% load submissions_extras %}

{% block content %}

<div class="row">
    <div class="col-12">
        <h1 class="highlight">Production</h1>
    </div>
</div>


<div class="row">
  <div class="col-12">
    <div class="tab-nav-container">
      <div class="tab-nav-inner">
	<ul class="nav btn-group personal-page-nav" role="tablist">
        <li class="nav-item btn btn-outline-secondary">
<<<<<<< HEAD
          <a href="#summary" class="nav-link active" data-toggle="tab">Summary</a>
=======
          <a href="#summary" class="nav-link active" data-toggle="tab">Production streams</a>
>>>>>>> 95600a1b
        </li>
	  <li class="nav-item btn btn-outline-secondary">
	    <a href="#mytimesheet" class="nav-link" data-toggle="tab">My Timesheet</a>
	  </li>
      {% if perms.scipost.can_promote_user_to_production_officer %}
          <li class="nav-item btn btn-outline-secondary">
            <a href="#officers" class="nav-link" data-toggle="tab">Production Team</a>
          </li>
      {% endif %}
	</ul>
      </div>
    </div>
  </div>
</div>

<div class="tab-content">
        <div class="tab-pane active" id="summary" role="tabpanel">
            <div class="row">
              <div class="col-12">
<<<<<<< HEAD
            	<h2 class="highlight">Streams summary</h2>
=======
            	<h2 class="highlight">Production streams</h2>
>>>>>>> 95600a1b
                <table class="table table-fixed">
                    <thead>
                        <tr>
                            <th style="width: 30%;">Submission</th>
<<<<<<< HEAD
    		<th>Target Journal<br/>(Tier)</th>
=======
			<th>Target Journal<br/>(Tier)</th>
>>>>>>> 95600a1b
                            <th>Status</th>
                            <th class="py-1">
                                Latest activity
                                <br>
                                Submission accepted
                            </th>
                            <th>Has supervisor</th>
                            <th>
                                Production officer
                                <br>
                                Invitations officer
                            </th>
                        </tr>
                    </thead>
                    <tbody>
                        {% for stream in streams %}
                            <tr>
                                <td>
                                    <a href="{{ stream.get_absolute_url }}">{{ stream.submission.title }}</a>
                                    <br>
                                    by {{ stream.submission.author_list }}
                                </td>
<<<<<<< HEAD
                    		    <td>{{ stream.submission.submitted_to }}{% for rec in stream.submission.eicrecommendations.all %}<br/>({{ rec|Tier }}){% endfor %}</td>
=======
			    <td>{{ stream.submission.submitted_to }}{% for rec in stream.submission.eicrecommendations.all %}<br/>({{ rec|Tier }}){% endfor %}</td>
>>>>>>> 95600a1b
                                <td>
                                    <div class="label label-{% if stream.status == 'initiated' %}outline-danger{% else %}secondary{% endif %} label-sm">{{ stream.get_status_display }}</div>
                                </td>
                                <td>
                                    {{ stream.latest_activity|timesince }} ago
                                    <br>
                                    <span class="text-muted">{{ stream.opened|timesince }} ago</span>
                                </td>
                                <td>
                                    {% if stream.supervisor %}
                                        <i class="fa fa-check text-success"></i>
                                        {{ stream.supervisor }}
                                    {% else %}
                                        <i class="fa fa-times text-danger"></i>
                                    {% endif %}
                                </td>
                                <td>
                                    {% if stream.officer %}
                                        <i class="fa fa-check text-success"></i>
                                        {{ stream.officer }}
                                    {% else %}
                                        <i class="fa fa-times text-danger"></i>
                                    {% endif %}
                                    <br>
                                    {% if stream.invitations_officer %}
                                        <i class="fa fa-check text-success"></i>
                                        {{ stream.invitations_officer }}
                                    {% else %}
                                        <i class="fa fa-times text-danger"></i>
                                    {% endif %}
                                </td>
                            </tr>
                        {% endfor %}
                    </tbody>
                </table>
            </div>
        </div>
    </div>

  <div class="tab-pane" id="mytimesheet" role="tabpanel">
    <div class="row">
      <div class="col-12">
    	<h2 class="highlight">My Timesheet</h2>
        {% if perms.scipost.can_view_timesheets %}
            <a href="{% url 'finances:timesheets' %}">See team timesheets</a>
        {% endif %}
      </div>
    </div>

    <table class="table mb-5">
      <thead class="thead-default">
	<tr>
	  <th>Date</th>
	  <th>Comment</th>
	  <th>Stream</th>
      <th>Log type</th>
	  <th>Duration</th>
	</tr>
      </thead>
      <tbody role="tablist">
	{% for log in request.user.work_logs.all %}
    	<tr>
    	  <td>{{ log.work_date }}</td>
    	  <td>{{ log.comments }}</td>
    	  <td>{{ log.content }}</td>
          <td>{{ log.log_type }}</td>
    	  <td>{{ log.duration|duration }}</td>
    	</tr>
	{% empty %}
	<tr>
	  <td colspan="4">No logs found.</td>
	</tr>
	{% endfor %}
      </tbody>
    </table>
  </div>

  {% if perms.scipost.can_promote_user_to_production_officer %}
      <div class="tab-pane" id="officers" role="tabpanel">
          <h2 class="highlight">Production Tream</h2>
          <h3>Current Production Team</h3>
          <ul>
              {% for officer in production_officers %}
                <li>{{ officer }}
                    <form action="{% url 'production:delete_officer' officer.id %}" class="d-inline px-1" method="post">
                      {% csrf_token %}
                      <input type="submit" class="btn btn-danger mb-1" value="Remove Officer">
                  </form>
              </li>
              {% endfor %}
          </ul>

          {% if new_officer_form %}
              <h3>Promote user to Production Officer</h3>
              <form action="{% url 'production:user_to_officer' %}" method="post">
                {% csrf_token %}
                {{ new_officer_form|bootstrap }}
                <input type="submit" class="btn btn-primary" value="Promote to Production Officer">
            </form>
          {% endif %}
      </div>
  {% endif %}

</div>

{% endblock content %}<|MERGE_RESOLUTION|>--- conflicted
+++ resolved
@@ -25,11 +25,7 @@
       <div class="tab-nav-inner">
 	<ul class="nav btn-group personal-page-nav" role="tablist">
         <li class="nav-item btn btn-outline-secondary">
-<<<<<<< HEAD
-          <a href="#summary" class="nav-link active" data-toggle="tab">Summary</a>
-=======
           <a href="#summary" class="nav-link active" data-toggle="tab">Production streams</a>
->>>>>>> 95600a1b
         </li>
 	  <li class="nav-item btn btn-outline-secondary">
 	    <a href="#mytimesheet" class="nav-link" data-toggle="tab">My Timesheet</a>
@@ -49,20 +45,12 @@
         <div class="tab-pane active" id="summary" role="tabpanel">
             <div class="row">
               <div class="col-12">
-<<<<<<< HEAD
-            	<h2 class="highlight">Streams summary</h2>
-=======
             	<h2 class="highlight">Production streams</h2>
->>>>>>> 95600a1b
                 <table class="table table-fixed">
                     <thead>
                         <tr>
                             <th style="width: 30%;">Submission</th>
-<<<<<<< HEAD
-    		<th>Target Journal<br/>(Tier)</th>
-=======
-			<th>Target Journal<br/>(Tier)</th>
->>>>>>> 95600a1b
+                			<th>Target Journal<br/>(Tier)</th>
                             <th>Status</th>
                             <th class="py-1">
                                 Latest activity
@@ -85,13 +73,9 @@
                                     <br>
                                     by {{ stream.submission.author_list }}
                                 </td>
-<<<<<<< HEAD
                     		    <td>{{ stream.submission.submitted_to }}{% for rec in stream.submission.eicrecommendations.all %}<br/>({{ rec|Tier }}){% endfor %}</td>
-=======
-			    <td>{{ stream.submission.submitted_to }}{% for rec in stream.submission.eicrecommendations.all %}<br/>({{ rec|Tier }}){% endfor %}</td>
->>>>>>> 95600a1b
                                 <td>
-                                    <div class="label label-{% if stream.status == 'initiated' %}outline-danger{% else %}secondary{% endif %} label-sm">{{ stream.get_status_display }}</div>
+                                    <div class="label label-{% if stream.status == 'initiated' %}outline-danger{% else %}secondary{% endif %}">{{ stream.get_status_display }}</div>
                                 </td>
                                 <td>
                                     {{ stream.latest_activity|timesince }} ago
