--- conflicted
+++ resolved
@@ -8,8 +8,7 @@
   <h3>Events</h3>
   {% include 'production/partials/production_events.html' with events=stream.events.all %}
 
-<<<<<<< HEAD
-  {% if prodevent_form and "can_work_for_stream" in sub_perms %}
+  {% if "can_work_for_stream" in sub_perms and prodevent_form %}
     <h3>Add message and/or hours to the Stream</h3>
     <form action="{% url 'production:add_event' stream_id=stream.id %}" method="post" class="mb-2">
         {% csrf_token %}
@@ -18,12 +17,7 @@
     </form>
   {% endif %}
 
-
-  {% if "can_work_for_stream" in sub_perms %}
-      {% if perms.scipost.can_publish_accepted_submission or perms.scipost.can_assign_production_supervisor or perms.scipost.can_assign_production_officer or perms.scipost.can_upload_proofs %}
-=======
     {% if "can_perform_supervisory_actions" in sub_perms %}
->>>>>>> b36c9f4c
           <h3>Actions</h3>
           <ul>
               {% if perms.scipost.can_assign_production_supervisor and assign_supervisor_form %}
@@ -33,11 +27,7 @@
                           <form class="my-3" action="{% url 'production:add_supervisor' stream_id=stream.id %}" method="post">
                               {% csrf_token %}
                               {{ assign_supervisor_form|bootstrap_inline }}
-<<<<<<< HEAD
                               <input type="submit" class="btn btn-outline-primary" name="submit" value="Add supervisor">
-=======
-                              <input type="submit" class="btn btn-outline-primary" name="submit" value="Add officer">
->>>>>>> b36c9f4c
                           </form>
                       </div>
                   </li>
@@ -54,7 +44,6 @@
                     </div>
                 </li>
               {% endif %}
-<<<<<<< HEAD
               {% if perms.scipost.can_upload_proofs and stream.status != 'accepted' and stream.status != 'completed' and stream.status != 'cited' and upload_proofs_form %}
                   <li>
                       <a href="javascript:;" data-toggle="toggle" data-target="#upload_proofs">Upload Proofs</a>
@@ -76,13 +65,6 @@
           </ul>
       {% endif %}
   {% endif %}
-=======
-              {% if perms.scipost.can_publish_accepted_submission %}
-                <li><a href="{% url 'production:mark_as_completed' stream_id=stream.id %}">Mark this stream as completed</a></li>
-              {% endif %}
-          </ul>
-      {% endif %}
->>>>>>> b36c9f4c
 {% endblock %}
 
 {% block officers %}
@@ -99,11 +81,7 @@
     <li>Production Officer:
           {% if stream.officer %}
               <strong>{{ stream.officer }}</strong>
-<<<<<<< HEAD
               {% if "can_work_for_stream" in sub_perms and perms.scipost.can_assign_production_officer %}
-=======
-              {% if perms.scipost.can_assign_production_officer and "can_perform_supervisory_actions" in sub_perms %}
->>>>>>> b36c9f4c
                   &middot; <a href="{% url 'production:remove_officer' stream_id=stream.id officer_id=stream.officer.id %}" class="text-danger">Remove from stream</a>
               {% endif %}
           {% else %}
