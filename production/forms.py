import datetime

from django import forms
from django.utils.dates import MONTHS
from django.db.models import Sum

from . import constants
from .models import ProductionUser, ProductionStream, ProductionEvent, Proof
from .signals import notify_stream_status_change

today = datetime.datetime.today()


class ProductionEventForm(forms.ModelForm):
    class Meta:
        model = ProductionEvent
        fields = (
            'comments',
            'duration'
        )
        widgets = {
            'comments': forms.Textarea(attrs={'rows': 4}),
            'duration': forms.TextInput(attrs={'placeholder': 'HH:MM:SS'})
        }


class AssignOfficerForm(forms.ModelForm):
    class Meta:
        model = ProductionStream
        fields = ('officer',)

    def save(self, commit=True):
        stream = super().save(False)
        if commit:
            if stream.status == constants.PRODUCTION_STREAM_INITIATED:
                stream.status = constants.PROOFS_TASKED
            stream.save()
        return stream


class AssignSupervisorForm(forms.ModelForm):
    class Meta:
        model = ProductionStream
        fields = ('supervisor',)

    def __init__(self, *args, **kwargs):
        super().__init__(*args, **kwargs)
        self.fields['supervisor'].queryset = self.fields['supervisor'].queryset.filter(
            user__groups__name='Production Supervisor')


class StreamStatusForm(forms.ModelForm):
    class Meta:
        model = ProductionStream
        fields = ('status',)

    def __init__(self, *args, **kwargs):
        self.current_production_user = kwargs.pop('production_user')
        super().__init__(*args, **kwargs)
        self.fields['status'].choices = self.get_available_statuses()

    def get_available_statuses(self):
        if self.instance.status in [constants.PRODUCTION_STREAM_INITIATED,
                                    constants.PRODUCTION_STREAM_COMPLETED,
                                    constants.PROOFS_ACCEPTED,
                                    constants.PROOFS_CITED]:
            # No status change can be made by User
            return ()
        elif self.instance.status == constants.PROOFS_TASKED:
            return (
                (constants.PROOFS_PRODUCED, 'Proofs have been produced'),
            )
        elif self.instance.status == constants.PROOFS_PRODUCED:
            return (
                (constants.PROOFS_CHECKED, 'Proofs have been checked by Supervisor'),
                (constants.PROOFS_SENT, 'Proofs sent to Authors'),
            )
        elif self.instance.status == constants.PROOFS_CHECKED:
            return (
                (constants.PROOFS_SENT, 'Proofs sent to Authors'),
                (constants.PROOFS_CORRECTED, 'Corrections implemented'),
            )
        elif self.instance.status == constants.PROOFS_SENT:
            return (
                (constants.PROOFS_RETURNED, 'Proofs returned by Authors'),
                (constants.PROOFS_ACCEPTED, 'Authors have accepted proofs'),
            )
        elif self.instance.status == constants.PROOFS_RETURNED:
            return (
                (constants.PROOFS_CHECKED, 'Proofs have been checked by Supervisor'),
                (constants.PROOFS_SENT, 'Proofs sent to Authors'),
                (constants.PROOFS_CORRECTED, 'Corrections implemented'),
                (constants.PROOFS_ACCEPTED, 'Authors have accepted proofs'),
            )
        elif self.instance.status == constants.PROOFS_CORRECTED:
            return (
                (constants.PROOFS_CHECKED, 'Proofs have been checked by Supervisor'),
                (constants.PROOFS_SENT, 'Proofs sent to Authors'),
                (constants.PROOFS_ACCEPTED, 'Authors have accepted proofs'),
            )
        elif self.instance.status == constants.PROOFS_PUBLISHED:
            return (
                (constants.PROOFS_CITED, 'Cited people have been notified/invited to SciPost'),
            )
        return ()

    def save(self, commit=True):
        stream = super().save(commit)
        if commit:
            event = ProductionEvent(
                stream=stream,
                event='status',
                comments='Stream changed status to: {status}'.format(
                    status=stream.get_status_display()),
                noted_by=self.current_production_user)
            event.save()
            notify_stream_status_change(sender=self.current_production_user.user, instance=stream,
                                        created=False)
        return stream


class UserToOfficerForm(forms.ModelForm):
    class Meta:
        model = ProductionUser
        fields = (
            'user',
        )


class ProductionUserMonthlyActiveFilter(forms.Form):
    month = forms.ChoiceField(choices=[(k, v) for k, v in MONTHS.items()])
    year = forms.ChoiceField(choices=[(y, y) for y in reversed(range(today.year-6, today.year+1))])

    def __init__(self, *args, **kwargs):
        if not kwargs.get('data', False) and not args[0]:
            args = list(args)
            args[0] = {
                'month': today.month,
                'year': today.year
            }
            args = tuple(args)
        kwargs['initial'] = {
            'month': today.month,
            'year': today.year
        }
        super().__init__(*args, **kwargs)

    def get_totals(self):
        # Make accessible without need to explicitly check validity of form.
        self.is_valid()

        users = ProductionUser.objects.filter(events__duration__isnull=False,
                                              events__noted_on__month=self.cleaned_data['month'],
                                              events__noted_on__year=self.cleaned_data['year']
                                              ).distinct()
        output = []
        for user in users:
            events = user.events.filter(duration__isnull=False,
                                        noted_on__month=self.cleaned_data['month'],
                                        noted_on__year=self.cleaned_data['year'])
            output.append({
                'events': events,
                'duration': events.aggregate(total=Sum('duration')),
                'user': user
            })

<<<<<<< HEAD
        return output


class ProofUploadForm(forms.ModelForm):
    class Meta:
        model = Proof
        fields = ('attachment',)


class ProofDecisionForm(forms.ModelForm):
    decision = forms.ChoiceField(choices=[(True, 'Accept Proofs for publication'),
                                          (False, 'Decline Proofs for publication')])
    comments = forms.CharField(required=False, widget=forms.Textarea)

    class Meta:
        model = Proof
        fields = ()

    def save(self, commit=True):
        proof = self.instance
        decision = self.cleaned_data['decision']
        comments = self.cleaned_data['comments']
        if decision:
            proof.status = constants.PROOF_ACCEPTED
            if proof.stream.status in [constants.PROOFS_PRODUCED,
                                       constants.PROOF_CHECKED,
                                       constants.PROOFS_SENT,
                                       constants.PROOFS_CORRECTED]:
                # Force status change on Stream if appropriate
                proof.stream.status = constants.PROOFS_ACCEPTED
        else:
            proof.status = constants.PROOF_DECLINED

        if commit:
            proof.save()
            proof.stream.save()

            prodevent = ProductionEvent(
                stream=proof.stream,
                event='status',
                comments='Received comments: {comments}'.format(comments=comments),
                noted_by=proof.stream.supervisor
            )
            prodevent.save()
        return proof
=======
        return output
>>>>>>> 4e0a9929
<|MERGE_RESOLUTION|>--- conflicted
+++ resolved
@@ -164,7 +164,6 @@
                 'user': user
             })
 
-<<<<<<< HEAD
         return output
 
 
@@ -209,7 +208,4 @@
                 noted_by=proof.stream.supervisor
             )
             prodevent.save()
-        return proof
-=======
-        return output
->>>>>>> 4e0a9929
+        return proof