__copyright__ = "Copyright 2016-2018, Stichting SciPost (SciPost Foundation)"
__license__ = "AGPL v3"


from django.db import models
from django.db.models import Count, Q
from django.db.models.functions import Concat, Lower
from django.utils import timezone

from .constants import NORMAL_CONTRIBUTOR, NEWLY_REGISTERED, DOUBLE_ACCOUNT, AUTHORSHIP_CLAIM_PENDING


class FellowManager(models.Manager):
    def active(self):
        today = timezone.now().date()
        return self.filter(
            Q(start_date__lte=today, until_date__isnull=True) |
            Q(start_date__isnull=True, until_date__gte=today) |
            Q(start_date__lte=today, until_date__gte=today) |
            Q(start_date__isnull=True, until_date__isnull=True)
            ).order_by('contributor__user__last_name')


class ContributorQuerySet(models.QuerySet):
    """Custom defined filters for the Contributor model."""

    def active(self):
        """Return all validated and vetted Contributors."""
        return self.filter(user__is_active=True, status=NORMAL_CONTRIBUTOR)

    def available(self):
        """Filter out the Contributors that have active unavailability periods."""
        today = timezone.now().date()
        return self.exclude(
            unavailability_periods__start__lte=today,
            unavailability_periods__end__gte=today)

    def awaiting_validation(self):
        """Filter Contributors that have not been validated by the user."""
        return self.filter(user__is_active=False, status=NEWLY_REGISTERED)

    def awaiting_vetting(self):
        """Filter Contributors that have not been vetted through."""
        return self.filter(user__is_active=True, status=NEWLY_REGISTERED
                           ).exclude(status=DOUBLE_ACCOUNT)

    def fellows(self):
        """TODO: NEEDS UPDATE TO NEW FELLOWSHIP RELATIONS."""
        return self.filter(fellowships__isnull=False).distinct()

    def with_duplicate_names(self):
        """
        Returns only potential duplicate Contributors (as identified by first and
        last names).
        Admins and superusers are explicitly excluded.

        Be careful: This query may have a big impact on performance.
        """
<<<<<<< HEAD
        contribs = self.exclude(status=DOUBLE_ACCOUNT
        ).exclude(user__is_superuser=True).exclude(user__is_staff=True
        ).annotate(full_name=Concat('user__last_name', 'user__first_name'))
=======
        contribs = self.active().exclude(user__is_superuser=True).exclude(
            user__is_staff=True).annotate(full_name=Concat('user__last_name', 'user__first_name'))
>>>>>>> ee2a57f5
        duplicates = contribs.values('full_name').annotate(
            nr_count=Count('full_name')).filter(nr_count__gt=1).values_list('full_name', flat=True)
        return contribs.filter(
            full_name__in=duplicates).order_by('user__last_name', 'user__first_name', '-id')

    def with_duplicate_email(self):
        """
        Return Contributors having duplicate emails.
        """
<<<<<<< HEAD
        duplicates = self.exclude(status=DOUBLE_ACCOUNT
        ).exclude(user__is_superuser=True).exclude(user__is_staff=True
        ).values(lower_email=Lower('user__email')).annotate(
            Count('id')).order_by('user__last_name').filter(id__count__gt=1)
        return self.annotate(lower_email=Lower('user__email')
        ).filter(lower_email__in=[dup['lower_email'] for dup in duplicates])
=======
        qs = self.active().exclude(user__is_superuser=True).exclude(
            user__is_staff=True).annotate(lower_email=Lower('user__email'))
        duplicates = qs.values('lower_email').annotate(
            Count('id')).filter(id__count__gt=1).values_list('lower_email', flat=True)
        return qs.filter(user__email__in=duplicates)
>>>>>>> ee2a57f5


class UnavailabilityPeriodManager(models.Manager):
    def today(self):
        today = timezone.now().date()
        return self.filter(start__lte=today, end__gte=today)

    def future(self):
        today = timezone.now().date()
        return self.filter(end__gte=today)


class AuthorshipClaimQuerySet(models.QuerySet):
    def awaiting_vetting(self):
        return self.filter(status=AUTHORSHIP_CLAIM_PENDING)<|MERGE_RESOLUTION|>--- conflicted
+++ resolved
@@ -53,17 +53,10 @@
         Returns only potential duplicate Contributors (as identified by first and
         last names).
         Admins and superusers are explicitly excluded.
-
-        Be careful: This query may have a big impact on performance.
         """
-<<<<<<< HEAD
         contribs = self.exclude(status=DOUBLE_ACCOUNT
         ).exclude(user__is_superuser=True).exclude(user__is_staff=True
         ).annotate(full_name=Concat('user__last_name', 'user__first_name'))
-=======
-        contribs = self.active().exclude(user__is_superuser=True).exclude(
-            user__is_staff=True).annotate(full_name=Concat('user__last_name', 'user__first_name'))
->>>>>>> ee2a57f5
         duplicates = contribs.values('full_name').annotate(
             nr_count=Count('full_name')).filter(nr_count__gt=1).values_list('full_name', flat=True)
         return contribs.filter(
@@ -73,20 +66,12 @@
         """
         Return Contributors having duplicate emails.
         """
-<<<<<<< HEAD
-        duplicates = self.exclude(status=DOUBLE_ACCOUNT
-        ).exclude(user__is_superuser=True).exclude(user__is_staff=True
-        ).values(lower_email=Lower('user__email')).annotate(
-            Count('id')).order_by('user__last_name').filter(id__count__gt=1)
-        return self.annotate(lower_email=Lower('user__email')
-        ).filter(lower_email__in=[dup['lower_email'] for dup in duplicates])
-=======
-        qs = self.active().exclude(user__is_superuser=True).exclude(
+        qs = self.exclude(status=DOUBLE_ACCOUNT
+        ).exclude(user__is_superuser=True).exclude(
             user__is_staff=True).annotate(lower_email=Lower('user__email'))
         duplicates = qs.values('lower_email').annotate(
             Count('id')).filter(id__count__gt=1).values_list('lower_email', flat=True)
         return qs.filter(user__email__in=duplicates)
->>>>>>> ee2a57f5
 
 
 class UnavailabilityPeriodManager(models.Manager):
