import re

from django.utils import timezone
from django.shortcuts import get_object_or_404, render
from django.contrib import messages
from django.contrib.auth import authenticate, login, logout
from django.contrib.auth.decorators import login_required
from django.contrib.auth.models import Group
from django.contrib.auth.views import password_reset, password_reset_confirm
from django.core.exceptions import MultipleObjectsReturned, ObjectDoesNotExist
from django.core import mail
from django.core.mail import EmailMessage, EmailMultiAlternatives
from django.core.paginator import Paginator, EmptyPage, PageNotAnInteger
from django.core.urlresolvers import reverse
from django.db.models import Q
from django.shortcuts import redirect
from django.template import Context, Template
from django.utils.http import is_safe_url
from django.views.generic.list import ListView

from django.db.models import Prefetch

from guardian.decorators import permission_required

from .constants import SCIPOST_SUBJECT_AREAS, subject_areas_raw_dict, SciPost_from_addresses_dict
from .models import Contributor, CitationNotification, UnavailabilityPeriod,\
                    DraftInvitation, RegistrationInvitation,\
                    AuthorshipClaim, EditorialCollege, EditorialCollegeFellowship
from .forms import AuthenticationForm, DraftInvitationForm, UnavailabilityPeriodForm,\
                   RegistrationForm, RegistrationInvitationForm, AuthorshipClaimForm,\
                   ModifyPersonalMessageForm, SearchForm, VetRegistrationForm, reg_ref_dict,\
                   UpdatePersonalDataForm, UpdateUserDataForm, PasswordChangeForm,\
                   EmailGroupMembersForm, EmailParticularForm, SendPrecookedEmailForm
from .utils import Utils, EMAIL_FOOTER, SCIPOST_SUMMARY_FOOTER, SCIPOST_SUMMARY_FOOTER_HTML

from commentaries.models import Commentary
from comments.models import Comment
from journals.models import Publication, Issue, Journal
from news.models import NewsItem
from submissions.models import Submission, EditorialAssignment, RefereeInvitation,\
                               Report, EICRecommendation
from theses.models import ThesisLink


##############
# Utilitites #
##############

def is_registered(user):
    return user.groups.filter(name='Registered Contributors').exists()


# Global search
def normalize_query(query_string,
                    findterms=re.compile(r'"([^"]+)"|(\S+)').findall,
                    normspace=re.compile(r'\s{2,}').sub):
    """ Splits a query string in individual keywords, keeping quoted words together. """
    return [normspace(' ', (t[0] or t[1]).strip()) for t in findterms(query_string)]


def get_query(query_string, search_fields):
    """ Returns a query, namely a combination of Q objects. """
    query = None
    terms = normalize_query(query_string)
    for term in terms:
        or_query = None
        for field_name in search_fields:
            q = Q(**{"%s__icontains" % field_name: term})
            if or_query is None:
                or_query = q
            else:
                or_query = or_query | q
        if query is None:
            query = or_query
        else:
            query = query & or_query
    return query


def documentsSearchResults(query):
    """
    Searches through commentaries, submissions and thesislinks.
    Returns a Context object which can be further used in templates.
    Naive implementation based on exact match of query.
    NEEDS UPDATING with e.g. Haystack.
    """
    publication_query = get_query(query, ['title', 'author_list', 'abstract', 'doi_label'])
    commentary_query = get_query(query, ['pub_title', 'author_list', 'pub_abstract'])
    submission_query = get_query(query, ['title', 'author_list', 'abstract'])
    thesislink_query = get_query(query, ['title', 'author', 'abstract', 'supervisor'])
    comment_query = get_query(query, ['comment_text'])

    publication_search_queryset = (Publication.objects.published()
                                   .filter(publication_query).order_by('-publication_date'))
    commentary_search_queryset = (Commentary.objects.vetted()
                                  .filter(commentary_query).order_by('-pub_date'))
    submission_search_queryset = (Submission.objects.public()
                                  .filter(submission_query).order_by('-submission_date'))
    thesislink_search_list = (ThesisLink.objects.vetted()
                              .filter(thesislink_query).order_by('-defense_date'))
    comment_search_list = (Comment.objects.vetted()
                           .filter(comment_query).order_by('-date_submitted'))

    context = {'publication_search_queryset': publication_search_queryset,
               'commentary_search_queryset': commentary_search_queryset,
               'submission_search_queryset': submission_search_queryset,
               'thesislink_search_list': thesislink_search_list,
               'comment_search_list': comment_search_list}
    return context


def search(request):
    """ For the global search form in navbar """
    form = SearchForm(request.GET or None)
    context = {}
    if form.is_valid():
        context = documentsSearchResults(form.cleaned_data['q'])
        request.session['query'] = form.cleaned_data['q']
        context['search_term'] = form.cleaned_data['q']
    elif 'query' in request.session:
        context = documentsSearchResults(request.session['query'])
        context['search_term'] = request.session['query']

    if 'publication_search_queryset' in context:
        publication_search_list_paginator = Paginator(context['publication_search_queryset'], 10)
        publication_search_list_page = request.GET.get('publication_search_list_page')
        try:
            publication_search_list = publication_search_list_paginator.page(
                publication_search_list_page)
        except PageNotAnInteger:
            publication_search_list = publication_search_list_paginator.page(1)
        except EmptyPage:
            publication_search_list = publication_search_list_paginator.page(
                publication_search_list_paginator.num_pages)
        context['publication_search_list'] = publication_search_list

    if 'commentary_search_queryset' in context:
        commentary_search_list_paginator = Paginator(context['commentary_search_queryset'], 10)
        commentary_search_list_page = request.GET.get('commentary_search_list_page')
        try:
            commentary_search_list = commentary_search_list_paginator.page(
                commentary_search_list_page)
        except PageNotAnInteger:
            commentary_search_list = commentary_search_list_paginator.page(1)
        except EmptyPage:
            commentary_search_list = commentary_search_list_paginator.page(
                commentary_search_list_paginator.num_pages)
        context['commentary_search_list'] = commentary_search_list

    if 'submission_search_queryset' in context:
        submission_search_list_paginator = Paginator(context['submission_search_queryset'], 10)
        submission_search_list_page = request.GET.get('submission_search_list_page')
        try:
            submission_search_list = submission_search_list_paginator.page(
                submission_search_list_page)
        except PageNotAnInteger:
            submission_search_list = submission_search_list_paginator.page(1)
        except EmptyPage:
            submission_search_list = submission_search_list_paginator.page(
                submission_search_list_paginator.num_pages)
        context['submission_search_list'] = submission_search_list

    return render(request, 'scipost/search.html', context)


#############
# Main view
#############

def index(request):
    '''Main page.'''
    context = {
<<<<<<< HEAD
        'latest_newsitem': NewsItem.objects.all().order_by('-date').first(),
        'submissions': Submission.objects.public().order_by('-submission_date')[:3],
        'publications': Publication.objects.published().order_by('-publication_date')[:3],
        'issues': Issue.objects.published().order_by('-start_date')[:3],
        'journals': Journal.objects.active().order_by('name')
=======
        'latest_newsitems': NewsItem.objects.all().order_by('-date')[:1],
        'submissions': Submission.objects.public().order_by('-submission_date')[:3],
        'publications': Publication.objects.published().order_by('-publication_date')[:3]
>>>>>>> 2cbca683
    }
    return render(request, 'scipost/index.html', context)


###############
# Information
###############

def feeds(request):
    context = {'subject_areas_physics': SCIPOST_SUBJECT_AREAS[0][1]}
    return render(request, 'scipost/feeds.html', context)


################
# Contributors:
################

def register(request):
    """
    This public registration view shows and processes the form
    that will create new user account requests. After registration
    the Contributor will need to activate its account via the mail
    sent. After activation the user needs to be vetted by the SciPost
    admin.
    """
    if request.user.is_authenticated():
        return redirect(reverse('scipost:personal_page'))

    form = RegistrationForm(request.POST or None)
    if form.is_valid():
        contributor = form.create_and_save_contributor()
        Utils.load({'contributor': contributor}, request)
        Utils.send_registration_email()

        # Disable invitations related to the new Contributor
        (RegistrationInvitation.objects.filter(email=form.cleaned_data['email'])
         .update(responded=True))

        context = {
            'ack_header': 'Thanks for registering to SciPost.',
            'ack_message': ('You will receive an email with a link to verify '
                            'your email address. '
                            'Please visit this link within 48 hours. '
                            'Your credentials will thereafter be verified. '
                            'If your registration is vetted through by the '
                            'administrators, you will be enabled to contribute.'),
        }
        return render(request, 'scipost/acknowledgement.html', context)
    return render(request, 'scipost/register.html', {'form': form, 'invited': False})


def invitation(request, key):
    """
    If a scientist has recieved an invitation (RegistrationInvitation)
    he/she will finish it's invitation via still view which will prefill
    the default registration form.
    """
    invitation = get_object_or_404(RegistrationInvitation, invitation_key=key)
    if invitation.responded:
        errormessage = ('This invitation token has already been used, '
                        'or this email address is already associated to a registration.')
    elif timezone.now() > invitation.key_expires:
        errormessage = 'The invitation key has expired.'
    else:
        context = {
            'invitation': invitation,
            'form': RegistrationForm(initial=invitation.__dict__)
        }
        return render(request, 'scipost/register.html', context)
    return render(request, 'scipost/accept_invitation_error.html', {'errormessage': errormessage})


def activation(request, contributor_id, key):
    """
    After registration, an email verification link is sent.
    Once clicked, the account is activated.
    """
    contributor = get_object_or_404(Contributor, id=contributor_id, activation_key=key)
    if not contributor.user.is_active:
        if timezone.now() > contributor.key_expires:
            return redirect(reverse('scipost:request_new_activation_link', kwargs={
                'contributor_id': contributor_id,
                'key': key
            }))
        contributor.user.is_active = True
        contributor.user.save()
        context = {'ack_header': 'Your email address has been confirmed.',
                   'ack_message': ('Your SciPost account will soon be vetted. '
                                   'You will soon receive an email from us.'),
                   }
        return render(request, 'scipost/acknowledgement.html', context)
    messages.success(request, ('<h3>Your email has already been confirmed.</h3>'
                               'Please wait for vetting of your registration.'
                               ' We shall strive to send you an update by email within 24 hours.'))
    return redirect(reverse('scipost:index'))


def request_new_activation_link(request, contributor_id, key):
    """
    Once a user tries to activate its account using the email verification link sent
    and the key has expired, the user redirected to possibly request a new token.
    """
    contributor = get_object_or_404(Contributor, id=contributor_id, activation_key=key)
    if request.GET.get('confirm', False):
        # Generate a new email activation key and link
        contributor.generate_key()
        Utils.load({'contributor': contributor}, request)
        Utils.send_new_activation_link_email()

        context = {
            'ack_header': 'We have emailed you a new activation link.',
            'ack_message': ('Please acknowledge it within its 48 hours validity '
                            'window if you want us to proceed with vetting your registraion.'),
        }
        return render(request, 'scipost/acknowledgement.html', context)
    context = {'contributor': contributor}
    return render(request, 'scipost/request_new_activation_link.html', context)


def unsubscribe(request, contributor_id, key):
    """
    The link to this method is included in all email communications
    with a Contributor. The key used is the original activation key.
    At this link, the Contributor can confirm that he/she does not
    want to receive any non-essential email notifications from SciPost.
    """
    contributor = get_object_or_404(Contributor, id=contributor_id, activation_key=key)
    if request.GET.get('confirm', False):
        contributor.accepts_SciPost_emails = False
        contributor.save()
        text = ('<h3>We have recorded your preference</h3>'
                'You will no longer receive non-essential email from SciPost.')
        messages.success(request, text)
        return redirect(reverse('scipost:index'))
    return render(request, 'scipost/unsubscribe.html', {'contributor': contributor})


@permission_required('scipost.can_vet_registration_requests', return_403=True)
def vet_registration_requests(request):
    contributors_to_vet = (Contributor.objects
                           .filter(user__is_active=True, status=0)
                           .order_by('key_expires'))
    form = VetRegistrationForm()
    context = {'contributors_to_vet': contributors_to_vet, 'form': form}
    return render(request, 'scipost/vet_registration_requests.html', context)


@permission_required('scipost.can_vet_registration_requests', return_403=True)
def vet_registration_request_ack(request, contributor_id):
    # process the form
    form = VetRegistrationForm(request.POST or None)
    contributor = Contributor.objects.get(pk=contributor_id)
    if form.is_valid():
        if form.promote_to_registered_contributor():
            contributor.status = 1
            contributor.vetted_by = request.user.contributor
            contributor.save()
            group = Group.objects.get(name='Registered Contributors')
            contributor.user.groups.add(group)
            # Verify if there is a pending refereeing invitation
            pending_ref_inv_exists = True
            try:
                pending_ref_inv = RefereeInvitation.objects.get(
                    invitation_key=contributor.invitation_key, cancelled=False)
                pending_ref_inv.referee = contributor
                pending_ref_inv.save()
            except RefereeInvitation.DoesNotExist:
                pending_ref_inv_exists = False

            email_text = ('Dear ' + contributor.get_title_display() + ' '
                          + contributor.user.last_name +
                          ', \n\nYour registration to the SciPost publication portal '
                          'has been accepted. '
                          'You can now login at https://scipost.org and contribute. \n\n')
            if pending_ref_inv_exists:
                email_text += (
                    'Note that you have pending refereeing invitations; please navigate to '
                    'https://scipost.org/submissions/accept_or_decline_ref_invitations '
                    '(login required) to accept or decline them.\n\n')
            email_text += 'Thank you very much in advance, \nThe SciPost Team.'
            emailmessage = EmailMessage('SciPost registration accepted', email_text,
                                        'SciPost registration <registration@scipost.org>',
                                        [contributor.user.email],
                                        bcc=['registration@scipost.org'],
                                        reply_to=['registration@scipost.org'])
            emailmessage.send(fail_silently=False)
        else:
            ref_reason = int(form.cleaned_data['refusal_reason'])
            email_text = ('Dear ' + contributor.get_title_display() + ' '
                          + contributor.user.last_name +
                          ', \n\nYour registration to the SciPost publication portal '
                          'has been turned down, the reason being: '
                          + reg_ref_dict[ref_reason] + '. You can however still view '
                          'all SciPost contents, just not submit papers, '
                          'comments or votes. We nonetheless thank you for your interest.'
                          '\n\nThe SciPost Team.')
            if form.cleaned_data['email_response_field']:
                email_text += ('\n\nFurther explanations: '
                               + form.cleaned_data['email_response_field'])
            emailmessage = EmailMessage('SciPost registration: unsuccessful',
                                        email_text,
                                        'SciPost registration <registration@scipost.org>',
                                        [contributor.user.email],
                                        bcc=['registration@scipost.org'],
                                        reply_to=['registration@scipost.org'])
            emailmessage.send(fail_silently=False)
            contributor.status = form.cleaned_data['refusal_reason']
            contributor.save()

    messages.success(request, 'SciPost Registration request vetted.')
    return redirect(reverse('scipost:vet_registration_requests'))


@permission_required('scipost.can_draft_registration_invitations', return_403=True)
def draft_registration_invitation(request):
    """
    For officers to prefill registration invitations.
    This is similar to the registration_invitations method,
    which is used to complete the invitation process.
    """
    errormessage = ''
    if request.method == 'POST':
        draft_inv_form = DraftInvitationForm(request.POST)
        Utils.load({'contributor': request.user.contributor, 'form': draft_inv_form})
        if draft_inv_form.is_valid():
            if Utils.email_already_invited():
                errormessage = ('DUPLICATE ERROR: '
                                'This email address has already been used for an invitation')
            elif Utils.email_already_drafted():
                errormessage = ('DUPLICATE ERROR: '
                                'This email address has already been used for a draft invitation')
            elif Utils.email_already_taken():
                errormessage = ('DUPLICATE ERROR: '
                                'This email address is already associated to a Contributor')
            elif (draft_inv_form.cleaned_data['invitation_type'] == 'F'
                  and not request.user.has_perm('scipost.can_invite_Fellows')):
                errormessage = ('You do not have the authorization to send a Fellow-type '
                                'invitation. Consider Contributor, or cited (sub/pub). ')
            elif (draft_inv_form.cleaned_data['invitation_type'] == 'R'):
                errormessage = ('Referee-type invitations must be made by the Editor-in-charge '
                                'at the relevant Submission\'s Editorial Page. ')
            else:
                Utils.create_draft_invitation()
                messages.success(request, 'Draft invitation saved.')
                return redirect(reverse('scipost:draft_registration_invitation'))
        else:
            errormessage = 'The form was not filled validly.'

    else:
        draft_inv_form = DraftInvitationForm()

    sent_reg_inv = RegistrationInvitation.objects.filter(responded=False, declined=False)
    sent_reg_inv_fellows = sent_reg_inv.filter(invitation_type='F').order_by('last_name')
    sent_reg_inv_contrib = sent_reg_inv.filter(invitation_type='C').order_by('last_name')
    sent_reg_inv_ref = sent_reg_inv.filter(invitation_type='R').order_by('last_name')
    sent_reg_inv_cited_sub = sent_reg_inv.filter(invitation_type='ci').order_by('last_name')
    sent_reg_inv_cited_pub = sent_reg_inv.filter(invitation_type='cp').order_by('last_name')

    resp_reg_inv = RegistrationInvitation.objects.filter(responded=True, declined=False)
    resp_reg_inv_fellows = resp_reg_inv.filter(invitation_type='F').order_by('last_name')
    resp_reg_inv_contrib = resp_reg_inv.filter(invitation_type='C').order_by('last_name')
    resp_reg_inv_ref = resp_reg_inv.filter(invitation_type='R').order_by('last_name')
    resp_reg_inv_cited_sub = resp_reg_inv.filter(invitation_type='ci').order_by('last_name')
    resp_reg_inv_cited_pub = resp_reg_inv.filter(invitation_type='cp').order_by('last_name')

    decl_reg_inv = RegistrationInvitation.objects.filter(
        responded=True, declined=True).order_by('last_name')

    names_reg_contributors = (Contributor.objects.filter(status=1).order_by('user__last_name')
                              .values_list('user__first_name', 'user__last_name'))
    existing_drafts = DraftInvitation.objects.filter(processed=False).order_by('last_name')

    context = {
        'draft_inv_form': draft_inv_form, 'errormessage': errormessage,
        'sent_reg_inv_fellows': sent_reg_inv_fellows,
        'sent_reg_inv_contrib': sent_reg_inv_contrib,
        'sent_reg_inv_ref': sent_reg_inv_ref,
        'sent_reg_inv_cited_sub': sent_reg_inv_cited_sub,
        'sent_reg_inv_cited_pub': sent_reg_inv_cited_pub,
        'resp_reg_inv_fellows': resp_reg_inv_fellows,
        'resp_reg_inv_contrib': resp_reg_inv_contrib,
        'resp_reg_inv_ref': resp_reg_inv_ref,
        'resp_reg_inv_cited_sub': resp_reg_inv_cited_sub,
        'resp_reg_inv_cited_pub': resp_reg_inv_cited_pub,
        'decl_reg_inv': decl_reg_inv,
        'names_reg_contributors': names_reg_contributors,
        'existing_drafts': existing_drafts,
    }
    return render(request, 'scipost/draft_registration_invitation.html', context)


@permission_required('scipost.can_manage_registration_invitations', return_403=True)
def edit_draft_reg_inv(request, draft_id):
    draft = get_object_or_404(DraftInvitation, id=draft_id)
    errormessage = ''
    if request.method == 'POST':
        draft_inv_form = DraftInvitationForm(request.POST)
        if draft_inv_form.is_valid():
            draft.title = draft_inv_form.cleaned_data['title']
            draft.first_name = draft_inv_form.cleaned_data['first_name']
            draft.last_name = draft_inv_form.cleaned_data['last_name']
            draft.email = draft_inv_form.cleaned_data['email']
            draft.save()
            return redirect(reverse('scipost:registration_invitations'))
        else:
            errormessage = 'The form is invalidly filled'
    else:
        draft_inv_form = DraftInvitationForm(instance=draft)
    context = {'draft_inv_form': draft_inv_form,
               'draft': draft,
               'errormessage': errormessage, }
    return render(request, 'scipost/edit_draft_reg_inv.html', context)


@permission_required('scipost.can_manage_registration_invitations', return_403=True)
def map_draft_reg_inv_to_contributor(request, draft_id, contributor_id):
    """
    If a draft invitation actually points to an already-registered
    Contributor, this method marks the draft invitation as processed
    and, if the draft invitation was for a citation type,
    creates an instance of CitationNotification.
    """
    draft = get_object_or_404(DraftInvitation, id=draft_id)
    contributor = get_object_or_404(Contributor, id=contributor_id)
    draft.processed = True
    draft.save()
    citation = CitationNotification(
        contributor=contributor,
        cited_in_submission=draft.cited_in_submission,
        cited_in_publication=draft.cited_in_publication,
        processed=False)
    citation.save()
    return redirect(reverse('scipost:registration_invitations'))


@permission_required('scipost.can_manage_registration_invitations', return_403=True)
def registration_invitations(request, draft_id=None):
    """ Overview and tools for administrators """
    # List invitations sent; send new ones
    errormessage = ''
    associated_contributors = None
    if request.method == 'POST':
        # Send invitation from form information
        reg_inv_form = RegistrationInvitationForm(request.POST)
        Utils.load({'contributor': request.user.contributor, 'form': reg_inv_form})
        if reg_inv_form.is_valid():
            if Utils.email_already_invited():
                errormessage = ('DUPLICATE ERROR: '
                                'This email address has already been used for an invitation')
            elif Utils.email_already_taken():
                errormessage = ('DUPLICATE ERROR: '
                                'This email address is already associated to a Contributor')
            elif (reg_inv_form.cleaned_data['invitation_type'] == 'F'
                  and not request.user.has_perm('scipost.can_invite_Fellows')):
                errormessage = ('You do not have the authorization to send a Fellow-type '
                                'invitation. Consider Contributor, or cited (sub/pub). ')
            elif (reg_inv_form.cleaned_data['invitation_type'] == 'R'):
                errormessage = ('Referee-type invitations must be made by the Editor-in-charge '
                                'at the relevant Submission\'s Editorial Page. ')
            else:
                Utils.create_invitation()
                Utils.send_registration_invitation_email()
                try:
                    draft = DraftInvitation.objects.get(
                        email=reg_inv_form.cleaned_data['email'])
                    draft.processed = True
                    draft.save()
                except ObjectDoesNotExist:
                    pass
                except MultipleObjectsReturned:
                    # Delete the first invitation
                    draft_to_delete = RegistrationInvitation.objects.filter(
                        email=reg_inv_form.cleaned_data['email']).first()
                    draft_to_delete.delete()
                messages.success(request, 'Registration Invitation sent')
                return redirect(reverse('scipost:registration_invitations'))
        else:
            errormessage = 'The form was not filled validly.'

    else:
        initial = {}
        if draft_id:
            draft = get_object_or_404(DraftInvitation, id=draft_id)
            associated_contributors = Contributor.objects.filter(
                user__last_name__icontains=draft.last_name)
            initial = {
                'title': draft.title,
                'first_name': draft.first_name,
                'last_name': draft.last_name,
                'email': draft.email,
                'invitation_type': draft.invitation_type,
                'cited_in_submission': draft.cited_in_submission,
                'cited_in_publication': draft.cited_in_publication,
            }
        reg_inv_form = RegistrationInvitationForm(initial=initial)

    sent_reg_inv = RegistrationInvitation.objects.filter(responded=False, declined=False)
    sent_reg_inv_fellows = sent_reg_inv.filter(invitation_type='F').order_by('last_name')
    sent_reg_inv_contrib = sent_reg_inv.filter(invitation_type='C').order_by('last_name')
    sent_reg_inv_ref = sent_reg_inv.filter(invitation_type='R').order_by('last_name')
    sent_reg_inv_cited_sub = sent_reg_inv.filter(invitation_type='ci').order_by('last_name')
    sent_reg_inv_cited_pub = sent_reg_inv.filter(invitation_type='cp').order_by('last_name')

    resp_reg_inv = RegistrationInvitation.objects.filter(responded=True, declined=False)
    resp_reg_inv_fellows = resp_reg_inv.filter(invitation_type='F').order_by('last_name')
    resp_reg_inv_contrib = resp_reg_inv.filter(invitation_type='C').order_by('last_name')
    resp_reg_inv_ref = resp_reg_inv.filter(invitation_type='R').order_by('last_name')
    resp_reg_inv_cited_sub = resp_reg_inv.filter(invitation_type='ci').order_by('last_name')
    resp_reg_inv_cited_pub = resp_reg_inv.filter(invitation_type='cp').order_by('last_name')

    decl_reg_inv = RegistrationInvitation.objects.filter(responded=True, declined=True)

    names_reg_contributors = Contributor.objects.filter(
        status=1).order_by('user__last_name').values_list(
        'user__first_name', 'user__last_name')
    existing_drafts = DraftInvitation.objects.filter(processed=False).order_by('last_name')

    context = {
        'reg_inv_form': reg_inv_form, 'errormessage': errormessage,
        'sent_reg_inv_fellows': sent_reg_inv_fellows,
        'sent_reg_inv_contrib': sent_reg_inv_contrib,
        'sent_reg_inv_ref': sent_reg_inv_ref,
        'sent_reg_inv_cited_sub': sent_reg_inv_cited_sub,
        'sent_reg_inv_cited_pub': sent_reg_inv_cited_pub,
        'resp_reg_inv_fellows': resp_reg_inv_fellows,
        'resp_reg_inv_contrib': resp_reg_inv_contrib,
        'resp_reg_inv_ref': resp_reg_inv_ref,
        'resp_reg_inv_cited_sub': resp_reg_inv_cited_sub,
        'resp_reg_inv_cited_pub': resp_reg_inv_cited_pub,
        'decl_reg_inv': decl_reg_inv,
        'names_reg_contributors': names_reg_contributors,
        'existing_drafts': existing_drafts,
        'associated_contributors': associated_contributors,
    }
    return render(request, 'scipost/registration_invitations.html', context)


@permission_required('scipost.can_manage_registration_invitations', return_403=True)
def registration_invitations_cleanup(request):
    """
    Compares the email addresses of invitations with those in the
    database of registered Contributors. Flags overlaps.
    """
    contributor_email_list = Contributor.objects.values_list('user__email', flat=True)
    invs_to_cleanup = RegistrationInvitation.objects.filter(
        responded=False, email__in=contributor_email_list)
    context = {'invs_to_cleanup': invs_to_cleanup}
    return render(request, 'scipost/registration_invitations_cleanup.html', context)


@permission_required('scipost.can_manage_registration_invitations', return_403=True)
def remove_registration_invitation(request, invitation_id):
    """
    Remove an invitation (called from registration_invitations_cleanup).
    """
    invitation = get_object_or_404(RegistrationInvitation, pk=invitation_id)
    invitation.delete()
    return redirect(reverse('scipost:registration_invitations_cleanup'))


@permission_required('scipost.can_manage_registration_invitations', return_403=True)
def edit_invitation_personal_message(request, invitation_id):
    invitation = get_object_or_404(RegistrationInvitation, pk=invitation_id)
    errormessage = None
    if request.method == 'POST':
        form = ModifyPersonalMessageForm(request.POST)
        if form.is_valid():
            invitation.personal_message = form.cleaned_data['personal_message']
            invitation.save()
            return redirect(reverse('scipost:registration_invitations'))
        else:
            errormessage = 'The form was invalid.'
    else:
        form = ModifyPersonalMessageForm(
            initial={'personal_message': invitation.personal_message, })
    context = {'invitation': invitation,
               'form': form, 'errormessage': errormessage, }
    return render(request, 'scipost/edit_invitation_personal_message.html', context)


@permission_required('scipost.can_manage_registration_invitations', return_403=True)
def renew_registration_invitation(request, invitation_id):
    """
    Renew an invitation (called from registration_invitations).
    """
    invitation = get_object_or_404(RegistrationInvitation, pk=invitation_id)
    errormessage = None
    if(invitation.invitation_type == 'F'
       and not request.user.has_perm('scipost.can_invite_Fellows')):
        errormessage = ('You do not have the authorization to send a Fellow-type '
                        'invitation. Consider Contributor, or cited (sub/pub). ')
    elif invitation.invitation_type == 'R':
        errormessage = ('Referee-type invitations must be made by the Editor-in-charge '
                        'at the relevant Submission\'s Editorial Page. ')
    if errormessage is not None:
        return render(request, 'scipost/error.html', context={'errormessage': errormessage})

    Utils.load({'invitation': invitation})
    Utils.send_registration_invitation_email(True)
    return redirect(reverse('scipost:registration_invitations'))


@permission_required('scipost.can_manage_registration_invitations', return_403=True)
def mark_reg_inv_as_declined(request, invitation_id):
    """
    Mark an invitation as declined (called from registration_invitations.html).
    """
    invitation = get_object_or_404(RegistrationInvitation, pk=invitation_id)
    invitation.responded = True
    invitation.declined = True
    invitation.save()
    return redirect(reverse('scipost:registration_invitations'))


@permission_required('scipost.can_manage_registration_invitations', return_403=True)
def citation_notifications(request):
    unprocessed_notifications = CitationNotification.objects.filter(
        processed=False).order_by('contributor__user__last_name')
    context = {'unprocessed_notifications': unprocessed_notifications, }
    return render(request, 'scipost/citation_notifications.html', context)


@permission_required('scipost.can_manage_registration_invitations', return_403=True)
def process_citation_notification(request, cn_id):
    notification = get_object_or_404(CitationNotification, id=cn_id)
    notification.processed = True
    notification.save()
    if notification.contributor.accepts_SciPost_emails:
        Utils.load({'notification': notification})
        Utils.send_citation_notification_email()
    return redirect(reverse('scipost:citation_notifications'))


@permission_required('scipost.can_manage_registration_invitations', return_403=True)
def mark_draft_inv_as_processed(request, draft_id):
    draft = get_object_or_404(DraftInvitation, id=draft_id)
    draft.processed = True
    draft.save()
    return redirect(reverse('scipost:registration_invitations'))


def login_view(request):
    redirect_to = request.POST.get('next', reverse('scipost:personal_page'))
    redirect_to = (redirect_to
                   if is_safe_url(redirect_to, request.get_host())
                   else reverse('scipost:personal_page'))
    if request.method == 'POST':
        username = request.POST['username']
        password = request.POST['password']
        user = authenticate(username=username, password=password)
        if user is not None and is_registered(user):
            if user.is_active:
                login(request, user)
                return redirect(redirect_to)
            else:
                return render(request, 'scipost/disabled_account.html')
        else:
            return render(request, 'scipost/login_error.html')
    else:
        form = AuthenticationForm()
        return render(request, 'scipost/login.html', {'form': form, 'next': redirect_to})


def logout_view(request):
    logout(request)
    messages.success(request, '<h3>Keep contributing!</h3>You are now logged out of SciPost.')
    return redirect(reverse('scipost:index'))


def mark_unavailable_period(request):
    if request.method == 'POST':
        unav_form = UnavailabilityPeriodForm(request.POST)
        errormessage = None
        if unav_form.is_valid():
            now = timezone.now()
            if unav_form.cleaned_data['start'] > unav_form.cleaned_data['end']:
                errormessage = 'The start date you have entered is later than the end date.'
            elif unav_form.cleaned_data['end'] < now.date():
                errormessage = 'You have entered an end date in the past.'
            if errormessage is not None:
                return render(request, 'scipost/error.html',
                              context={'errormessage': errormessage})
            else:
                unav = UnavailabilityPeriod(
                    contributor=request.user.contributor,
                    start=unav_form.cleaned_data['start'],
                    end=unav_form.cleaned_data['end'])
                unav.save()
        else:
            errormessage = 'Please enter valid dates (format: YYYY-MM-DD).'
            return render(request, 'scipost/error.html', context={'errormessage': errormessage})
    return redirect('scipost:personal_page')


@login_required
def personal_page(request):
    """
    The Personal Page is the main view for accessing user functions.
    """
    contributor = Contributor.objects.select_related('user').get(user=request.user)
    user_groups = contributor.user.groups.values_list('name', flat=True)

    # Compile the unavailability periods:
    now = timezone.now()
    unavailabilities = UnavailabilityPeriod.objects.filter(
        contributor=contributor).exclude(end__lt=now).order_by('start')
    unavailability_form = UnavailabilityPeriodForm()

    # if an editor, count the number of actions required:
    nr_reg_to_vet = 0
    nr_reg_awaiting_validation = 0
    nr_submissions_to_assign = 0
    nr_recommendations_to_prepare_for_voting = 0
    if contributor.is_SP_Admin():
        intwodays = now + timezone.timedelta(days=2)

        # count the number of pending registration requests
        nr_reg_to_vet = Contributor.objects.filter(user__is_active=True, status=0).count()
        nr_reg_awaiting_validation = Contributor.objects.filter(
            user__is_active=False, key_expires__gte=now,
            key_expires__lte=intwodays, status=0).count()
        nr_submissions_to_assign = Submission.objects.filter(status__in=['unassigned']).count()
        nr_recommendations_to_prepare_for_voting = EICRecommendation.objects.filter(
            submission__status__in=['voting_in_preparation']).count()
    nr_assignments_to_consider = 0
    active_assignments = None
    nr_reports_to_vet = 0
    if contributor.is_MEC():
        nr_assignments_to_consider = (EditorialAssignment.objects
                                      .filter(to=contributor, accepted=None, deprecated=False)
                                      .count())
        active_assignments = EditorialAssignment.objects.filter(
            to=contributor, accepted=True, completed=False)
        nr_reports_to_vet = Report.objects.filter(
            status=0, submission__editor_in_charge=contributor).count()
    nr_commentary_page_requests_to_vet = 0
    nr_comments_to_vet = 0
    nr_thesislink_requests_to_vet = 0
    nr_authorship_claims_to_vet = 0
    if contributor.is_VE():
        nr_commentary_page_requests_to_vet = (Commentary.objects.awaiting_vetting()
                                              .exclude(requested_by=contributor).count())
        nr_comments_to_vet = Comment.objects.filter(status=0).count()
        nr_thesislink_requests_to_vet = ThesisLink.objects.filter(vetted=False).count()
        nr_authorship_claims_to_vet = AuthorshipClaim.objects.filter(status='0').count()
    nr_ref_inv_to_consider = RefereeInvitation.objects.filter(
        referee=contributor, accepted=None, cancelled=False).count()
    pending_ref_tasks = RefereeInvitation.objects.filter(
        referee=contributor, accepted=True, fulfilled=False)
    # Verify if there exist objects authored by this contributor,
    # whose authorship hasn't been claimed yet
    own_submissions = (Submission.objects
                       .filter(authors__in=[contributor], is_current=True)
                       .order_by('-submission_date'))
    own_commentaries = (Commentary.objects
                        .filter(authors__in=[contributor])
                        .order_by('-latest_activity'))
    own_thesislinks = ThesisLink.objects.filter(author_as_cont__in=[contributor])
    nr_submission_authorships_to_claim = (Submission.objects.filter(
        author_list__contains=contributor.user.last_name)
                                          .exclude(authors__in=[contributor])
                                          .exclude(authors_claims__in=[contributor])
                                          .exclude(authors_false_claims__in=[contributor])
                                          .count())
    nr_commentary_authorships_to_claim = (Commentary.objects.filter(
        author_list__contains=contributor.user.last_name)
                                          .exclude(authors__in=[contributor])
                                          .exclude(authors_claims__in=[contributor])
                                          .exclude(authors_false_claims__in=[contributor])
                                          .count())
    nr_thesis_authorships_to_claim = (ThesisLink.objects.filter(
        author__contains=contributor.user.last_name)
                                      .exclude(author_as_cont__in=[contributor])
                                      .exclude(author_claims__in=[contributor])
                                      .exclude(author_false_claims__in=[contributor])
                                      .count())
    own_comments = (Comment.objects.select_related('author', 'submission')
                    .filter(author=contributor, is_author_reply=False)
                    .order_by('-date_submitted'))
    own_authorreplies = (Comment.objects
                         .filter(author=contributor, is_author_reply=True)
                         .order_by('-date_submitted'))

    appellation = contributor.get_title_display() + ' ' + contributor.user.last_name
    context = {
        'contributor': contributor,
        'user_groups': user_groups,
        'appellation': appellation,
        'unavailabilities': unavailabilities,
        'unavailability_form': unavailability_form,
        'nr_reg_to_vet': nr_reg_to_vet,
        'nr_reg_awaiting_validation': nr_reg_awaiting_validation,
        'nr_commentary_page_requests_to_vet': nr_commentary_page_requests_to_vet,
        'nr_comments_to_vet': nr_comments_to_vet,
        'nr_thesislink_requests_to_vet': nr_thesislink_requests_to_vet,
        'nr_authorship_claims_to_vet': nr_authorship_claims_to_vet,
        'nr_reports_to_vet': nr_reports_to_vet,
        'nr_submissions_to_assign': nr_submissions_to_assign,
        'nr_recommendations_to_prepare_for_voting': nr_recommendations_to_prepare_for_voting,
        'nr_assignments_to_consider': nr_assignments_to_consider,
        'active_assignments': active_assignments,
        'nr_submission_authorships_to_claim': nr_submission_authorships_to_claim,
        'nr_commentary_authorships_to_claim': nr_commentary_authorships_to_claim,
        'nr_thesis_authorships_to_claim': nr_thesis_authorships_to_claim,
        'nr_ref_inv_to_consider': nr_ref_inv_to_consider,
        'pending_ref_tasks': pending_ref_tasks,
        'own_submissions': own_submissions,
        'own_commentaries': own_commentaries,
        'own_thesislinks': own_thesislinks,
        'own_comments': own_comments, 'own_authorreplies': own_authorreplies,
    }
    return render(request, 'scipost/personal_page.html', context)


@login_required
def change_password(request):
    form = PasswordChangeForm(request.POST or None)
    ack = False
    if form.is_valid():
        if not request.user.check_password(form.cleaned_data['password_prev']):
            return render(
                request, 'scipost/change_password.html',
                {'form': form,
                 'errormessage': 'The currently existing password you entered is incorrect'})
        if form.cleaned_data['password_new'] != form.cleaned_data['password_verif']:
            return render(request, 'scipost/change_password.html', {
                          'form': form,
                          'errormessage': 'Your new password entries must match'})
        request.user.set_password(form.cleaned_data['password_new'])
        request.user.save()
        ack = True

    return render(request, 'scipost/change_password.html', {'ack': ack, 'form': form})


def reset_password_confirm(request, uidb64=None, token=None):
    return password_reset_confirm(request, template_name='scipost/reset_password_confirm.html',
                                  uidb64=uidb64, token=token,
                                  post_reset_redirect=reverse('scipost:login'))


def reset_password(request):
    return password_reset(request, template_name='scipost/reset_password.html',
                          email_template_name='scipost/reset_password_email.html',
                          subject_template_name='scipost/reset_password_subject.txt',
                          post_reset_redirect=reverse('scipost:login'))


@login_required
def update_personal_data(request):
    contributor = Contributor.objects.get(user=request.user)
    user_form = UpdateUserDataForm(request.POST or None, instance=request.user)
    cont_form = UpdatePersonalDataForm(request.POST or None, instance=contributor)
    if user_form.is_valid() and cont_form.is_valid():
        user_form.save()
        cont_form.save()
        cont_form.sync_lists()
        messages.success(request, 'Your personal data has been updated.')
        return redirect(reverse('scipost:personal_page'))
    else:
        user_form = UpdateUserDataForm(instance=contributor.user)
        cont_form = UpdatePersonalDataForm(instance=contributor)
    return render(request, 'scipost/update_personal_data.html',
                  {'user_form': user_form, 'cont_form': cont_form})


@login_required
def claim_authorships(request):
    """
    The system auto-detects potential authorships (of submissions,
    papers subject to commentaries, theses, ...).
    The contributor must confirm/deny authorship from the
    Personal Page.
    """
    contributor = Contributor.objects.get(user=request.user)

    submission_authorships_to_claim = (Submission.objects
                                       .filter(author_list__contains=contributor.user.last_name)
                                       .exclude(authors__in=[contributor])
                                       .exclude(authors_claims__in=[contributor])
                                       .exclude(authors_false_claims__in=[contributor]))
    sub_auth_claim_form = AuthorshipClaimForm()
    commentary_authorships_to_claim = (Commentary.objects
                                       .filter(author_list__contains=contributor.user.last_name)
                                       .exclude(authors__in=[contributor])
                                       .exclude(authors_claims__in=[contributor])
                                       .exclude(authors_false_claims__in=[contributor]))
    com_auth_claim_form = AuthorshipClaimForm()
    thesis_authorships_to_claim = (ThesisLink.objects
                                   .filter(author__contains=contributor.user.last_name)
                                   .exclude(author_as_cont__in=[contributor])
                                   .exclude(author_claims__in=[contributor])
                                   .exclude(author_false_claims__in=[contributor]))
    thesis_auth_claim_form = AuthorshipClaimForm()

    context = {'submission_authorships_to_claim': submission_authorships_to_claim,
               'sub_auth_claim_form': sub_auth_claim_form,
               'commentary_authorships_to_claim': commentary_authorships_to_claim,
               'com_auth_claim_form': com_auth_claim_form,
               'thesis_authorships_to_claim': thesis_authorships_to_claim,
               'thesis_auth_claim_form': thesis_auth_claim_form,
               }
    return render(request, 'scipost/claim_authorships.html', context)


@login_required
def claim_sub_authorship(request, submission_id, claim):
    if request.method == 'POST':
        contributor = Contributor.objects.get(user=request.user)
        submission = get_object_or_404(Submission, pk=submission_id)
        if claim == '1':
            submission.authors_claims.add(contributor)
            newclaim = AuthorshipClaim(claimant=contributor, submission=submission)
            newclaim.save()
        elif claim == '0':
            submission.authors_false_claims.add(contributor)
        submission.save()
    return redirect('scipost:claim_authorships')


@login_required
def claim_com_authorship(request, commentary_id, claim):
    if request.method == 'POST':
        contributor = Contributor.objects.get(user=request.user)
        commentary = get_object_or_404(Commentary, pk=commentary_id)
        if claim == '1':
            commentary.authors_claims.add(contributor)
            newclaim = AuthorshipClaim(claimant=contributor, commentary=commentary)
            newclaim.save()
        elif claim == '0':
            commentary.authors_false_claims.add(contributor)
        commentary.save()
    return redirect('scipost:claim_authorships')


@login_required
def claim_thesis_authorship(request, thesis_id, claim):
    if request.method == 'POST':
        contributor = Contributor.objects.get(user=request.user)
        thesislink = get_object_or_404(ThesisLink, pk=thesis_id)
        if claim == '1':
            thesislink.author_claims.add(contributor)
            newclaim = AuthorshipClaim(claimant=contributor, thesislink=thesislink)
            newclaim.save()
        elif claim == '0':
            thesislink.author_false_claims.add(contributor)
        thesislink.save()
    return redirect('scipost:claim_authorships')


@permission_required('scipost.can_vet_authorship_claims', return_403=True)
def vet_authorship_claims(request):
    claims_to_vet = AuthorshipClaim.objects.filter(status='0')
    context = {'claims_to_vet': claims_to_vet}
    return render(request, 'scipost/vet_authorship_claims.html', context)


@permission_required('scipost.can_vet_authorship_claims', return_403=True)
def vet_authorship_claim(request, claim_id, claim):
    if request.method == 'POST':
        vetting_contributor = Contributor.objects.get(user=request.user)
        claim_to_vet = AuthorshipClaim.objects.get(pk=claim_id)

        if claim_to_vet.submission is not None:
            claim_to_vet.submission.authors_claims.remove(claim_to_vet.claimant)
            if claim == '1':
                claim_to_vet.submission.authors.add(claim_to_vet.claimant)
                claim_to_vet.status = '1'
            elif claim == '0':
                claim_to_vet.submission.authors_false_claims.add(claim_to_vet.claimant)
                claim_to_vet.status = '-1'
                claim_to_vet.submission.save()
        if claim_to_vet.commentary is not None:
            claim_to_vet.commentary.authors_claims.remove(claim_to_vet.claimant)
            if claim == '1':
                claim_to_vet.commentary.authors.add(claim_to_vet.claimant)
                claim_to_vet.status = '1'
            elif claim == '0':
                claim_to_vet.commentary.authors_false_claims.add(claim_to_vet.claimant)
                claim_to_vet.status = '-1'
                claim_to_vet.commentary.save()
        if claim_to_vet.thesislink is not None:
            claim_to_vet.thesislink.author_claims.remove(claim_to_vet.claimant)
            if claim == '1':
                claim_to_vet.thesislink.author_as_cont.add(claim_to_vet.claimant)
                claim_to_vet.status = '1'
            elif claim == '0':
                claim_to_vet.thesislink.author_false_claims.add(claim_to_vet.claimant)
                claim_to_vet.status = '-1'
                claim_to_vet.thesislink.save()

        claim_to_vet.vetted_by = vetting_contributor
        claim_to_vet.save()
    return redirect('scipost:vet_authorship_claims')


def contributor_info(request, contributor_id):
    """
    All visitors can see a digest of a
    Contributor's activities/contributions by clicking
    on the relevant name (in listing headers of Submissions, ...).
    """
    contributor = get_object_or_404(Contributor, pk=contributor_id)
    contributor_publications = Publication.objects.published().filter(authors=contributor)
    contributor_submissions = Submission.objects.public().filter(authors=contributor)
    contributor_commentaries = Commentary.objects.filter(authors=contributor)
    contributor_theses = ThesisLink.objects.vetted().filter(author_as_cont=contributor)
    contributor_comments = (Comment.objects.vetted()
                            .filter(author=contributor, is_author_reply=False)
                            .order_by('-date_submitted'))
    contributor_authorreplies = (Comment.objects.vetted()
                                 .filter(author=contributor, is_author_reply=True)
                                 .order_by('-date_submitted'))
    context = {'contributor': contributor,
               'contributor_publications': contributor_publications,
               'contributor_submissions': contributor_submissions,
               'contributor_commentaries': contributor_commentaries,
               'contributor_theses': contributor_theses,
               'contributor_comments': contributor_comments,
               'contributor_authorreplies': contributor_authorreplies}
    return render(request, 'scipost/contributor_info.html', context)


####################
# Email facilities #
####################


@permission_required('scipost.can_email_group_members', return_403=True)
def email_group_members(request):
    """
    Method to send bulk emails to (members of) selected groups
    """
    if request.method == 'POST':
        form = EmailGroupMembersForm(request.POST)
        if form.is_valid():
            group_members = form.cleaned_data['group'].user_set.all()
            p = Paginator(group_members, 32)
            for pagenr in p.page_range:
                page = p.page(pagenr)
                with mail.get_connection() as connection:
                    for member in page.object_list:
                        if member.contributor.accepts_SciPost_emails:
                            email_text = ''
                            email_text_html = ''
                            if form.cleaned_data['personalize']:
                                email_text = ('Dear ' + member.contributor.get_title_display()
                                              + ' ' + member.last_name + ', \n\n')
                                email_text_html = 'Dear {{ title }} {{ last_name }},<br/>'
                            email_text += form.cleaned_data['email_text']
                            email_text_html += '{{ email_text|linebreaks }}'
                            if form.cleaned_data['include_scipost_summary']:
                                email_text += SCIPOST_SUMMARY_FOOTER
                                email_text_html += SCIPOST_SUMMARY_FOOTER_HTML
                            email_text_html += EMAIL_FOOTER
                            url_unsubscribe = reverse('scipost:unsubscribe',
                                                      args=[contributor.id,
                                                            contributor.activation_key])
                            email_text += ('\n\nDon\'t want to receive such emails? '
                                           'Unsubscribe by visiting %s.' % url_unsubscribe)
                            email_text_html += (
                                '<br/>\n<p style="font-size: 10px;">Don\'t want to receive such '
                                'emails? <a href="%s">Unsubscribe</a>.</p>' % url_unsubscribe)
                            email_context = Context({
                                'title': member.contributor.get_title_display(),
                                'last_name': member.last_name,
                                'email_text': form.cleaned_data['email_text'],
                                'key': member.contributor.activation_key,
                            })
                            html_template = Template(email_text_html)
                            html_version = html_template.render(email_context)
                            message = EmailMultiAlternatives(
                                form.cleaned_data['email_subject'],
                                email_text, 'SciPost Admin <admin@scipost.org>',
                                [member.email], connection=connection)
                            message.attach_alternative(html_version, 'text/html')
                            message.send()
            context = {'ack_header': 'The email has been sent.',
                       'followup_message': 'Return to your ',
                       'followup_link': reverse('scipost:personal_page'),
                       'followup_link_label': 'personal page'}
            return render(request, 'scipost/acknowledgement.html', context)
        else:
            errormessage = 'The form was invalidly filled.'
            context = {'errormessage': errormessage, 'form': form}
            return render(request, 'scipost/email_group_members.html', context)
    form = EmailGroupMembersForm()
    context = {'form': form}
    return render(request, 'scipost/email_group_members.html', context)


@permission_required('scipost.can_email_particulars', return_403=True)
def email_particular(request):
    """
    Method to send emails to individuals (registered or not)
    """
    if request.method == 'POST':
        form = EmailParticularForm(request.POST)
        if form.is_valid():
            email_text = form.cleaned_data['email_text']
            email_text_html = '{{ email_text|linebreaks }}'
            email_context = Context({'email_text': form.cleaned_data['email_text']})
            if form.cleaned_data['include_scipost_summary']:
                email_text += SCIPOST_SUMMARY_FOOTER
                email_text_html += SCIPOST_SUMMARY_FOOTER_HTML

            email_text_html += '<br/>' + EMAIL_FOOTER
            html_template = Template(email_text_html)
            html_version = html_template.render(email_context)
            message = EmailMultiAlternatives(
                form.cleaned_data['email_subject'],
                email_text, 'SciPost Admin <admin@scipost.org>',
                [form.cleaned_data['email_address']],
                bcc=['admin@scipost.org'])
            message.attach_alternative(html_version, 'text/html')
            message.send()
            context = {'ack_header': 'The email has been sent.',
                       'followup_message': 'Return to your ',
                       'followup_link': reverse('scipost:personal_page'),
                       'followup_link_label': 'personal page'}
            return render(request, 'scipost/acknowledgement.html', context)
    form = EmailParticularForm()
    context = {'form': form}
    return render(request, 'scipost/email_particular.html', context)


@permission_required('scipost.can_email_particulars', return_403=True)
def send_precooked_email(request):
    """
    Method to send precooked emails to individuals (registered or not)
    """
    if request.method == 'POST':
        form = SendPrecookedEmailForm(request.POST)
        if form.is_valid():
            precookedEmail = form.cleaned_data['email_option']
            if form.cleaned_data['email_address'] in precookedEmail.emailed_to:
                errormessage = 'This message has already been sent to this address'
                return render(request, 'scipost/error.html',
                              context={'errormessage': errormessage})
            precookedEmail.emailed_to.append(form.cleaned_data['email_address'])
            precookedEmail.date_last_used = timezone.now().date()
            precookedEmail.save()
            email_text = precookedEmail.email_text
            email_text_html = '{{ email_text|linebreaks }}'
            email_context = Context({'email_text': precookedEmail.email_text_html})
            if form.cleaned_data['include_scipost_summary']:
                email_text += SCIPOST_SUMMARY_FOOTER
                email_text_html += SCIPOST_SUMMARY_FOOTER_HTML

            email_text_html += '<br/>' + EMAIL_FOOTER
            html_template = Template(email_text_html)
            html_version = html_template.render(email_context)
            message = EmailMultiAlternatives(
                precookedEmail.email_subject,
                email_text,
                SciPost_from_addresses_dict[form.cleaned_data['from_address']],
                [form.cleaned_data['email_address']],
                bcc=['admin@scipost.org'])
            message.attach_alternative(html_version, 'text/html')
            message.send()
            context = {'ack_header': 'The email has been sent.',
                       'followup_message': 'Return to your ',
                       'followup_link': reverse('scipost:personal_page'),
                       'followup_link_label': 'personal page'}
            return render(request, 'scipost/acknowledgement.html', context)
    form = SendPrecookedEmailForm()
    context = {'form': form}
    return render(request, 'scipost/send_precooked_email.html', context)


#####################
# Editorial College #
#####################

def EdCol_bylaws(request):
    return render(request, 'scipost/EdCol_by-laws.html')


@permission_required('scipost.can_view_pool', return_403=True)
def Fellow_activity_overview(request, Fellow_id=None):
    fellows = Contributor.objects.filter(
        user__groups__name='Editorial College').order_by('user__last_name')
    context = {'fellows': fellows}
    if Fellow_id:
        fellow = get_object_or_404(Contributor, pk=Fellow_id)
        context['fellow'] = fellow

        assignments_ongoing = (EditorialAssignment.objects.get_for_user_in_pool(request.user)
                               .filter(accepted=True, completed=False, to=fellow)
                               .order_by('-date_created'))
        context['assignments_ongoing'] = assignments_ongoing

        assignments_completed = (EditorialAssignment.objects.get_for_user_in_pool(request.user)
                                 .filter(completed=True, to=fellow).order_by('-date_created'))
        context['assignments_completed'] = assignments_completed
    return render(request, 'scipost/Fellow_activity_overview.html', context)



class AboutView(ListView):
    model = EditorialCollege
    template_name = 'scipost/about.html'
    queryset = EditorialCollege.objects.prefetch_related(
                Prefetch('fellowships',
                         queryset=EditorialCollegeFellowship.objects.active().select_related(
                            'contributor__user').order_by('contributor__user__last_name'),
                         to_attr='current_fellows'))

    def get_context_data(self, *args, **kwargs):
        context = super().get_context_data(*args, **kwargs)
        object_list = []
        for college in context['object_list']:
            try:
                spec_list = subject_areas_raw_dict[str(college)]
            except KeyError:
                spec_list = None
            object_list.append((
                college,
                spec_list,
            ))
        context['object_list'] = object_list
        return context<|MERGE_RESOLUTION|>--- conflicted
+++ resolved
@@ -170,17 +170,11 @@
 def index(request):
     '''Main page.'''
     context = {
-<<<<<<< HEAD
         'latest_newsitem': NewsItem.objects.all().order_by('-date').first(),
         'submissions': Submission.objects.public().order_by('-submission_date')[:3],
         'publications': Publication.objects.published().order_by('-publication_date')[:3],
         'issues': Issue.objects.published().order_by('-start_date')[:3],
         'journals': Journal.objects.active().order_by('name')
-=======
-        'latest_newsitems': NewsItem.objects.all().order_by('-date')[:1],
-        'submissions': Submission.objects.public().order_by('-submission_date')[:3],
-        'publications': Publication.objects.published().order_by('-publication_date')[:3]
->>>>>>> 2cbca683
     }
     return render(request, 'scipost/index.html', context)
 
