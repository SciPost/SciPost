import re

from django.utils import timezone
from django.shortcuts import get_object_or_404, render
from django.contrib import messages
from django.contrib.auth import login, logout, update_session_auth_hash
from django.contrib.auth.decorators import login_required, user_passes_test
from django.contrib.auth.models import Group
from django.contrib.auth.views import password_reset, password_reset_confirm
from django.core import mail
from django.core.mail import EmailMessage, EmailMultiAlternatives
from django.core.paginator import Paginator, EmptyPage, PageNotAnInteger
from django.core.urlresolvers import reverse
from django.db.models import Q
from django.shortcuts import redirect
from django.template import Context, Template
from django.views.decorators.http import require_POST
from django.views.generic.list import ListView

from django.db.models import Prefetch

from guardian.decorators import permission_required

from .constants import SCIPOST_SUBJECT_AREAS, subject_areas_raw_dict, SciPost_from_addresses_dict
from .decorators import has_contributor
from .models import Contributor, CitationNotification, UnavailabilityPeriod,\
                    DraftInvitation, RegistrationInvitation,\
                    AuthorshipClaim, EditorialCollege, EditorialCollegeFellowship
from .forms import AuthenticationForm, DraftInvitationForm, UnavailabilityPeriodForm,\
                   RegistrationForm, RegistrationInvitationForm, AuthorshipClaimForm,\
                   ModifyPersonalMessageForm, SearchForm, VetRegistrationForm, reg_ref_dict,\
                   UpdatePersonalDataForm, UpdateUserDataForm, PasswordChangeForm,\
                   EmailGroupMembersForm, EmailParticularForm, SendPrecookedEmailForm
from .utils import Utils, EMAIL_FOOTER, SCIPOST_SUMMARY_FOOTER, SCIPOST_SUMMARY_FOOTER_HTML

from commentaries.models import Commentary
from comments.models import Comment
from journals.models import Publication, Issue, Journal
from news.models import NewsItem
from submissions.models import Submission, EditorialAssignment, RefereeInvitation,\
                               Report, EICRecommendation
from theses.models import ThesisLink


##############
# Utilitites #
##############

def is_registered(user):
    """
    This method checks if user is activated assuming an validated user
    has at least one permission group (`Registered Contributor` or `Partner Accounts`).
    """
    return user.groups.exists()


# Global search
def normalize_query(query_string,
                    findterms=re.compile(r'"([^"]+)"|(\S+)').findall,
                    normspace=re.compile(r'\s{2,}').sub):
    """ Splits a query string in individual keywords, keeping quoted words together. """
    return [normspace(' ', (t[0] or t[1]).strip()) for t in findterms(query_string)]


def get_query(query_string, search_fields):
    """ Returns a query, namely a combination of Q objects. """
    query = None
    terms = normalize_query(query_string)
    for term in terms:
        or_query = None
        for field_name in search_fields:
            q = Q(**{"%s__icontains" % field_name: term})
            if or_query is None:
                or_query = q
            else:
                or_query = or_query | q
        if query is None:
            query = or_query
        else:
            query = query & or_query
    return query


def documentsSearchResults(query):
    """
    Searches through commentaries, submissions and thesislinks.
    Returns a Context object which can be further used in templates.
    Naive implementation based on exact match of query.
    NEEDS UPDATING with e.g. Haystack.
    """
    publication_query = get_query(query, ['title', 'author_list', 'abstract', 'doi_label'])
    commentary_query = get_query(query, ['pub_title', 'author_list', 'pub_abstract'])
    submission_query = get_query(query, ['title', 'author_list', 'abstract'])
    thesislink_query = get_query(query, ['title', 'author', 'abstract', 'supervisor'])
    comment_query = get_query(query, ['comment_text'])

    publication_search_queryset = (Publication.objects.published()
                                   .filter(publication_query).order_by('-publication_date'))
    commentary_search_queryset = (Commentary.objects.vetted()
                                  .filter(commentary_query).order_by('-pub_date'))
    submission_search_queryset = (Submission.objects.public()
                                  .filter(submission_query).order_by('-submission_date'))
    thesislink_search_list = (ThesisLink.objects.vetted()
                              .filter(thesislink_query).order_by('-defense_date'))
    comment_search_list = (Comment.objects.vetted()
                           .filter(comment_query).order_by('-date_submitted'))

    context = {'publication_search_queryset': publication_search_queryset,
               'commentary_search_queryset': commentary_search_queryset,
               'submission_search_queryset': submission_search_queryset,
               'thesislink_search_list': thesislink_search_list,
               'comment_search_list': comment_search_list}
    return context


def search(request):
    """ For the global search form in navbar """
    form = SearchForm(request.GET or None)
    context = {}
    if form.is_valid():
        context = documentsSearchResults(form.cleaned_data['q'])
        request.session['query'] = form.cleaned_data['q']
        context['search_term'] = form.cleaned_data['q']
    elif 'query' in request.session:
        context = documentsSearchResults(request.session['query'])
        context['search_term'] = request.session['query']

    if 'publication_search_queryset' in context:
        publication_search_list_paginator = Paginator(context['publication_search_queryset'], 10)
        publication_search_list_page = request.GET.get('publication_search_list_page')
        try:
            publication_search_list = publication_search_list_paginator.page(
                publication_search_list_page)
        except PageNotAnInteger:
            publication_search_list = publication_search_list_paginator.page(1)
        except EmptyPage:
            publication_search_list = publication_search_list_paginator.page(
                publication_search_list_paginator.num_pages)
        context['publication_search_list'] = publication_search_list

    if 'commentary_search_queryset' in context:
        commentary_search_list_paginator = Paginator(context['commentary_search_queryset'], 10)
        commentary_search_list_page = request.GET.get('commentary_search_list_page')
        try:
            commentary_search_list = commentary_search_list_paginator.page(
                commentary_search_list_page)
        except PageNotAnInteger:
            commentary_search_list = commentary_search_list_paginator.page(1)
        except EmptyPage:
            commentary_search_list = commentary_search_list_paginator.page(
                commentary_search_list_paginator.num_pages)
        context['commentary_search_list'] = commentary_search_list

    if 'submission_search_queryset' in context:
        submission_search_list_paginator = Paginator(context['submission_search_queryset'], 10)
        submission_search_list_page = request.GET.get('submission_search_list_page')
        try:
            submission_search_list = submission_search_list_paginator.page(
                submission_search_list_page)
        except PageNotAnInteger:
            submission_search_list = submission_search_list_paginator.page(1)
        except EmptyPage:
            submission_search_list = submission_search_list_paginator.page(
                submission_search_list_paginator.num_pages)
        context['submission_search_list'] = submission_search_list

    return render(request, 'scipost/search.html', context)


#############
# Main view
#############

def index(request):
    '''Main page.'''
    context = {
        'latest_newsitem': NewsItem.objects.all().order_by('-date').first(),
        'submissions': Submission.objects.public().order_by('-submission_date')[:3],
<<<<<<< HEAD
        'publications': Publication.objects.published().order_by('-publication_date')[:3],
        'issues': Issue.objects.published().order_by('-start_date')[:3],
        'journals': Journal.objects.active().order_by('name')
=======
        'publications': Publication.objects.published().order_by('-publication_date',
                                                                 '-paper_nr')[:3]
>>>>>>> 90df664b
    }
    return render(request, 'scipost/index.html', context)


###############
# Information
###############

def feeds(request):
    context = {'subject_areas_physics': SCIPOST_SUBJECT_AREAS[0][1]}
    return render(request, 'scipost/feeds.html', context)


################
# Contributors:
################

def register(request):
    """
    This public registration view shows and processes the form
    that will create new user account requests. After registration
    the Contributor will need to activate its account via the mail
    sent. After activation the user needs to be vetted by the SciPost
    admin.
    """
    if request.user.is_authenticated():
        return redirect(reverse('scipost:personal_page'))

    form = RegistrationForm(request.POST or None)
    if form.is_valid():
        contributor = form.create_and_save_contributor()
        Utils.load({'contributor': contributor}, request)
        Utils.send_registration_email()

        # Disable invitations related to the new Contributor
        (RegistrationInvitation.objects.filter(email=form.cleaned_data['email'])
         .update(responded=True))

        context = {
            'ack_header': 'Thanks for registering to SciPost.',
            'ack_message': ('You will receive an email with a link to verify '
                            'your email address. '
                            'Please visit this link within 48 hours. '
                            'Your credentials will thereafter be verified. '
                            'If your registration is vetted through by the '
                            'administrators, you will be enabled to contribute.'),
        }
        return render(request, 'scipost/acknowledgement.html', context)
    return render(request, 'scipost/register.html', {'form': form, 'invited': False})


def invitation(request, key):
    """
    If a scientist has recieved an invitation (RegistrationInvitation)
    he/she will finish it's invitation via still view which will prefill
    the default registration form.
    """
    invitation = get_object_or_404(RegistrationInvitation, invitation_key=key)
    if invitation.responded:
        errormessage = ('This invitation token has already been used, '
                        'or this email address is already associated to a registration.')
    elif timezone.now() > invitation.key_expires:
        errormessage = 'The invitation key has expired.'
    else:
        context = {
            'invitation': invitation,
            'form': RegistrationForm(initial=invitation.__dict__)
        }
        return render(request, 'scipost/register.html', context)
    return render(request, 'scipost/accept_invitation_error.html', {'errormessage': errormessage})


def activation(request, contributor_id, key):
    """
    After registration, an email verification link is sent.
    Once clicked, the account is activated.
    """
    contributor = get_object_or_404(Contributor, id=contributor_id, activation_key=key)
    if not contributor.user.is_active:
        if timezone.now() > contributor.key_expires:
            return redirect(reverse('scipost:request_new_activation_link', kwargs={
                'contributor_id': contributor_id,
                'key': key
            }))
        contributor.user.is_active = True
        contributor.user.save()
        context = {'ack_header': 'Your email address has been confirmed.',
                   'ack_message': ('Your SciPost account will soon be vetted. '
                                   'You will soon receive an email from us.'),
                   }
        return render(request, 'scipost/acknowledgement.html', context)
    messages.success(request, ('<h3>Your email has already been confirmed.</h3>'
                               'Please wait for vetting of your registration.'
                               ' We shall strive to send you an update by email within 24 hours.'))
    return redirect(reverse('scipost:index'))


def request_new_activation_link(request, contributor_id, key):
    """
    Once a user tries to activate its account using the email verification link sent
    and the key has expired, the user redirected to possibly request a new token.
    """
    contributor = get_object_or_404(Contributor, id=contributor_id, activation_key=key)
    if request.GET.get('confirm', False):
        # Generate a new email activation key and link
        contributor.generate_key()
        contributor.save()
        Utils.load({'contributor': contributor}, request)
        Utils.send_new_activation_link_email()

        context = {
            'ack_header': 'We have emailed you a new activation link.',
            'ack_message': ('Please acknowledge it within its 48 hours validity '
                            'window if you want us to proceed with vetting your registraion.'),
        }
        return render(request, 'scipost/acknowledgement.html', context)
    context = {'contributor': contributor}
    return render(request, 'scipost/request_new_activation_link.html', context)


def unsubscribe(request, contributor_id, key):
    """
    The link to this method is included in all email communications
    with a Contributor. The key used is the original activation key.
    At this link, the Contributor can confirm that he/she does not
    want to receive any non-essential email notifications from SciPost.
    """
    contributor = get_object_or_404(Contributor, id=contributor_id, activation_key=key)
    if request.GET.get('confirm', False):
        contributor.accepts_SciPost_emails = False
        contributor.save()
        text = ('<h3>We have recorded your preference</h3>'
                'You will no longer receive non-essential email from SciPost.')
        messages.success(request, text)
        return redirect(reverse('scipost:index'))
    return render(request, 'scipost/unsubscribe.html', {'contributor': contributor})


@permission_required('scipost.can_vet_registration_requests', return_403=True)
def vet_registration_requests(request):
    contributors_to_vet = (Contributor.objects
                           .filter(user__is_active=True, status=0)
                           .order_by('key_expires'))
    form = VetRegistrationForm()
    context = {'contributors_to_vet': contributors_to_vet, 'form': form}
    return render(request, 'scipost/vet_registration_requests.html', context)


@permission_required('scipost.can_vet_registration_requests', return_403=True)
def vet_registration_request_ack(request, contributor_id):
    # process the form
    form = VetRegistrationForm(request.POST or None)
    contributor = Contributor.objects.get(pk=contributor_id)
    if form.is_valid():
        if form.promote_to_registered_contributor():
            contributor.status = 1
            contributor.vetted_by = request.user.contributor
            contributor.save()
            group = Group.objects.get(name='Registered Contributors')
            contributor.user.groups.add(group)
            # Verify if there is a pending refereeing invitation
            pending_ref_inv_exists = True
            try:
                pending_ref_inv = RefereeInvitation.objects.get(
                    invitation_key=contributor.invitation_key, cancelled=False)
                pending_ref_inv.referee = contributor
                pending_ref_inv.save()
            except RefereeInvitation.DoesNotExist:
                pending_ref_inv_exists = False

            email_text = ('Dear ' + contributor.get_title_display() + ' '
                          + contributor.user.last_name +
                          ', \n\nYour registration to the SciPost publication portal '
                          'has been accepted. '
                          'You can now login at https://scipost.org and contribute. \n\n')
            if pending_ref_inv_exists:
                email_text += (
                    'Note that you have pending refereeing invitations; please navigate to '
                    'https://scipost.org/submissions/accept_or_decline_ref_invitations '
                    '(login required) to accept or decline them.\n\n')
            email_text += 'Thank you very much in advance, \nThe SciPost Team.'
            emailmessage = EmailMessage('SciPost registration accepted', email_text,
                                        'SciPost registration <registration@scipost.org>',
                                        [contributor.user.email],
                                        bcc=['registration@scipost.org'],
                                        reply_to=['registration@scipost.org'])
            emailmessage.send(fail_silently=False)
        else:
            ref_reason = int(form.cleaned_data['refusal_reason'])
            email_text = ('Dear ' + contributor.get_title_display() + ' '
                          + contributor.user.last_name +
                          ', \n\nYour registration to the SciPost publication portal '
                          'has been turned down, the reason being: '
                          + reg_ref_dict[ref_reason] + '. You can however still view '
                          'all SciPost contents, just not submit papers, '
                          'comments or votes. We nonetheless thank you for your interest.'
                          '\n\nThe SciPost Team.')
            if form.cleaned_data['email_response_field']:
                email_text += ('\n\nFurther explanations: '
                               + form.cleaned_data['email_response_field'])
            emailmessage = EmailMessage('SciPost registration: unsuccessful',
                                        email_text,
                                        'SciPost registration <registration@scipost.org>',
                                        [contributor.user.email],
                                        bcc=['registration@scipost.org'],
                                        reply_to=['registration@scipost.org'])
            emailmessage.send(fail_silently=False)
            contributor.status = form.cleaned_data['refusal_reason']
            contributor.save()

    messages.success(request, 'SciPost Registration request vetted.')
    return redirect(reverse('scipost:vet_registration_requests'))


@permission_required('scipost.can_resend_registration_requests', return_403=True)
def registration_requests(request):
    '''
    List all inactive users. These are users that have filled the registration form,
    but did not yet activate their account using the validation email.
    '''
    unactive_contributors = (Contributor.objects.awaiting_validation()
                             .prefetch_related('user')
                             .order_by('-key_expires'))
    context = {
        'unactive_contributors': unactive_contributors,
        'now': timezone.now()
    }
    return render(request, 'scipost/registration_requests.html', context)


@require_POST
@permission_required('scipost.can_resend_registration_requests', return_403=True)
def registration_requests_reset(request, contributor_id):
    '''
    Reset specific activation_key for Contributor and resend activation mail.
    '''
    contributor = get_object_or_404(Contributor.objects.awaiting_validation(), id=contributor_id)
    contributor.generate_key()
    contributor.save()
    Utils.load({'contributor': contributor}, request)
    Utils.send_new_activation_link_email()
    messages.success(request, ('New key successfully generated and sent to <i>%s</i>'
                               % contributor.user.email))
    return redirect(reverse('scipost:registration_requests'))


@permission_required('scipost.can_draft_registration_invitations', return_403=True)
def draft_registration_invitation(request):
    """
    For officers to prefill registration invitations.
    This is similar to the registration_invitations method,
    which is used to complete the invitation process.
    """
    draft_inv_form = DraftInvitationForm(request.POST or None, current_user=request.user)
    if draft_inv_form.is_valid():
        invitation = draft_inv_form.save(commit=False)
        invitation.drafted_by = request.user.contributor
        invitation.save()
        messages.success(request, 'Draft invitation saved.')
        return redirect(reverse('scipost:draft_registration_invitation'))

    sent_reg_inv = RegistrationInvitation.objects.filter(responded=False, declined=False)
    sent_reg_inv_fellows = sent_reg_inv.filter(invitation_type='F').order_by('last_name')
    sent_reg_inv_contrib = sent_reg_inv.filter(invitation_type='C').order_by('last_name')
    sent_reg_inv_ref = sent_reg_inv.filter(invitation_type='R').order_by('last_name')
    sent_reg_inv_cited_sub = sent_reg_inv.filter(invitation_type='ci').order_by('last_name')
    sent_reg_inv_cited_pub = sent_reg_inv.filter(invitation_type='cp').order_by('last_name')

    resp_reg_inv = RegistrationInvitation.objects.filter(responded=True, declined=False)
    resp_reg_inv_fellows = resp_reg_inv.filter(invitation_type='F').order_by('last_name')
    resp_reg_inv_contrib = resp_reg_inv.filter(invitation_type='C').order_by('last_name')
    resp_reg_inv_ref = resp_reg_inv.filter(invitation_type='R').order_by('last_name')
    resp_reg_inv_cited_sub = resp_reg_inv.filter(invitation_type='ci').order_by('last_name')
    resp_reg_inv_cited_pub = resp_reg_inv.filter(invitation_type='cp').order_by('last_name')

    decl_reg_inv = RegistrationInvitation.objects.filter(
        responded=True, declined=True).order_by('last_name')

    names_reg_contributors = (Contributor.objects.filter(status=1).order_by('user__last_name')
                              .values_list('user__first_name', 'user__last_name'))
    existing_drafts = DraftInvitation.objects.filter(processed=False).order_by('last_name')

    context = {
        'draft_inv_form': draft_inv_form,
        'sent_reg_inv_fellows': sent_reg_inv_fellows,
        'sent_reg_inv_contrib': sent_reg_inv_contrib,
        'sent_reg_inv_ref': sent_reg_inv_ref,
        'sent_reg_inv_cited_sub': sent_reg_inv_cited_sub,
        'sent_reg_inv_cited_pub': sent_reg_inv_cited_pub,
        'resp_reg_inv_fellows': resp_reg_inv_fellows,
        'resp_reg_inv_contrib': resp_reg_inv_contrib,
        'resp_reg_inv_ref': resp_reg_inv_ref,
        'resp_reg_inv_cited_sub': resp_reg_inv_cited_sub,
        'resp_reg_inv_cited_pub': resp_reg_inv_cited_pub,
        'decl_reg_inv': decl_reg_inv,
        'names_reg_contributors': names_reg_contributors,
        'existing_drafts': existing_drafts,
    }
    return render(request, 'scipost/draft_registration_invitation.html', context)


@permission_required('scipost.can_manage_registration_invitations', return_403=True)
def edit_draft_reg_inv(request, draft_id):
    draft = get_object_or_404(DraftInvitation, id=draft_id)

    draft_inv_form = DraftInvitationForm(request.POST or None, current_user=request.user,
                                         instance=draft)
    if draft_inv_form.is_valid():
        draft = draft_inv_form.save()
        messages.success(request, 'Draft invitation saved.')
        return redirect(reverse('scipost:registration_invitations'))

    context = {'draft_inv_form': draft_inv_form}
    return render(request, 'scipost/edit_draft_reg_inv.html', context)


@permission_required('scipost.can_manage_registration_invitations', return_403=True)
def map_draft_reg_inv_to_contributor(request, draft_id, contributor_id):
    """
    If a draft invitation actually points to an already-registered
    Contributor, this method marks the draft invitation as processed
    and, if the draft invitation was for a citation type,
    creates an instance of CitationNotification.
    """
    draft = get_object_or_404(DraftInvitation, id=draft_id)
    contributor = get_object_or_404(Contributor, id=contributor_id)
    draft.processed = True
    draft.save()
    citation = CitationNotification(
        contributor=contributor,
        cited_in_submission=draft.cited_in_submission,
        cited_in_publication=draft.cited_in_publication,
        processed=False)
    citation.save()
    return redirect(reverse('scipost:registration_invitations'))


@permission_required('scipost.can_manage_registration_invitations', return_403=True)
def registration_invitations(request, draft_id=None):
    """ Overview and tools for administrators """
    # List invitations sent; send new ones
    associated_contributors = None
    initial = {}
    if draft_id:
        # Fill draft data if draft_id given
        draft = get_object_or_404(DraftInvitation, id=draft_id)
        associated_contributors = Contributor.objects.filter(
            user__last_name__icontains=draft.last_name)
        initial = {
            'title': draft.title,
            'first_name': draft.first_name,
            'last_name': draft.last_name,
            'email': draft.email,
            'invitation_type': draft.invitation_type,
            'cited_in_submission': draft.cited_in_submission,
            'cited_in_publication': draft.cited_in_publication,
        }

    # Send invitation from form information
    reg_inv_form = RegistrationInvitationForm(request.POST or None, initial=initial,
                                              current_user=request.user)
    if reg_inv_form.is_valid():
        invitation = reg_inv_form.save(commit=False)
        invitation.invited_by = request.user.contributor
        invitation.save()

        Utils.load({'invitation': invitation})
        Utils.send_registration_invitation_email()
        (DraftInvitation.objects.filter(email=reg_inv_form.cleaned_data['email'])
         .update(processed=True))

        messages.success(request, 'Registration Invitation sent')
        return redirect(reverse('scipost:registration_invitations'))

    sent_reg_inv = RegistrationInvitation.objects.filter(responded=False, declined=False)
    sent_reg_inv_fellows = sent_reg_inv.filter(invitation_type='F').order_by('last_name')
    sent_reg_inv_contrib = sent_reg_inv.filter(invitation_type='C').order_by('last_name')
    sent_reg_inv_ref = sent_reg_inv.filter(invitation_type='R').order_by('last_name')
    sent_reg_inv_cited_sub = sent_reg_inv.filter(invitation_type='ci').order_by('last_name')
    sent_reg_inv_cited_pub = sent_reg_inv.filter(invitation_type='cp').order_by('last_name')

    resp_reg_inv = RegistrationInvitation.objects.filter(responded=True, declined=False)
    resp_reg_inv_fellows = resp_reg_inv.filter(invitation_type='F').order_by('last_name')
    resp_reg_inv_contrib = resp_reg_inv.filter(invitation_type='C').order_by('last_name')
    resp_reg_inv_ref = resp_reg_inv.filter(invitation_type='R').order_by('last_name')
    resp_reg_inv_cited_sub = resp_reg_inv.filter(invitation_type='ci').order_by('last_name')
    resp_reg_inv_cited_pub = resp_reg_inv.filter(invitation_type='cp').order_by('last_name')

    decl_reg_inv = RegistrationInvitation.objects.filter(responded=True, declined=True)

    names_reg_contributors = Contributor.objects.filter(
        status=1).order_by('user__last_name').values_list(
        'user__first_name', 'user__last_name')
    existing_drafts = DraftInvitation.objects.filter(processed=False).order_by('last_name')

    context = {
        'reg_inv_form': reg_inv_form,
        'sent_reg_inv_fellows': sent_reg_inv_fellows,
        'sent_reg_inv_contrib': sent_reg_inv_contrib,
        'sent_reg_inv_ref': sent_reg_inv_ref,
        'sent_reg_inv_cited_sub': sent_reg_inv_cited_sub,
        'sent_reg_inv_cited_pub': sent_reg_inv_cited_pub,
        'resp_reg_inv_fellows': resp_reg_inv_fellows,
        'resp_reg_inv_contrib': resp_reg_inv_contrib,
        'resp_reg_inv_ref': resp_reg_inv_ref,
        'resp_reg_inv_cited_sub': resp_reg_inv_cited_sub,
        'resp_reg_inv_cited_pub': resp_reg_inv_cited_pub,
        'decl_reg_inv': decl_reg_inv,
        'names_reg_contributors': names_reg_contributors,
        'existing_drafts': existing_drafts,
        'associated_contributors': associated_contributors,
    }
    return render(request, 'scipost/registration_invitations.html', context)


@permission_required('scipost.can_manage_registration_invitations', return_403=True)
def registration_invitations_cleanup(request):
    """
    Compares the email addresses of invitations with those in the
    database of registered Contributors. Flags overlaps.
    """
    contributor_email_list = Contributor.objects.values_list('user__email', flat=True)
    invs_to_cleanup = RegistrationInvitation.objects.filter(
        responded=False, email__in=contributor_email_list)
    context = {'invs_to_cleanup': invs_to_cleanup}
    return render(request, 'scipost/registration_invitations_cleanup.html', context)


@permission_required('scipost.can_manage_registration_invitations', return_403=True)
def remove_registration_invitation(request, invitation_id):
    """
    Remove an invitation (called from registration_invitations_cleanup).
    """
    invitation = get_object_or_404(RegistrationInvitation, pk=invitation_id)
    invitation.delete()
    return redirect(reverse('scipost:registration_invitations_cleanup'))


@permission_required('scipost.can_manage_registration_invitations', return_403=True)
def edit_invitation_personal_message(request, invitation_id):
    invitation = get_object_or_404(RegistrationInvitation, pk=invitation_id)
    errormessage = None
    if request.method == 'POST':
        form = ModifyPersonalMessageForm(request.POST)
        if form.is_valid():
            invitation.personal_message = form.cleaned_data['personal_message']
            invitation.save()
            return redirect(reverse('scipost:registration_invitations'))
        else:
            errormessage = 'The form was invalid.'
    else:
        form = ModifyPersonalMessageForm(
            initial={'personal_message': invitation.personal_message, })
    context = {'invitation': invitation,
               'form': form, 'errormessage': errormessage, }
    return render(request, 'scipost/edit_invitation_personal_message.html', context)


@permission_required('scipost.can_manage_registration_invitations', return_403=True)
def renew_registration_invitation(request, invitation_id):
    """
    Renew an invitation (called from registration_invitations).
    """
    invitation = get_object_or_404(RegistrationInvitation, pk=invitation_id)
    errormessage = None
    if(invitation.invitation_type == 'F'
       and not request.user.has_perm('scipost.can_invite_Fellows')):
        errormessage = ('You do not have the authorization to send a Fellow-type '
                        'invitation. Consider Contributor, or cited (sub/pub). ')
    elif invitation.invitation_type == 'R':
        errormessage = ('Referee-type invitations must be made by the Editor-in-charge '
                        'at the relevant Submission\'s Editorial Page. ')
    if errormessage is not None:
        return render(request, 'scipost/error.html', context={'errormessage': errormessage})

    Utils.load({'invitation': invitation})
    Utils.send_registration_invitation_email(True)
    return redirect(reverse('scipost:registration_invitations'))


@permission_required('scipost.can_manage_registration_invitations', return_403=True)
def mark_reg_inv_as_declined(request, invitation_id):
    """
    Mark an invitation as declined (called from registration_invitations.html).
    """
    invitation = get_object_or_404(RegistrationInvitation, pk=invitation_id)
    invitation.responded = True
    invitation.declined = True
    invitation.save()
    return redirect(reverse('scipost:registration_invitations'))


@permission_required('scipost.can_manage_registration_invitations', return_403=True)
def citation_notifications(request):
    unprocessed_notifications = CitationNotification.objects.filter(
        processed=False).order_by('contributor__user__last_name')
    context = {'unprocessed_notifications': unprocessed_notifications, }
    return render(request, 'scipost/citation_notifications.html', context)


@permission_required('scipost.can_manage_registration_invitations', return_403=True)
def process_citation_notification(request, cn_id):
    notification = get_object_or_404(CitationNotification, id=cn_id)
    notification.processed = True
    notification.save()
    if notification.contributor.accepts_SciPost_emails:
        Utils.load({'notification': notification})
        Utils.send_citation_notification_email()
    return redirect(reverse('scipost:citation_notifications'))


@permission_required('scipost.can_manage_registration_invitations', return_403=True)
def mark_draft_inv_as_processed(request, draft_id):
    draft = get_object_or_404(DraftInvitation, id=draft_id)
    draft.processed = True
    draft.save()
    return redirect(reverse('scipost:registration_invitations'))


def login_view(request):
    """
    This view shows and processes a user's login session.

    The function based method login() is deprecated from
    Django 1.11 and replaced by Class Based Views.

    See:
    https://docs.djangoproject.com/en/1.11/releases/1.11/#django-contrib-auth
    """
    form = AuthenticationForm(request.POST or None, initial=request.GET)
    if form.is_valid():
        user = form.authenticate()
        if user is not None:
            if is_registered(user):
                # This check seems redundant, however do not remove.
                if user.is_active:
                    login(request, user)
                    redirect_to = form.get_redirect_url(request)
                    return redirect(redirect_to)
                else:
                    form.add_error(None, 'Your account is disabled.')
            else:
                form.add_error(None, ('Your account has not yet been vetted. '
                                      '(our admins will verify your credentials very soon)'))
        else:
            form.add_error(None, 'Invalid username/password.')
    context = {'form': form}
    return render(request, 'scipost/login.html', context)


def logout_view(request):
    """
    The function based method logout() is deprecated from
    Django 1.11 and replaced by Class Based Views.

    See:
    https://docs.djangoproject.com/en/1.11/releases/1.11/#django-contrib-auth
    """
    logout(request)
    messages.success(request, ('<h3>Keep contributing!</h3>'
                               'You are now logged out of SciPost.'))
    return redirect(reverse('scipost:index'))


@login_required
@user_passes_test(has_contributor)
def mark_unavailable_period(request):
    '''
    Mark period unavailable for Contributor using this view.
    '''
    unav_form = UnavailabilityPeriodForm(request.POST or None)
    if unav_form.is_valid():
        unav = unav_form.save(commit=False)
        unav.contributor = request.user.contributor
        unav.save()
        messages.success(request, 'Unavailability period registered')
        return redirect('scipost:personal_page')

    # Template acts as a backup in case the form is invalid.
    context = {'form': unav_form}
    return render(request, 'scipost/unavailability_period_form.html', context)


@require_POST
@login_required
@user_passes_test(has_contributor)
def delete_unavailable_period(request, period_id):
    '''
    Delete period unavailable registered.
    '''
    unav = get_object_or_404(UnavailabilityPeriod,
                             contributor=request.user.contributor, id=int(period_id))
    unav.delete()
    messages.success(request, 'Unavailability period deleted')
    return redirect('scipost:personal_page')


@login_required
@user_passes_test(has_contributor)
def personal_page(request):
    """
    The Personal Page is the main view for accessing user functions.
    """
    contributor = Contributor.objects.select_related('user').get(user=request.user)
    user_groups = contributor.user.groups.values_list('name', flat=True)

    # Compile the unavailability periods:
    now = timezone.now()
    unavailabilities = UnavailabilityPeriod.objects.filter(
        contributor=contributor).exclude(end__lt=now).order_by('start')
    unavailability_form = UnavailabilityPeriodForm()

    # if an editor, count the number of actions required:
    nr_reg_to_vet = 0
    nr_reg_awaiting_validation = 0
    nr_submissions_to_assign = 0
    nr_recommendations_to_prepare_for_voting = 0
    if contributor.is_SP_Admin():
        intwodays = now + timezone.timedelta(days=2)

        # count the number of pending registration requests
        nr_reg_to_vet = Contributor.objects.filter(user__is_active=True, status=0).count()
        nr_reg_awaiting_validation = (Contributor.objects.awaiting_validation()
                                    #   .filter(key_expires__gte=now, key_expires__lte=intwodays)
                                      .count())
        nr_submissions_to_assign = Submission.objects.filter(status__in=['unassigned']).count()
        nr_recommendations_to_prepare_for_voting = EICRecommendation.objects.filter(
            submission__status__in=['voting_in_preparation']).count()
    nr_assignments_to_consider = 0
    active_assignments = None
    nr_reports_to_vet = 0
    if contributor.is_MEC():
        nr_assignments_to_consider = (EditorialAssignment.objects
                                      .filter(to=contributor, accepted=None, deprecated=False)
                                      .count())
        active_assignments = EditorialAssignment.objects.filter(
            to=contributor, accepted=True, completed=False)
        nr_reports_to_vet = (Report.objects.awaiting_vetting()
                             .filter(submission__editor_in_charge=contributor).count())
    nr_commentary_page_requests_to_vet = 0
    nr_comments_to_vet = 0
    nr_thesislink_requests_to_vet = 0
    nr_authorship_claims_to_vet = 0
    if contributor.is_VE():
        nr_commentary_page_requests_to_vet = (Commentary.objects.awaiting_vetting()
                                              .exclude(requested_by=contributor).count())
        nr_comments_to_vet = Comment.objects.filter(status=0).count()
        nr_thesislink_requests_to_vet = ThesisLink.objects.filter(vetted=False).count()
        nr_authorship_claims_to_vet = AuthorshipClaim.objects.filter(status='0').count()

    # Refereeing
    nr_ref_inv_to_consider = RefereeInvitation.objects.filter(
        referee=contributor, accepted=None, cancelled=False).count()
    pending_ref_tasks = RefereeInvitation.objects.filter(
        referee=contributor, accepted=True, fulfilled=False)
    unfinished_reports = Report.objects.in_draft().filter(author=contributor)
    refereeing_tab_total_count = nr_ref_inv_to_consider + len(pending_ref_tasks)
    refereeing_tab_total_count += len(unfinished_reports)

    # Verify if there exist objects authored by this contributor,
    # whose authorship hasn't been claimed yet
    own_submissions = (Submission.objects
                       .filter(authors__in=[contributor], is_current=True)
                       .order_by('-submission_date'))
    own_commentaries = (Commentary.objects
                        .filter(authors__in=[contributor])
                        .order_by('-latest_activity'))
    own_thesislinks = ThesisLink.objects.filter(author_as_cont__in=[contributor])
    nr_submission_authorships_to_claim = (Submission.objects.filter(
        author_list__contains=contributor.user.last_name)
                                          .exclude(authors__in=[contributor])
                                          .exclude(authors_claims__in=[contributor])
                                          .exclude(authors_false_claims__in=[contributor])
                                          .count())
    nr_commentary_authorships_to_claim = (Commentary.objects.filter(
        author_list__contains=contributor.user.last_name)
                                          .exclude(authors__in=[contributor])
                                          .exclude(authors_claims__in=[contributor])
                                          .exclude(authors_false_claims__in=[contributor])
                                          .count())
    nr_thesis_authorships_to_claim = (ThesisLink.objects.filter(
        author__contains=contributor.user.last_name)
                                      .exclude(author_as_cont__in=[contributor])
                                      .exclude(author_claims__in=[contributor])
                                      .exclude(author_false_claims__in=[contributor])
                                      .count())
    own_comments = (Comment.objects.select_related('author', 'submission')
                    .filter(author=contributor, is_author_reply=False)
                    .order_by('-date_submitted'))
    own_authorreplies = (Comment.objects
                         .filter(author=contributor, is_author_reply=True)
                         .order_by('-date_submitted'))

    appellation = contributor.get_title_display() + ' ' + contributor.user.last_name
    context = {
        'contributor': contributor,
        'user_groups': user_groups,
        'appellation': appellation,
        'unavailabilities': unavailabilities,
        'unavailability_form': unavailability_form,
        'nr_reg_to_vet': nr_reg_to_vet,
        'nr_reg_awaiting_validation': nr_reg_awaiting_validation,
        'nr_commentary_page_requests_to_vet': nr_commentary_page_requests_to_vet,
        'nr_comments_to_vet': nr_comments_to_vet,
        'nr_thesislink_requests_to_vet': nr_thesislink_requests_to_vet,
        'nr_authorship_claims_to_vet': nr_authorship_claims_to_vet,
        'nr_reports_to_vet': nr_reports_to_vet,
        'nr_submissions_to_assign': nr_submissions_to_assign,
        'nr_recommendations_to_prepare_for_voting': nr_recommendations_to_prepare_for_voting,
        'nr_assignments_to_consider': nr_assignments_to_consider,
        'active_assignments': active_assignments,
        'nr_submission_authorships_to_claim': nr_submission_authorships_to_claim,
        'nr_commentary_authorships_to_claim': nr_commentary_authorships_to_claim,
        'nr_thesis_authorships_to_claim': nr_thesis_authorships_to_claim,
        'nr_ref_inv_to_consider': nr_ref_inv_to_consider,
        'pending_ref_tasks': pending_ref_tasks,
        'refereeing_tab_total_count': refereeing_tab_total_count,
        'unfinished_reports': unfinished_reports,
        'own_submissions': own_submissions,
        'own_commentaries': own_commentaries,
        'own_thesislinks': own_thesislinks,
        'own_comments': own_comments, 'own_authorreplies': own_authorreplies,
    }

    return render(request, 'scipost/personal_page.html', context)


@login_required
def change_password(request):
    form = PasswordChangeForm(request.POST or None, current_user=request.user)
    if form.is_valid():
        form.save_new_password()
        # Update user's session hash to stay logged in.
        update_session_auth_hash(request, request.user)
        messages.success(request, 'Your SciPost password has been successfully changed')
        try:
            request.user.contributor
            return redirect(reverse('scipost:personal_page'))
        except Contributor.DoesNotExist:
            return redirect(reverse('partners:dashboard'))
    return render(request, 'scipost/change_password.html', {'form': form})


def reset_password_confirm(request, uidb64=None, token=None):
    return password_reset_confirm(request, template_name='scipost/reset_password_confirm.html',
                                  uidb64=uidb64, token=token,
                                  post_reset_redirect=reverse('scipost:login'))


def reset_password(request):
    return password_reset(request, template_name='scipost/reset_password.html',
                          email_template_name='scipost/reset_password_email.html',
                          subject_template_name='scipost/reset_password_subject.txt',
                          post_reset_redirect=reverse('scipost:login'))


def _update_personal_data_user_only(request):
    user_form = UpdateUserDataForm(request.POST or None, instance=request.user)
    if user_form.is_valid():
        user_form.save()
        messages.success(request, 'Your personal data has been updated.')
        return redirect(reverse('partners:dashboard'))
    context = {
        'user_form': user_form
    }
    return render(request, 'scipost/update_personal_data.html', context)


def _update_personal_data_contributor(request):
    contributor = Contributor.objects.get(user=request.user)
    user_form = UpdateUserDataForm(request.POST or None, instance=request.user)
    cont_form = UpdatePersonalDataForm(request.POST or None, instance=contributor)
    if user_form.is_valid() and cont_form.is_valid():
        user_form.save()
        cont_form.save()
        cont_form.sync_lists()
        messages.success(request, 'Your personal data has been updated.')
        return redirect(reverse('scipost:personal_page'))
    else:
        user_form = UpdateUserDataForm(instance=contributor.user)
        cont_form = UpdatePersonalDataForm(instance=contributor)
    return render(request, 'scipost/update_personal_data.html',
                  {'user_form': user_form, 'cont_form': cont_form})


@login_required
def update_personal_data(request):
    if has_contributor(request.user):
        return _update_personal_data_contributor(request)
    return _update_personal_data_user_only(request)


@login_required
@user_passes_test(has_contributor)
def claim_authorships(request):
    """
    The system auto-detects potential authorships (of submissions,
    papers subject to commentaries, theses, ...).
    The contributor must confirm/deny authorship from the
    Personal Page.
    """
    contributor = Contributor.objects.get(user=request.user)

    submission_authorships_to_claim = (Submission.objects
                                       .filter(author_list__contains=contributor.user.last_name)
                                       .exclude(authors__in=[contributor])
                                       .exclude(authors_claims__in=[contributor])
                                       .exclude(authors_false_claims__in=[contributor]))
    sub_auth_claim_form = AuthorshipClaimForm()
    commentary_authorships_to_claim = (Commentary.objects
                                       .filter(author_list__contains=contributor.user.last_name)
                                       .exclude(authors__in=[contributor])
                                       .exclude(authors_claims__in=[contributor])
                                       .exclude(authors_false_claims__in=[contributor]))
    com_auth_claim_form = AuthorshipClaimForm()
    thesis_authorships_to_claim = (ThesisLink.objects
                                   .filter(author__contains=contributor.user.last_name)
                                   .exclude(author_as_cont__in=[contributor])
                                   .exclude(author_claims__in=[contributor])
                                   .exclude(author_false_claims__in=[contributor]))
    thesis_auth_claim_form = AuthorshipClaimForm()

    context = {'submission_authorships_to_claim': submission_authorships_to_claim,
               'sub_auth_claim_form': sub_auth_claim_form,
               'commentary_authorships_to_claim': commentary_authorships_to_claim,
               'com_auth_claim_form': com_auth_claim_form,
               'thesis_authorships_to_claim': thesis_authorships_to_claim,
               'thesis_auth_claim_form': thesis_auth_claim_form,
               }
    return render(request, 'scipost/claim_authorships.html', context)


@login_required
@user_passes_test(has_contributor)
def claim_sub_authorship(request, submission_id, claim):
    if request.method == 'POST':
        contributor = Contributor.objects.get(user=request.user)
        submission = get_object_or_404(Submission, pk=submission_id)
        if claim == '1':
            submission.authors_claims.add(contributor)
            newclaim = AuthorshipClaim(claimant=contributor, submission=submission)
            newclaim.save()
        elif claim == '0':
            submission.authors_false_claims.add(contributor)
        submission.save()
    return redirect('scipost:claim_authorships')


@login_required
@user_passes_test(has_contributor)
def claim_com_authorship(request, commentary_id, claim):
    if request.method == 'POST':
        contributor = Contributor.objects.get(user=request.user)
        commentary = get_object_or_404(Commentary, pk=commentary_id)
        if claim == '1':
            commentary.authors_claims.add(contributor)
            newclaim = AuthorshipClaim(claimant=contributor, commentary=commentary)
            newclaim.save()
        elif claim == '0':
            commentary.authors_false_claims.add(contributor)
        commentary.save()
    return redirect('scipost:claim_authorships')


@login_required
@user_passes_test(has_contributor)
def claim_thesis_authorship(request, thesis_id, claim):
    if request.method == 'POST':
        contributor = Contributor.objects.get(user=request.user)
        thesislink = get_object_or_404(ThesisLink, pk=thesis_id)
        if claim == '1':
            thesislink.author_claims.add(contributor)
            newclaim = AuthorshipClaim(claimant=contributor, thesislink=thesislink)
            newclaim.save()
        elif claim == '0':
            thesislink.author_false_claims.add(contributor)
        thesislink.save()
    return redirect('scipost:claim_authorships')


@permission_required('scipost.can_vet_authorship_claims', return_403=True)
def vet_authorship_claims(request):
    claims_to_vet = AuthorshipClaim.objects.filter(status='0')
    context = {'claims_to_vet': claims_to_vet}
    return render(request, 'scipost/vet_authorship_claims.html', context)


@permission_required('scipost.can_vet_authorship_claims', return_403=True)
def vet_authorship_claim(request, claim_id, claim):
    if request.method == 'POST':
        vetting_contributor = Contributor.objects.get(user=request.user)
        claim_to_vet = AuthorshipClaim.objects.get(pk=claim_id)

        if claim_to_vet.submission is not None:
            claim_to_vet.submission.authors_claims.remove(claim_to_vet.claimant)
            if claim == '1':
                claim_to_vet.submission.authors.add(claim_to_vet.claimant)
                claim_to_vet.status = '1'
            elif claim == '0':
                claim_to_vet.submission.authors_false_claims.add(claim_to_vet.claimant)
                claim_to_vet.status = '-1'
                claim_to_vet.submission.save()
        if claim_to_vet.commentary is not None:
            claim_to_vet.commentary.authors_claims.remove(claim_to_vet.claimant)
            if claim == '1':
                claim_to_vet.commentary.authors.add(claim_to_vet.claimant)
                claim_to_vet.status = '1'
            elif claim == '0':
                claim_to_vet.commentary.authors_false_claims.add(claim_to_vet.claimant)
                claim_to_vet.status = '-1'
                claim_to_vet.commentary.save()
        if claim_to_vet.thesislink is not None:
            claim_to_vet.thesislink.author_claims.remove(claim_to_vet.claimant)
            if claim == '1':
                claim_to_vet.thesislink.author_as_cont.add(claim_to_vet.claimant)
                claim_to_vet.status = '1'
            elif claim == '0':
                claim_to_vet.thesislink.author_false_claims.add(claim_to_vet.claimant)
                claim_to_vet.status = '-1'
                claim_to_vet.thesislink.save()

        claim_to_vet.vetted_by = vetting_contributor
        claim_to_vet.save()
    return redirect('scipost:vet_authorship_claims')


def contributor_info(request, contributor_id):
    """
    All visitors can see a digest of a
    Contributor's activities/contributions by clicking
    on the relevant name (in listing headers of Submissions, ...).
    """
    contributor = get_object_or_404(Contributor, pk=contributor_id)
    contributor_publications = Publication.objects.published().filter(authors=contributor)
    contributor_submissions = Submission.objects.public().filter(authors=contributor)
    contributor_commentaries = Commentary.objects.filter(authors=contributor)
    contributor_theses = ThesisLink.objects.vetted().filter(author_as_cont=contributor)
    contributor_comments = (Comment.objects.vetted()
                            .filter(author=contributor, is_author_reply=False)
                            .order_by('-date_submitted'))
    contributor_authorreplies = (Comment.objects.vetted()
                                 .filter(author=contributor, is_author_reply=True)
                                 .order_by('-date_submitted'))
    context = {'contributor': contributor,
               'contributor_publications': contributor_publications,
               'contributor_submissions': contributor_submissions,
               'contributor_commentaries': contributor_commentaries,
               'contributor_theses': contributor_theses,
               'contributor_comments': contributor_comments,
               'contributor_authorreplies': contributor_authorreplies}
    return render(request, 'scipost/contributor_info.html', context)


####################
# Email facilities #
####################


@permission_required('scipost.can_email_group_members', return_403=True)
def email_group_members(request):
    """
    Method to send bulk emails to (members of) selected groups
    """
<<<<<<< HEAD
    form = EmailGroupMembersForm(request.POST or None)
    if form.is_valid():
        group_members = form.cleaned_data['group'].user_set.all()
        p = Paginator(group_members, 32)
        for pagenr in p.page_range:
            page = p.page(pagenr)
            with mail.get_connection() as connection:
                for member in page.object_list:
                    if member.contributor.accepts_SciPost_emails:
                        email_text = ''
                        email_text_html = ''
                        if form.cleaned_data['personalize']:
                            email_text = ('Dear ' + member.contributor.get_title_display()
                                          + ' ' + member.last_name + ', \n\n')
                            email_text_html = 'Dear {{ title }} {{ last_name }},<br/>'
                        email_text += form.cleaned_data['email_text']
                        email_text_html += '{{ email_text|linebreaks }}'
                        if form.cleaned_data['include_scipost_summary']:
                            email_text += SCIPOST_SUMMARY_FOOTER
                            email_text_html += SCIPOST_SUMMARY_FOOTER_HTML
                        email_text_html += EMAIL_FOOTER
                        url_unsubscribe = reverse('scipost:unsubscribe',
                                                  args=[member.contributor.id,
                                                        member.contributor.activation_key])
                        email_text += ('\n\nDon\'t want to receive such emails? '
                                       'Unsubscribe by visiting %s.' % url_unsubscribe)
                        email_text_html += (
                            '<br/>\n<p style="font-size: 10px;">Don\'t want to receive such '
                            'emails? <a href="%s">Unsubscribe</a>.</p>' % url_unsubscribe)
                        email_context = Context({
                            'title': member.contributor.get_title_display(),
                            'last_name': member.last_name,
                            'email_text': form.cleaned_data['email_text'],
                            'key': member.contributor.activation_key,
                        })
                        html_template = Template(email_text_html)
                        html_version = html_template.render(email_context)
                        message = EmailMultiAlternatives(
                            form.cleaned_data['email_subject'],
                            email_text, 'SciPost Admin <admin@scipost.org>',
                            [member.email], connection=connection)
                        message.attach_alternative(html_version, 'text/html')
                        message.send()
        context = {'ack_header': 'The email has been sent.',
                   'followup_message': 'Return to your ',
                   'followup_link': reverse('scipost:personal_page'),
                   'followup_link_label': 'personal page'}
        return render(request, 'scipost/acknowledgement.html', context)

=======
    if request.method == 'POST':
        form = EmailGroupMembersForm(request.POST)
        if form.is_valid():
            group_members = form.cleaned_data['group'].user_set.all()
            p = Paginator(group_members, 32)
            for pagenr in p.page_range:
                page = p.page(pagenr)
                with mail.get_connection() as connection:
                    for member in page.object_list:
                        if member.contributor.accepts_SciPost_emails:
                            email_text = ''
                            email_text_html = ''
                            if form.cleaned_data['personalize']:
                                email_text = ('Dear ' + member.contributor.get_title_display()
                                              + ' ' + member.last_name + ', \n\n')
                                email_text_html = 'Dear {{ title }} {{ last_name }},<br/>'
                            email_text += form.cleaned_data['email_text']
                            email_text_html += '{{ email_text|linebreaks }}'
                            if form.cleaned_data['include_scipost_summary']:
                                email_text += SCIPOST_SUMMARY_FOOTER
                                email_text_html += SCIPOST_SUMMARY_FOOTER_HTML
                            email_text_html += EMAIL_FOOTER
                            url_unsubscribe = reverse('scipost:unsubscribe',
                                                      args=[member.contributor.id,
                                                            member.contributor.activation_key])
                            email_text += ('\n\nDon\'t want to receive such emails? '
                                           'Unsubscribe by visiting %s.' % url_unsubscribe)
                            email_text_html += (
                                '<br/>\n<p style="font-size: 10px;">Don\'t want to receive such '
                                'emails? <a href="%s">Unsubscribe</a>.</p>' % url_unsubscribe)
                            email_context = Context({
                                'title': member.contributor.get_title_display(),
                                'last_name': member.last_name,
                                'email_text': form.cleaned_data['email_text'],
                                'key': member.contributor.activation_key,
                            })
                            html_template = Template(email_text_html)
                            html_version = html_template.render(email_context)
                            message = EmailMultiAlternatives(
                                form.cleaned_data['email_subject'],
                                email_text, 'SciPost Admin <admin@scipost.org>',
                                [member.email], connection=connection)
                            message.attach_alternative(html_version, 'text/html')
                            message.send()
            context = {'ack_header': 'The email has been sent.',
                       'followup_message': 'Return to your ',
                       'followup_link': reverse('scipost:personal_page'),
                       'followup_link_label': 'personal page'}
            return render(request, 'scipost/acknowledgement.html', context)
        else:
            errormessage = 'The form was invalidly filled.'
            context = {'errormessage': errormessage, 'form': form}
            return render(request, 'scipost/email_group_members.html', context)
    form = EmailGroupMembersForm()
>>>>>>> 90df664b
    context = {'form': form}
    return render(request, 'scipost/email_group_members.html', context)


@permission_required('scipost.can_email_particulars', return_403=True)
def email_particular(request):
    """
    Method to send emails to individuals (registered or not)
    """
    if request.method == 'POST':
        form = EmailParticularForm(request.POST)
        if form.is_valid():
            email_text = form.cleaned_data['email_text']
            email_text_html = '{{ email_text|linebreaks }}'
            email_context = Context({'email_text': form.cleaned_data['email_text']})
            if form.cleaned_data['include_scipost_summary']:
                email_text += SCIPOST_SUMMARY_FOOTER
                email_text_html += SCIPOST_SUMMARY_FOOTER_HTML

            email_text_html += '<br/>' + EMAIL_FOOTER
            html_template = Template(email_text_html)
            html_version = html_template.render(email_context)
            message = EmailMultiAlternatives(
                form.cleaned_data['email_subject'],
                email_text, 'SciPost Admin <admin@scipost.org>',
                [form.cleaned_data['email_address']],
                bcc=['admin@scipost.org'])
            message.attach_alternative(html_version, 'text/html')
            message.send()
            context = {'ack_header': 'The email has been sent.',
                       'followup_message': 'Return to your ',
                       'followup_link': reverse('scipost:personal_page'),
                       'followup_link_label': 'personal page'}
            return render(request, 'scipost/acknowledgement.html', context)
    form = EmailParticularForm()
    context = {'form': form}
    return render(request, 'scipost/email_particular.html', context)


@permission_required('scipost.can_email_particulars', return_403=True)
def send_precooked_email(request):
    """
    Method to send precooked emails to individuals (registered or not)
    """
    form = SendPrecookedEmailForm(request.POST or None)
    if form.is_valid():
        precookedEmail = form.cleaned_data['email_option']
        if form.cleaned_data['email_address'] in precookedEmail.emailed_to:
            errormessage = 'This message has already been sent to this address'
            return render(request, 'scipost/error.html',
                          context={'errormessage': errormessage})
        precookedEmail.emailed_to.append(form.cleaned_data['email_address'])
        precookedEmail.date_last_used = timezone.now().date()
        precookedEmail.save()
        email_text = precookedEmail.email_text
        email_text_html = '{{ email_text|linebreaks }}'
        email_context = Context({'email_text': precookedEmail.email_text_html})
        if form.cleaned_data['include_scipost_summary']:
            email_text += SCIPOST_SUMMARY_FOOTER
            email_text_html += SCIPOST_SUMMARY_FOOTER_HTML

        email_text_html += '<br/>' + EMAIL_FOOTER
        html_template = Template(email_text_html)
        html_version = html_template.render(email_context)
        message = EmailMultiAlternatives(
            precookedEmail.email_subject,
            email_text,
            SciPost_from_addresses_dict[form.cleaned_data['from_address']],
            [form.cleaned_data['email_address']],
            bcc=['admin@scipost.org'])
        message.attach_alternative(html_version, 'text/html')
        message.send()
        context = {'ack_header': 'The email has been sent.',
                   'followup_message': 'Return to your ',
                   'followup_link': reverse('scipost:personal_page'),
                   'followup_link_label': 'personal page'}
        return render(request, 'scipost/acknowledgement.html', context)

    context = {'form': form}
    return render(request, 'scipost/send_precooked_email.html', context)


#####################
# Editorial College #
#####################

def EdCol_bylaws(request):
    return render(request, 'scipost/EdCol_by-laws.html')


@permission_required('scipost.can_view_pool', return_403=True)
def Fellow_activity_overview(request, Fellow_id=None):
    fellows = Contributor.objects.filter(
        user__groups__name='Editorial College').order_by('user__last_name')
    context = {'fellows': fellows}
    if Fellow_id:
        fellow = get_object_or_404(Contributor, pk=Fellow_id)
        context['fellow'] = fellow

        assignments_ongoing = (EditorialAssignment.objects.get_for_user_in_pool(request.user)
                               .filter(accepted=True, completed=False, to=fellow)
                               .order_by('-date_created'))
        context['assignments_ongoing'] = assignments_ongoing

        assignments_completed = (EditorialAssignment.objects.get_for_user_in_pool(request.user)
                                 .filter(completed=True, to=fellow).order_by('-date_created'))
        context['assignments_completed'] = assignments_completed
    return render(request, 'scipost/Fellow_activity_overview.html', context)


class AboutView(ListView):
    model = EditorialCollege
    template_name = 'scipost/about.html'
    queryset = EditorialCollege.objects.prefetch_related(
                Prefetch('fellowships',
                         queryset=EditorialCollegeFellowship.objects.active().select_related(
                            'contributor__user').order_by('contributor__user__last_name'),
                         to_attr='current_fellows'))

    def get_context_data(self, *args, **kwargs):
        context = super().get_context_data(*args, **kwargs)
        object_list = []
        for college in context['object_list']:
            try:
                spec_list = subject_areas_raw_dict[str(college)]
            except KeyError:
                spec_list = None
            object_list.append((
                college,
                spec_list,
            ))
        context['object_list'] = object_list
        return context<|MERGE_RESOLUTION|>--- conflicted
+++ resolved
@@ -176,14 +176,11 @@
     context = {
         'latest_newsitem': NewsItem.objects.all().order_by('-date').first(),
         'submissions': Submission.objects.public().order_by('-submission_date')[:3],
-<<<<<<< HEAD
-        'publications': Publication.objects.published().order_by('-publication_date')[:3],
         'issues': Issue.objects.published().order_by('-start_date')[:3],
-        'journals': Journal.objects.active().order_by('name')
-=======
+        'journals': Journal.objects.active().order_by('name'),
         'publications': Publication.objects.published().order_by('-publication_date',
                                                                  '-paper_nr')[:3]
->>>>>>> 90df664b
+
     }
     return render(request, 'scipost/index.html', context)
 
@@ -1147,7 +1144,6 @@
     """
     Method to send bulk emails to (members of) selected groups
     """
-<<<<<<< HEAD
     form = EmailGroupMembersForm(request.POST or None)
     if form.is_valid():
         group_members = form.cleaned_data['group'].user_set.all()
@@ -1197,62 +1193,6 @@
                    'followup_link_label': 'personal page'}
         return render(request, 'scipost/acknowledgement.html', context)
 
-=======
-    if request.method == 'POST':
-        form = EmailGroupMembersForm(request.POST)
-        if form.is_valid():
-            group_members = form.cleaned_data['group'].user_set.all()
-            p = Paginator(group_members, 32)
-            for pagenr in p.page_range:
-                page = p.page(pagenr)
-                with mail.get_connection() as connection:
-                    for member in page.object_list:
-                        if member.contributor.accepts_SciPost_emails:
-                            email_text = ''
-                            email_text_html = ''
-                            if form.cleaned_data['personalize']:
-                                email_text = ('Dear ' + member.contributor.get_title_display()
-                                              + ' ' + member.last_name + ', \n\n')
-                                email_text_html = 'Dear {{ title }} {{ last_name }},<br/>'
-                            email_text += form.cleaned_data['email_text']
-                            email_text_html += '{{ email_text|linebreaks }}'
-                            if form.cleaned_data['include_scipost_summary']:
-                                email_text += SCIPOST_SUMMARY_FOOTER
-                                email_text_html += SCIPOST_SUMMARY_FOOTER_HTML
-                            email_text_html += EMAIL_FOOTER
-                            url_unsubscribe = reverse('scipost:unsubscribe',
-                                                      args=[member.contributor.id,
-                                                            member.contributor.activation_key])
-                            email_text += ('\n\nDon\'t want to receive such emails? '
-                                           'Unsubscribe by visiting %s.' % url_unsubscribe)
-                            email_text_html += (
-                                '<br/>\n<p style="font-size: 10px;">Don\'t want to receive such '
-                                'emails? <a href="%s">Unsubscribe</a>.</p>' % url_unsubscribe)
-                            email_context = Context({
-                                'title': member.contributor.get_title_display(),
-                                'last_name': member.last_name,
-                                'email_text': form.cleaned_data['email_text'],
-                                'key': member.contributor.activation_key,
-                            })
-                            html_template = Template(email_text_html)
-                            html_version = html_template.render(email_context)
-                            message = EmailMultiAlternatives(
-                                form.cleaned_data['email_subject'],
-                                email_text, 'SciPost Admin <admin@scipost.org>',
-                                [member.email], connection=connection)
-                            message.attach_alternative(html_version, 'text/html')
-                            message.send()
-            context = {'ack_header': 'The email has been sent.',
-                       'followup_message': 'Return to your ',
-                       'followup_link': reverse('scipost:personal_page'),
-                       'followup_link_label': 'personal page'}
-            return render(request, 'scipost/acknowledgement.html', context)
-        else:
-            errormessage = 'The form was invalidly filled.'
-            context = {'errormessage': errormessage, 'form': form}
-            return render(request, 'scipost/email_group_members.html', context)
-    form = EmailGroupMembersForm()
->>>>>>> 90df664b
     context = {'form': form}
     return render(request, 'scipost/email_group_members.html', context)
 
