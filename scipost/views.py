import re

from django.utils import timezone
from django.shortcuts import get_object_or_404, render
from django.contrib import messages
from django.contrib.auth import login, logout, update_session_auth_hash
from django.contrib.auth.decorators import login_required, user_passes_test
from django.contrib.auth.models import Group
from django.contrib.auth.views import password_reset, password_reset_confirm
from django.core import mail
from django.core.mail import EmailMessage, EmailMultiAlternatives
from django.core.paginator import Paginator, EmptyPage, PageNotAnInteger
from django.core.urlresolvers import reverse
from django.db.models import Q
from django.shortcuts import redirect
from django.template import Context, Template
from django.views.decorators.http import require_POST
from django.views.generic.list import ListView

from django.db.models import Prefetch

from guardian.decorators import permission_required
from guardian.shortcuts import assign_perm, get_objects_for_user

from .constants import SCIPOST_SUBJECT_AREAS, subject_areas_raw_dict, SciPost_from_addresses_dict
from .decorators import has_contributor
from .models import Contributor, CitationNotification, UnavailabilityPeriod,\
                    DraftInvitation, RegistrationInvitation,\
                    AuthorshipClaim, EditorialCollege, EditorialCollegeFellowship
from .forms import AuthenticationForm, DraftInvitationForm, UnavailabilityPeriodForm,\
                   RegistrationForm, RegistrationInvitationForm, AuthorshipClaimForm,\
                   ModifyPersonalMessageForm, SearchForm, VetRegistrationForm, reg_ref_dict,\
                   UpdatePersonalDataForm, UpdateUserDataForm, PasswordChangeForm,\
                   EmailGroupMembersForm, EmailParticularForm, SendPrecookedEmailForm
from .utils import Utils, EMAIL_FOOTER, SCIPOST_SUMMARY_FOOTER, SCIPOST_SUMMARY_FOOTER_HTML

from commentaries.models import Commentary
from comments.models import Comment
from journals.models import Publication, Issue, Journal
from news.models import NewsItem
from submissions.models import Submission, EditorialAssignment, RefereeInvitation,\
                               Report, EICRecommendation
from theses.models import ThesisLink


##############
# Utilitites #
##############

def is_registered(user):
    """
    This method checks if user is activated assuming an validated user
    has at least one permission group (`Registered Contributor` or `Partner Accounts`).
    """
    return user.groups.exists()


# Global search
def normalize_query(query_string,
                    findterms=re.compile(r'"([^"]+)"|(\S+)').findall,
                    normspace=re.compile(r'\s{2,}').sub):
    """ Splits a query string in individual keywords, keeping quoted words together. """
    return [normspace(' ', (t[0] or t[1]).strip()) for t in findterms(query_string)]


def get_query(query_string, search_fields):
    """ Returns a query, namely a combination of Q objects. """
    query = None
    terms = normalize_query(query_string)
    for term in terms:
        or_query = None
        for field_name in search_fields:
            q = Q(**{"%s__icontains" % field_name: term})
            if or_query is None:
                or_query = q
            else:
                or_query = or_query | q
        if query is None:
            query = or_query
        else:
            query = query & or_query
    return query


def documentsSearchResults(query):
    """
    Searches through commentaries, submissions and thesislinks.
    Returns a Context object which can be further used in templates.
    Naive implementation based on exact match of query.
    NEEDS UPDATING with e.g. Haystack.
    """
    publication_query = get_query(query, ['title', 'author_list', 'abstract', 'doi_label'])
    commentary_query = get_query(query, ['title', 'author_list', 'pub_abstract'])
    submission_query = get_query(query, ['title', 'author_list', 'abstract'])
    thesislink_query = get_query(query, ['title', 'author', 'abstract', 'supervisor'])
    comment_query = get_query(query, ['comment_text'])

    publication_search_queryset = (Publication.objects.published()
                                   .filter(publication_query).order_by('-publication_date'))
    commentary_search_queryset = (Commentary.objects.vetted()
                                  .filter(commentary_query).order_by('-pub_date'))
    submission_search_queryset = (Submission.objects.public_unlisted()
                                  .filter(submission_query).order_by('-submission_date'))
    thesislink_search_list = (ThesisLink.objects.vetted()
                              .filter(thesislink_query).order_by('-defense_date'))
    comment_search_list = (Comment.objects.vetted()
                           .filter(comment_query).order_by('-date_submitted'))

    context = {'publication_search_queryset': publication_search_queryset,
               'commentary_search_queryset': commentary_search_queryset,
               'submission_search_queryset': submission_search_queryset,
               'thesislink_search_list': thesislink_search_list,
               'comment_search_list': comment_search_list}
    return context


def search(request):
    """ For the global search form in navbar """
    form = SearchForm(request.GET or None)
    context = {}
    if form.is_valid():
        context = documentsSearchResults(form.cleaned_data['q'])
        request.session['query'] = form.cleaned_data['q']
        context['search_term'] = form.cleaned_data['q']
    elif 'query' in request.session:
        context = documentsSearchResults(request.session['query'])
        context['search_term'] = request.session['query']

    if 'publication_search_queryset' in context:
        publication_search_list_paginator = Paginator(context['publication_search_queryset'], 10)
        publication_search_list_page = request.GET.get('publication_search_list_page')
        try:
            publication_search_list = publication_search_list_paginator.page(
                publication_search_list_page)
        except PageNotAnInteger:
            publication_search_list = publication_search_list_paginator.page(1)
        except EmptyPage:
            publication_search_list = publication_search_list_paginator.page(
                publication_search_list_paginator.num_pages)
        context['publication_search_list'] = publication_search_list

    if 'commentary_search_queryset' in context:
        commentary_search_list_paginator = Paginator(context['commentary_search_queryset'], 10)
        commentary_search_list_page = request.GET.get('commentary_search_list_page')
        try:
            commentary_search_list = commentary_search_list_paginator.page(
                commentary_search_list_page)
        except PageNotAnInteger:
            commentary_search_list = commentary_search_list_paginator.page(1)
        except EmptyPage:
            commentary_search_list = commentary_search_list_paginator.page(
                commentary_search_list_paginator.num_pages)
        context['commentary_search_list'] = commentary_search_list

    if 'submission_search_queryset' in context:
        submission_search_list_paginator = Paginator(context['submission_search_queryset'], 10)
        submission_search_list_page = request.GET.get('submission_search_list_page')
        try:
            submission_search_list = submission_search_list_paginator.page(
                submission_search_list_page)
        except PageNotAnInteger:
            submission_search_list = submission_search_list_paginator.page(1)
        except EmptyPage:
            submission_search_list = submission_search_list_paginator.page(
                submission_search_list_paginator.num_pages)
        context['submission_search_list'] = submission_search_list

    return render(request, 'scipost/search.html', context)


#############
# Main view
#############

def index(request):
    '''Main page.'''
    context = {
<<<<<<< HEAD
        'latest_newsitem': NewsItem.objects.all().order_by('-date').first(),
        'submissions': Submission.objects.public().order_by('-submission_date')[:3],
        'issues': Issue.objects.published().order_by('-start_date')[:3],
        'journals': Journal.objects.active().order_by('name'),
        'publications': Publication.objects.published().order_by('-publication_date',
                                                                 '-paper_nr')[:3]

=======
        'latest_newsitems': NewsItem.objects.all().order_by('-date')[:1],
        'submissions': Submission.objects.public_unlisted().order_by('-submission_date')[:3],
        'publications': Publication.objects.published().order_by('-publication_date')[:3]
>>>>>>> dafe6eda
    }
    return render(request, 'scipost/index.html', context)


###############
# Information
###############

def feeds(request):
    context = {'subject_areas_physics': SCIPOST_SUBJECT_AREAS[0][1]}
    return render(request, 'scipost/feeds.html', context)


################
# Contributors:
################

def register(request):
    """
    This public registration view shows and processes the form
    that will create new user account requests. After registration
    the Contributor will need to activate its account via the mail
    sent. After activation the user needs to be vetted by the SciPost
    admin.
    """
    if request.user.is_authenticated():
        return redirect(reverse('scipost:personal_page'))

    form = RegistrationForm(request.POST or None)
    if form.is_valid():
        contributor = form.create_and_save_contributor()
        Utils.load({'contributor': contributor}, request)
        Utils.send_registration_email()

        # Disable invitations related to the new Contributor
        (RegistrationInvitation.objects.filter(email=form.cleaned_data['email'])
         .update(responded=True))

        context = {
            'ack_header': 'Thanks for registering to SciPost.',
            'ack_message': ('You will receive an email with a link to verify '
                            'your email address. '
                            'Please visit this link within 48 hours. '
                            'Your credentials will thereafter be verified. '
                            'If your registration is vetted through by the '
                            'administrators, you will be enabled to contribute.'),
        }
        return render(request, 'scipost/acknowledgement.html', context)
    return render(request, 'scipost/register.html', {'form': form, 'invited': False})


def invitation(request, key):
    """
    If a scientist has recieved an invitation (RegistrationInvitation)
    he/she will finish it's invitation via still view which will prefill
    the default registration form.
    """
    invitation = get_object_or_404(RegistrationInvitation, invitation_key=key)
    if invitation.responded:
        errormessage = ('This invitation token has already been used, '
                        'or this email address is already associated to a registration.')
    elif timezone.now() > invitation.key_expires:
        errormessage = 'The invitation key has expired.'
    else:
        context = {
            'invitation': invitation,
            'form': RegistrationForm(initial=invitation.__dict__)
        }
        return render(request, 'scipost/register.html', context)
    return render(request, 'scipost/accept_invitation_error.html', {'errormessage': errormessage})


def activation(request, contributor_id, key):
    """
    After registration, an email verification link is sent.
    Once clicked, the account is activated.
    """
    contributor = get_object_or_404(Contributor, id=contributor_id, activation_key=key)
    if not contributor.user.is_active:
        if timezone.now() > contributor.key_expires:
            return redirect(reverse('scipost:request_new_activation_link', kwargs={
                'contributor_id': contributor_id,
                'key': key
            }))
        contributor.user.is_active = True
        contributor.user.save()
        context = {'ack_header': 'Your email address has been confirmed.',
                   'ack_message': ('Your SciPost account will soon be vetted. '
                                   'You will soon receive an email from us.'),
                   }
        return render(request, 'scipost/acknowledgement.html', context)
    messages.success(request, ('<h3>Your email has already been confirmed.</h3>'
                               'Please wait for vetting of your registration.'
                               ' We shall strive to send you an update by email within 24 hours.'))
    return redirect(reverse('scipost:index'))


def request_new_activation_link(request, contributor_id, key):
    """
    Once a user tries to activate its account using the email verification link sent
    and the key has expired, the user redirected to possibly request a new token.
    """
    contributor = get_object_or_404(Contributor, id=contributor_id, activation_key=key)
    if request.GET.get('confirm', False):
        # Generate a new email activation key and link
        contributor.generate_key()
        contributor.save()
        Utils.load({'contributor': contributor}, request)
        Utils.send_new_activation_link_email()

        context = {
            'ack_header': 'We have emailed you a new activation link.',
            'ack_message': ('Please acknowledge it within its 48 hours validity '
                            'window if you want us to proceed with vetting your registraion.'),
        }
        return render(request, 'scipost/acknowledgement.html', context)
    context = {'contributor': contributor}
    return render(request, 'scipost/request_new_activation_link.html', context)


def unsubscribe(request, contributor_id, key):
    """
    The link to this method is included in all email communications
    with a Contributor. The key used is the original activation key.
    At this link, the Contributor can confirm that he/she does not
    want to receive any non-essential email notifications from SciPost.
    """
    contributor = get_object_or_404(Contributor, id=contributor_id, activation_key=key)
    if request.GET.get('confirm', False):
        contributor.accepts_SciPost_emails = False
        contributor.save()
        text = ('<h3>We have recorded your preference</h3>'
                'You will no longer receive non-essential email from SciPost.')
        messages.success(request, text)
        return redirect(reverse('scipost:index'))
    return render(request, 'scipost/unsubscribe.html', {'contributor': contributor})


@permission_required('scipost.can_vet_registration_requests', return_403=True)
def vet_registration_requests(request):
    contributors_to_vet = (Contributor.objects
                           .filter(user__is_active=True, status=0)
                           .order_by('key_expires'))
    form = VetRegistrationForm()
    context = {'contributors_to_vet': contributors_to_vet, 'form': form}
    return render(request, 'scipost/vet_registration_requests.html', context)


@permission_required('scipost.can_vet_registration_requests', return_403=True)
def vet_registration_request_ack(request, contributor_id):
    # process the form
    form = VetRegistrationForm(request.POST or None)
    contributor = Contributor.objects.get(pk=contributor_id)
    if form.is_valid():
        if form.promote_to_registered_contributor():
            contributor.status = 1
            contributor.vetted_by = request.user.contributor
            contributor.save()
            group = Group.objects.get(name='Registered Contributors')
            contributor.user.groups.add(group)
            # Verify if there is a pending refereeing invitation
            pending_ref_inv_exists = True
            try:
                pending_ref_inv = RefereeInvitation.objects.get(
                    invitation_key=contributor.invitation_key, cancelled=False)
                pending_ref_inv.referee = contributor
                pending_ref_inv.save()
            except RefereeInvitation.DoesNotExist:
                pending_ref_inv_exists = False

            email_text = ('Dear ' + contributor.get_title_display() + ' '
                          + contributor.user.last_name +
                          ', \n\nYour registration to the SciPost publication portal '
                          'has been accepted. '
                          'You can now login at https://scipost.org and contribute. \n\n')
            if pending_ref_inv_exists:
                email_text += (
                    'Note that you have pending refereeing invitations; please navigate to '
                    'https://scipost.org/submissions/accept_or_decline_ref_invitations '
                    '(login required) to accept or decline them.\n\n')
            email_text += 'Thank you very much in advance, \nThe SciPost Team.'
            emailmessage = EmailMessage('SciPost registration accepted', email_text,
                                        'SciPost registration <registration@scipost.org>',
                                        [contributor.user.email],
                                        bcc=['registration@scipost.org'],
                                        reply_to=['registration@scipost.org'])
            emailmessage.send(fail_silently=False)
        else:
            ref_reason = int(form.cleaned_data['refusal_reason'])
            email_text = ('Dear ' + contributor.get_title_display() + ' '
                          + contributor.user.last_name +
                          ', \n\nYour registration to the SciPost publication portal '
                          'has been turned down, the reason being: '
                          + reg_ref_dict[ref_reason] + '. You can however still view '
                          'all SciPost contents, just not submit papers, '
                          'comments or votes. We nonetheless thank you for your interest.'
                          '\n\nThe SciPost Team.')
            if form.cleaned_data['email_response_field']:
                email_text += ('\n\nFurther explanations: '
                               + form.cleaned_data['email_response_field'])
            emailmessage = EmailMessage('SciPost registration: unsuccessful',
                                        email_text,
                                        'SciPost registration <registration@scipost.org>',
                                        [contributor.user.email],
                                        bcc=['registration@scipost.org'],
                                        reply_to=['registration@scipost.org'])
            emailmessage.send(fail_silently=False)
            contributor.status = form.cleaned_data['refusal_reason']
            contributor.save()

    messages.success(request, 'SciPost Registration request vetted.')
    return redirect(reverse('scipost:vet_registration_requests'))


@permission_required('scipost.can_resend_registration_requests', return_403=True)
def registration_requests(request):
    '''
    List all inactive users. These are users that have filled the registration form,
    but did not yet activate their account using the validation email.
    '''
    unactive_contributors = (Contributor.objects.awaiting_validation()
                             .prefetch_related('user')
                             .order_by('-key_expires'))
    context = {
        'unactive_contributors': unactive_contributors,
        'now': timezone.now()
    }
    return render(request, 'scipost/registration_requests.html', context)


@require_POST
@permission_required('scipost.can_resend_registration_requests', return_403=True)
def registration_requests_reset(request, contributor_id):
    '''
    Reset specific activation_key for Contributor and resend activation mail.
    '''
    contributor = get_object_or_404(Contributor.objects.awaiting_validation(), id=contributor_id)
    contributor.generate_key()
    contributor.save()
    Utils.load({'contributor': contributor}, request)
    Utils.send_new_activation_link_email()
    messages.success(request, ('New key successfully generated and sent to <i>%s</i>'
                               % contributor.user.email))
    return redirect(reverse('scipost:registration_requests'))


@permission_required('scipost.can_draft_registration_invitations', return_403=True)
def draft_registration_invitation(request):
    """
    For officers to prefill registration invitations.
    This is similar to the registration_invitations method,
    which is used to complete the invitation process.
    """
    draft_inv_form = DraftInvitationForm(request.POST or None, current_user=request.user)
    if draft_inv_form.is_valid():
        invitation = draft_inv_form.save(commit=False)
        invitation.drafted_by = request.user.contributor
        invitation.save()

        # Assign permission to 'drafter' to edit the draft afterwards
        assign_perm('comments.change_draftinvitation', request.user, invitation)
        messages.success(request, 'Draft invitation saved.')
        return redirect(reverse('scipost:draft_registration_invitation'))

    sent_reg_inv = RegistrationInvitation.objects.filter(responded=False, declined=False)
    sent_reg_inv_fellows = sent_reg_inv.filter(invitation_type='F').order_by('last_name')
    sent_reg_inv_contrib = sent_reg_inv.filter(invitation_type='C').order_by('last_name')
    sent_reg_inv_ref = sent_reg_inv.filter(invitation_type='R').order_by('last_name')
    sent_reg_inv_cited_sub = sent_reg_inv.filter(invitation_type='ci').order_by('last_name')
    sent_reg_inv_cited_pub = sent_reg_inv.filter(invitation_type='cp').order_by('last_name')

    resp_reg_inv = RegistrationInvitation.objects.filter(responded=True, declined=False)
    resp_reg_inv_fellows = resp_reg_inv.filter(invitation_type='F').order_by('last_name')
    resp_reg_inv_contrib = resp_reg_inv.filter(invitation_type='C').order_by('last_name')
    resp_reg_inv_ref = resp_reg_inv.filter(invitation_type='R').order_by('last_name')
    resp_reg_inv_cited_sub = resp_reg_inv.filter(invitation_type='ci').order_by('last_name')
    resp_reg_inv_cited_pub = resp_reg_inv.filter(invitation_type='cp').order_by('last_name')

    decl_reg_inv = RegistrationInvitation.objects.filter(
        responded=True, declined=True).order_by('last_name')

    names_reg_contributors = (Contributor.objects.filter(status=1).order_by('user__last_name')
                              .values_list('user__first_name', 'user__last_name'))
    existing_drafts = DraftInvitation.objects.filter(processed=False).order_by('last_name')

    context = {
        'draft_inv_form': draft_inv_form,
        'sent_reg_inv_fellows': sent_reg_inv_fellows,
        'sent_reg_inv_contrib': sent_reg_inv_contrib,
        'sent_reg_inv_ref': sent_reg_inv_ref,
        'sent_reg_inv_cited_sub': sent_reg_inv_cited_sub,
        'sent_reg_inv_cited_pub': sent_reg_inv_cited_pub,
        'resp_reg_inv_fellows': resp_reg_inv_fellows,
        'resp_reg_inv_contrib': resp_reg_inv_contrib,
        'resp_reg_inv_ref': resp_reg_inv_ref,
        'resp_reg_inv_cited_sub': resp_reg_inv_cited_sub,
        'resp_reg_inv_cited_pub': resp_reg_inv_cited_pub,
        'decl_reg_inv': decl_reg_inv,
        'names_reg_contributors': names_reg_contributors,
        'existing_drafts': existing_drafts,
    }
    return render(request, 'scipost/draft_registration_invitation.html', context)


@login_required
def edit_draft_reg_inv(request, draft_id):
    draft = get_object_or_404((get_objects_for_user(request.user, 'scipost.change_draftinvitation')
                               .filter(processed=False)),
                              id=draft_id)

    draft_inv_form = DraftInvitationForm(request.POST or None, current_user=request.user,
                                         instance=draft)
    if draft_inv_form.is_valid():
        draft = draft_inv_form.save()
        messages.success(request, 'Draft invitation saved.')
        return redirect(reverse('scipost:registration_invitations'))

    context = {'draft_inv_form': draft_inv_form}
    return render(request, 'scipost/edit_draft_reg_inv.html', context)


@permission_required('scipost.can_manage_registration_invitations', return_403=True)
def map_draft_reg_inv_to_contributor(request, draft_id, contributor_id):
    """
    If a draft invitation actually points to an already-registered
    Contributor, this method marks the draft invitation as processed
    and, if the draft invitation was for a citation type,
    creates an instance of CitationNotification.
    """
    draft = get_object_or_404(DraftInvitation, id=draft_id)
    contributor = get_object_or_404(Contributor, id=contributor_id)
    draft.processed = True
    draft.save()
    citation = CitationNotification(
        contributor=contributor,
        cited_in_submission=draft.cited_in_submission,
        cited_in_publication=draft.cited_in_publication,
        processed=False)
    citation.save()
    return redirect(reverse('scipost:registration_invitations'))


@permission_required('scipost.can_manage_registration_invitations', return_403=True)
def registration_invitations(request, draft_id=None):
    """ Overview and tools for administrators """
    # List invitations sent; send new ones
    associated_contributors = None
    initial = {}
    if draft_id:
        # Fill draft data if draft_id given
        draft = get_object_or_404(DraftInvitation, id=draft_id)
        associated_contributors = Contributor.objects.filter(
            user__last_name__icontains=draft.last_name)
        initial = {
            'title': draft.title,
            'first_name': draft.first_name,
            'last_name': draft.last_name,
            'email': draft.email,
            'invitation_type': draft.invitation_type,
            'cited_in_submission': draft.cited_in_submission,
            'cited_in_publication': draft.cited_in_publication,
        }

    # Send invitation from form information
    reg_inv_form = RegistrationInvitationForm(request.POST or None, initial=initial,
                                              current_user=request.user)
    if reg_inv_form.is_valid():
        invitation = reg_inv_form.save(commit=False)
        invitation.invited_by = request.user.contributor
        invitation.save()

        Utils.load({'invitation': invitation})
        Utils.send_registration_invitation_email()
        (DraftInvitation.objects.filter(email=reg_inv_form.cleaned_data['email'])
         .update(processed=True))

        messages.success(request, 'Registration Invitation sent')
        return redirect(reverse('scipost:registration_invitations'))

    sent_reg_inv = RegistrationInvitation.objects.filter(responded=False, declined=False)
    sent_reg_inv_fellows = sent_reg_inv.filter(invitation_type='F').order_by('last_name')
    sent_reg_inv_contrib = sent_reg_inv.filter(invitation_type='C').order_by('last_name')
    sent_reg_inv_ref = sent_reg_inv.filter(invitation_type='R').order_by('last_name')
    sent_reg_inv_cited_sub = sent_reg_inv.filter(invitation_type='ci').order_by('last_name')
    sent_reg_inv_cited_pub = sent_reg_inv.filter(invitation_type='cp').order_by('last_name')

    resp_reg_inv = RegistrationInvitation.objects.filter(responded=True, declined=False)
    resp_reg_inv_fellows = resp_reg_inv.filter(invitation_type='F').order_by('last_name')
    resp_reg_inv_contrib = resp_reg_inv.filter(invitation_type='C').order_by('last_name')
    resp_reg_inv_ref = resp_reg_inv.filter(invitation_type='R').order_by('last_name')
    resp_reg_inv_cited_sub = resp_reg_inv.filter(invitation_type='ci').order_by('last_name')
    resp_reg_inv_cited_pub = resp_reg_inv.filter(invitation_type='cp').order_by('last_name')

    decl_reg_inv = RegistrationInvitation.objects.filter(responded=True, declined=True)

    names_reg_contributors = Contributor.objects.filter(
        status=1).order_by('user__last_name').values_list(
        'user__first_name', 'user__last_name')
    existing_drafts = DraftInvitation.objects.filter(processed=False).order_by('last_name')

    context = {
        'reg_inv_form': reg_inv_form,
        'sent_reg_inv_fellows': sent_reg_inv_fellows,
        'sent_reg_inv_contrib': sent_reg_inv_contrib,
        'sent_reg_inv_ref': sent_reg_inv_ref,
        'sent_reg_inv_cited_sub': sent_reg_inv_cited_sub,
        'sent_reg_inv_cited_pub': sent_reg_inv_cited_pub,
        'resp_reg_inv_fellows': resp_reg_inv_fellows,
        'resp_reg_inv_contrib': resp_reg_inv_contrib,
        'resp_reg_inv_ref': resp_reg_inv_ref,
        'resp_reg_inv_cited_sub': resp_reg_inv_cited_sub,
        'resp_reg_inv_cited_pub': resp_reg_inv_cited_pub,
        'decl_reg_inv': decl_reg_inv,
        'names_reg_contributors': names_reg_contributors,
        'existing_drafts': existing_drafts,
        'associated_contributors': associated_contributors,
    }
    return render(request, 'scipost/registration_invitations.html', context)


@permission_required('scipost.can_manage_registration_invitations', return_403=True)
def registration_invitations_cleanup(request):
    """
    Compares the email addresses of invitations with those in the
    database of registered Contributors. Flags overlaps.
    """
    contributor_email_list = Contributor.objects.values_list('user__email', flat=True)
    invs_to_cleanup = RegistrationInvitation.objects.filter(
        responded=False, email__in=contributor_email_list)
    context = {'invs_to_cleanup': invs_to_cleanup}
    return render(request, 'scipost/registration_invitations_cleanup.html', context)


@permission_required('scipost.can_manage_registration_invitations', return_403=True)
def remove_registration_invitation(request, invitation_id):
    """
    Remove an invitation (called from registration_invitations_cleanup).
    """
    invitation = get_object_or_404(RegistrationInvitation, pk=invitation_id)
    invitation.delete()
    return redirect(reverse('scipost:registration_invitations_cleanup'))


@permission_required('scipost.can_manage_registration_invitations', return_403=True)
def edit_invitation_personal_message(request, invitation_id):
    invitation = get_object_or_404(RegistrationInvitation, pk=invitation_id)
    errormessage = None
    if request.method == 'POST':
        form = ModifyPersonalMessageForm(request.POST)
        if form.is_valid():
            invitation.personal_message = form.cleaned_data['personal_message']
            invitation.save()
            return redirect(reverse('scipost:registration_invitations'))
        else:
            errormessage = 'The form was invalid.'
    else:
        form = ModifyPersonalMessageForm(
            initial={'personal_message': invitation.personal_message, })
    context = {'invitation': invitation,
               'form': form, 'errormessage': errormessage, }
    return render(request, 'scipost/edit_invitation_personal_message.html', context)


@permission_required('scipost.can_manage_registration_invitations', return_403=True)
def renew_registration_invitation(request, invitation_id):
    """
    Renew an invitation (called from registration_invitations).
    """
    invitation = get_object_or_404(RegistrationInvitation, pk=invitation_id)
    errormessage = None
    if(invitation.invitation_type == 'F'
       and not request.user.has_perm('scipost.can_invite_Fellows')):
        errormessage = ('You do not have the authorization to send a Fellow-type '
                        'invitation. Consider Contributor, or cited (sub/pub). ')
    elif invitation.invitation_type == 'R':
        errormessage = ('Referee-type invitations must be made by the Editor-in-charge '
                        'at the relevant Submission\'s Editorial Page. ')
    if errormessage is not None:
        return render(request, 'scipost/error.html', context={'errormessage': errormessage})

    Utils.load({'invitation': invitation})
    Utils.send_registration_invitation_email(True)
    return redirect(reverse('scipost:registration_invitations'))


@permission_required('scipost.can_manage_registration_invitations', return_403=True)
def mark_reg_inv_as_declined(request, invitation_id):
    """
    Mark an invitation as declined (called from registration_invitations.html).
    """
    invitation = get_object_or_404(RegistrationInvitation, pk=invitation_id)
    invitation.responded = True
    invitation.declined = True
    invitation.save()
    return redirect(reverse('scipost:registration_invitations'))


@permission_required('scipost.can_manage_registration_invitations', return_403=True)
def citation_notifications(request):
    unprocessed_notifications = CitationNotification.objects.filter(
        processed=False).order_by('contributor__user__last_name')
    context = {'unprocessed_notifications': unprocessed_notifications, }
    return render(request, 'scipost/citation_notifications.html', context)


@permission_required('scipost.can_manage_registration_invitations', return_403=True)
def process_citation_notification(request, cn_id):
    notification = get_object_or_404(CitationNotification, id=cn_id)
    notification.processed = True
    notification.save()
    if notification.contributor.accepts_SciPost_emails:
        Utils.load({'notification': notification})
        Utils.send_citation_notification_email()
    return redirect(reverse('scipost:citation_notifications'))


@permission_required('scipost.can_manage_registration_invitations', return_403=True)
def mark_draft_inv_as_processed(request, draft_id):
    draft = get_object_or_404(DraftInvitation, id=draft_id)
    draft.processed = True
    draft.save()
    return redirect(reverse('scipost:registration_invitations'))


def login_view(request):
    """
    This view shows and processes a user's login session.

    The function based method login() is deprecated from
    Django 1.11 and replaced by Class Based Views.

    See:
    https://docs.djangoproject.com/en/1.11/releases/1.11/#django-contrib-auth
    """
    form = AuthenticationForm(request.POST or None, initial=request.GET)
    if form.is_valid():
        user = form.authenticate()
        if user is not None:
            if is_registered(user):
                # This check seems redundant, however do not remove.
                if user.is_active:
                    login(request, user)
                    redirect_to = form.get_redirect_url(request)
                    return redirect(redirect_to)
                else:
                    form.add_error(None, 'Your account is disabled.')
            else:
                form.add_error(None, ('Your account has not yet been vetted. '
                                      '(our admins will verify your credentials very soon)'))
        else:
            form.add_error(None, 'Invalid username/password.')
    context = {'form': form}
    return render(request, 'scipost/login.html', context)


def logout_view(request):
    """
    The function based method logout() is deprecated from
    Django 1.11 and replaced by Class Based Views.

    See:
    https://docs.djangoproject.com/en/1.11/releases/1.11/#django-contrib-auth
    """
    logout(request)
    messages.success(request, ('<h3>Keep contributing!</h3>'
                               'You are now logged out of SciPost.'))
    return redirect(reverse('scipost:index'))


@login_required
@user_passes_test(has_contributor)
def mark_unavailable_period(request):
    '''
    Mark period unavailable for Contributor using this view.
    '''
    unav_form = UnavailabilityPeriodForm(request.POST or None)
    if unav_form.is_valid():
        unav = unav_form.save(commit=False)
        unav.contributor = request.user.contributor
        unav.save()
        messages.success(request, 'Unavailability period registered')
        return redirect('scipost:personal_page')

    # Template acts as a backup in case the form is invalid.
    context = {'form': unav_form}
    return render(request, 'scipost/unavailability_period_form.html', context)


@require_POST
@login_required
@user_passes_test(has_contributor)
def delete_unavailable_period(request, period_id):
    '''
    Delete period unavailable registered.
    '''
    unav = get_object_or_404(UnavailabilityPeriod,
                             contributor=request.user.contributor, id=int(period_id))
    unav.delete()
    messages.success(request, 'Unavailability period deleted')
    return redirect('scipost:personal_page')


@login_required
@user_passes_test(has_contributor)
def personal_page(request):
    """
    The Personal Page is the main view for accessing user functions.
    """
    contributor = Contributor.objects.select_related('user').get(user=request.user)
    user_groups = contributor.user.groups.values_list('name', flat=True)

    # Compile the unavailability periods:
    now = timezone.now()
    unavailabilities = UnavailabilityPeriod.objects.filter(
        contributor=contributor).exclude(end__lt=now).order_by('start')
    unavailability_form = UnavailabilityPeriodForm()

    # if an editor, count the number of actions required:
    nr_reg_to_vet = 0
    nr_reg_awaiting_validation = 0
    nr_submissions_to_assign = 0
    nr_recommendations_to_prepare_for_voting = 0
    if contributor.is_SP_Admin():
        # count the number of pending registration requests
        nr_reg_to_vet = Contributor.objects.filter(user__is_active=True, status=0).count()
        nr_reg_awaiting_validation = (Contributor.objects.awaiting_validation()
                                    #   .filter(key_expires__gte=now, key_expires__lte=intwodays)
                                      .count())
        nr_submissions_to_assign = Submission.objects.filter(status__in=['unassigned']).count()
        nr_recommendations_to_prepare_for_voting = EICRecommendation.objects.filter(
            submission__status__in=['voting_in_preparation']).count()

    nr_assignments_to_consider = 0
    active_assignments = None
    nr_reports_to_vet = 0
    if contributor.is_MEC():
        nr_assignments_to_consider = (EditorialAssignment.objects
                                      .filter(to=contributor, accepted=None, deprecated=False)
                                      .count())
        active_assignments = EditorialAssignment.objects.filter(
            to=contributor, accepted=True, completed=False)
        nr_reports_to_vet = (Report.objects.awaiting_vetting()
                             .filter(submission__editor_in_charge=contributor).count())
    nr_commentary_page_requests_to_vet = 0
    nr_comments_to_vet = 0
    nr_thesislink_requests_to_vet = 0
    nr_authorship_claims_to_vet = 0
    if contributor.is_VE():
        nr_commentary_page_requests_to_vet = (Commentary.objects.awaiting_vetting()
                                              .exclude(requested_by=contributor).count())
        nr_comments_to_vet = Comment.objects.awaiting_vetting().count()
        nr_thesislink_requests_to_vet = ThesisLink.objects.filter(vetted=False).count()
        nr_authorship_claims_to_vet = AuthorshipClaim.objects.filter(status='0').count()

    # Refereeing
    nr_ref_inv_to_consider = RefereeInvitation.objects.filter(
        referee=contributor, accepted=None, cancelled=False).count()
    pending_ref_tasks = RefereeInvitation.objects.filter(
        referee=contributor, accepted=True, fulfilled=False)
    refereeing_tab_total_count = nr_ref_inv_to_consider + len(pending_ref_tasks)
    refereeing_tab_total_count += Report.objects.in_draft().filter(author=contributor).count()

    # Verify if there exist objects authored by this contributor,
    # whose authorship hasn't been claimed yet
    own_submissions = (Submission.objects
                       .filter(authors__in=[contributor], is_current=True)
                       .order_by('-submission_date'))
    own_commentaries = Commentary.objects.filter(authors=contributor).order_by('-latest_activity')
    own_thesislinks = ThesisLink.objects.filter(author_as_cont__in=[contributor])
    nr_submission_authorships_to_claim = (Submission.objects.filter(
        author_list__contains=contributor.user.last_name)
                                          .exclude(authors__in=[contributor])
                                          .exclude(authors_claims__in=[contributor])
                                          .exclude(authors_false_claims__in=[contributor])
                                          .count())
    nr_commentary_authorships_to_claim = (Commentary.objects.filter(
        author_list__contains=contributor.user.last_name)
                                          .exclude(authors__in=[contributor])
                                          .exclude(authors_claims__in=[contributor])
                                          .exclude(authors_false_claims__in=[contributor])
                                          .count())
    nr_thesis_authorships_to_claim = (ThesisLink.objects.filter(
        author__contains=contributor.user.last_name)
                                      .exclude(author_as_cont__in=[contributor])
                                      .exclude(author_claims__in=[contributor])
                                      .exclude(author_false_claims__in=[contributor])
                                      .count())
    own_comments = (Comment.objects.filter(author=contributor, is_author_reply=False)
                    .select_related('author', 'submission')
                    .order_by('-date_submitted'))
    own_authorreplies = (Comment.objects.filter(author=contributor, is_author_reply=True)
                         .order_by('-date_submitted'))

    appellation = contributor.get_title_display() + ' ' + contributor.user.last_name
    context = {
        'contributor': contributor,
        'user_groups': user_groups,
        'appellation': appellation,
        'unavailabilities': unavailabilities,
        'unavailability_form': unavailability_form,
        'nr_reg_to_vet': nr_reg_to_vet,
        'nr_reg_awaiting_validation': nr_reg_awaiting_validation,
        'nr_commentary_page_requests_to_vet': nr_commentary_page_requests_to_vet,
        'nr_comments_to_vet': nr_comments_to_vet,
        'nr_thesislink_requests_to_vet': nr_thesislink_requests_to_vet,
        'nr_authorship_claims_to_vet': nr_authorship_claims_to_vet,
        'nr_reports_to_vet': nr_reports_to_vet,
        'nr_submissions_to_assign': nr_submissions_to_assign,
        'nr_recommendations_to_prepare_for_voting': nr_recommendations_to_prepare_for_voting,
        'nr_assignments_to_consider': nr_assignments_to_consider,
        'active_assignments': active_assignments,
        'nr_submission_authorships_to_claim': nr_submission_authorships_to_claim,
        'nr_commentary_authorships_to_claim': nr_commentary_authorships_to_claim,
        'nr_thesis_authorships_to_claim': nr_thesis_authorships_to_claim,
        'nr_ref_inv_to_consider': nr_ref_inv_to_consider,
        'pending_ref_tasks': pending_ref_tasks,
        'refereeing_tab_total_count': refereeing_tab_total_count,
        'own_submissions': own_submissions,
        'own_commentaries': own_commentaries,
        'own_thesislinks': own_thesislinks,
        'own_comments': own_comments,
        'own_authorreplies': own_authorreplies,
    }

    # Only add variables if user has right permission
    if request.user.has_perm('scipost.can_manage_reports'):
        context['nr_reports_without_pdf'] = (Report.objects.accepted()
                                             .filter(pdf_report='').count())
        context['nr_treated_submissions_without_pdf'] = (Submission.objects.treated()
                                                         .filter(pdf_refereeing_pack='').count())

    return render(request, 'scipost/personal_page.html', context)


@login_required
def change_password(request):
    form = PasswordChangeForm(request.POST or None, current_user=request.user)
    if form.is_valid():
        form.save_new_password()
        # Update user's session hash to stay logged in.
        update_session_auth_hash(request, request.user)
        messages.success(request, 'Your SciPost password has been successfully changed')
        try:
            request.user.contributor
            return redirect(reverse('scipost:personal_page'))
        except Contributor.DoesNotExist:
            return redirect(reverse('partners:dashboard'))
    return render(request, 'scipost/change_password.html', {'form': form})


def reset_password_confirm(request, uidb64=None, token=None):
    return password_reset_confirm(request, template_name='scipost/reset_password_confirm.html',
                                  uidb64=uidb64, token=token,
                                  post_reset_redirect=reverse('scipost:login'))


def reset_password(request):
    return password_reset(request, template_name='scipost/reset_password.html',
                          email_template_name='scipost/reset_password_email.html',
                          subject_template_name='scipost/reset_password_subject.txt',
                          post_reset_redirect=reverse('scipost:login'))


def _update_personal_data_user_only(request):
    user_form = UpdateUserDataForm(request.POST or None, instance=request.user)
    if user_form.is_valid():
        user_form.save()
        messages.success(request, 'Your personal data has been updated.')
        return redirect(reverse('partners:dashboard'))
    context = {
        'user_form': user_form
    }
    return render(request, 'scipost/update_personal_data.html', context)


def _update_personal_data_contributor(request):
    contributor = Contributor.objects.get(user=request.user)
    user_form = UpdateUserDataForm(request.POST or None, instance=request.user)
    cont_form = UpdatePersonalDataForm(request.POST or None, instance=contributor)
    if user_form.is_valid() and cont_form.is_valid():
        user_form.save()
        cont_form.save()
        cont_form.sync_lists()
        messages.success(request, 'Your personal data has been updated.')
        return redirect(reverse('scipost:personal_page'))
    else:
        user_form = UpdateUserDataForm(instance=contributor.user)
        cont_form = UpdatePersonalDataForm(instance=contributor)
    return render(request, 'scipost/update_personal_data.html',
                  {'user_form': user_form, 'cont_form': cont_form})


@login_required
def update_personal_data(request):
    if has_contributor(request.user):
        return _update_personal_data_contributor(request)
    return _update_personal_data_user_only(request)


@login_required
@user_passes_test(has_contributor)
def claim_authorships(request):
    """
    The system auto-detects potential authorships (of submissions,
    papers subject to commentaries, theses, ...).
    The contributor must confirm/deny authorship from the
    Personal Page.
    """
    contributor = Contributor.objects.get(user=request.user)

    submission_authorships_to_claim = (Submission.objects
                                       .filter(author_list__contains=contributor.user.last_name)
                                       .exclude(authors__in=[contributor])
                                       .exclude(authors_claims__in=[contributor])
                                       .exclude(authors_false_claims__in=[contributor]))
    sub_auth_claim_form = AuthorshipClaimForm()
    commentary_authorships_to_claim = (Commentary.objects
                                       .filter(author_list__contains=contributor.user.last_name)
                                       .exclude(authors__in=[contributor])
                                       .exclude(authors_claims__in=[contributor])
                                       .exclude(authors_false_claims__in=[contributor]))
    com_auth_claim_form = AuthorshipClaimForm()
    thesis_authorships_to_claim = (ThesisLink.objects
                                   .filter(author__contains=contributor.user.last_name)
                                   .exclude(author_as_cont__in=[contributor])
                                   .exclude(author_claims__in=[contributor])
                                   .exclude(author_false_claims__in=[contributor]))
    thesis_auth_claim_form = AuthorshipClaimForm()

    context = {'submission_authorships_to_claim': submission_authorships_to_claim,
               'sub_auth_claim_form': sub_auth_claim_form,
               'commentary_authorships_to_claim': commentary_authorships_to_claim,
               'com_auth_claim_form': com_auth_claim_form,
               'thesis_authorships_to_claim': thesis_authorships_to_claim,
               'thesis_auth_claim_form': thesis_auth_claim_form,
               }
    return render(request, 'scipost/claim_authorships.html', context)


@login_required
@user_passes_test(has_contributor)
def claim_sub_authorship(request, submission_id, claim):
    if request.method == 'POST':
        contributor = Contributor.objects.get(user=request.user)
        submission = get_object_or_404(Submission, pk=submission_id)
        if claim == '1':
            submission.authors_claims.add(contributor)
            newclaim = AuthorshipClaim(claimant=contributor, submission=submission)
            newclaim.save()
        elif claim == '0':
            submission.authors_false_claims.add(contributor)
        submission.save()
    return redirect('scipost:claim_authorships')


@login_required
@user_passes_test(has_contributor)
def claim_com_authorship(request, commentary_id, claim):
    if request.method == 'POST':
        contributor = Contributor.objects.get(user=request.user)
        commentary = get_object_or_404(Commentary, pk=commentary_id)
        if claim == '1':
            commentary.authors_claims.add(contributor)
            newclaim = AuthorshipClaim(claimant=contributor, commentary=commentary)
            newclaim.save()
        elif claim == '0':
            commentary.authors_false_claims.add(contributor)
        commentary.save()
    return redirect('scipost:claim_authorships')


@login_required
@user_passes_test(has_contributor)
def claim_thesis_authorship(request, thesis_id, claim):
    if request.method == 'POST':
        contributor = Contributor.objects.get(user=request.user)
        thesislink = get_object_or_404(ThesisLink, pk=thesis_id)
        if claim == '1':
            thesislink.author_claims.add(contributor)
            newclaim = AuthorshipClaim(claimant=contributor, thesislink=thesislink)
            newclaim.save()
        elif claim == '0':
            thesislink.author_false_claims.add(contributor)
        thesislink.save()
    return redirect('scipost:claim_authorships')


@permission_required('scipost.can_vet_authorship_claims', return_403=True)
def vet_authorship_claims(request):
    claims_to_vet = AuthorshipClaim.objects.filter(status='0')
    context = {'claims_to_vet': claims_to_vet}
    return render(request, 'scipost/vet_authorship_claims.html', context)


@permission_required('scipost.can_vet_authorship_claims', return_403=True)
def vet_authorship_claim(request, claim_id, claim):
    if request.method == 'POST':
        vetting_contributor = Contributor.objects.get(user=request.user)
        claim_to_vet = AuthorshipClaim.objects.get(pk=claim_id)

        if claim_to_vet.submission is not None:
            claim_to_vet.submission.authors_claims.remove(claim_to_vet.claimant)
            if claim == '1':
                claim_to_vet.submission.authors.add(claim_to_vet.claimant)
                claim_to_vet.status = '1'
            elif claim == '0':
                claim_to_vet.submission.authors_false_claims.add(claim_to_vet.claimant)
                claim_to_vet.status = '-1'
                claim_to_vet.submission.save()
        if claim_to_vet.commentary is not None:
            claim_to_vet.commentary.authors_claims.remove(claim_to_vet.claimant)
            if claim == '1':
                claim_to_vet.commentary.authors.add(claim_to_vet.claimant)
                claim_to_vet.status = '1'
            elif claim == '0':
                claim_to_vet.commentary.authors_false_claims.add(claim_to_vet.claimant)
                claim_to_vet.status = '-1'
                claim_to_vet.commentary.save()
        if claim_to_vet.thesislink is not None:
            claim_to_vet.thesislink.author_claims.remove(claim_to_vet.claimant)
            if claim == '1':
                claim_to_vet.thesislink.author_as_cont.add(claim_to_vet.claimant)
                claim_to_vet.status = '1'
            elif claim == '0':
                claim_to_vet.thesislink.author_false_claims.add(claim_to_vet.claimant)
                claim_to_vet.status = '-1'
                claim_to_vet.thesislink.save()

        claim_to_vet.vetted_by = vetting_contributor
        claim_to_vet.save()
    return redirect('scipost:vet_authorship_claims')


def contributor_info(request, contributor_id):
    """
    All visitors can see a digest of a
    Contributor's activities/contributions by clicking
    on the relevant name (in listing headers of Submissions, ...).
    """
    contributor = get_object_or_404(Contributor, pk=contributor_id)
    contributor_publications = Publication.objects.published().filter(authors=contributor)
    contributor_submissions = Submission.objects.public_unlisted().filter(authors=contributor)
    contributor_commentaries = Commentary.objects.filter(authors=contributor)
    contributor_theses = ThesisLink.objects.vetted().filter(author_as_cont=contributor)
    contributor_comments = (Comment.objects.vetted()
                            .filter(author=contributor, is_author_reply=False)
                            .order_by('-date_submitted'))
    contributor_authorreplies = (Comment.objects.vetted()
                                 .filter(author=contributor, is_author_reply=True)
                                 .order_by('-date_submitted'))
    context = {'contributor': contributor,
               'contributor_publications': contributor_publications,
               'contributor_submissions': contributor_submissions,
               'contributor_commentaries': contributor_commentaries,
               'contributor_theses': contributor_theses,
               'contributor_comments': contributor_comments,
               'contributor_authorreplies': contributor_authorreplies}
    return render(request, 'scipost/contributor_info.html', context)


####################
# Email facilities #
####################


@permission_required('scipost.can_email_group_members', return_403=True)
def email_group_members(request):
    """
    Method to send bulk emails to (members of) selected groups
    """
    form = EmailGroupMembersForm(request.POST or None)
    if form.is_valid():
        group_members = form.cleaned_data['group'].user_set.all()
        p = Paginator(group_members, 32)
        for pagenr in p.page_range:
            page = p.page(pagenr)
            with mail.get_connection() as connection:
                for member in page.object_list:
                    if member.contributor.accepts_SciPost_emails:
                        email_text = ''
                        email_text_html = ''
                        if form.cleaned_data['personalize']:
                            email_text = ('Dear ' + member.contributor.get_title_display()
                                          + ' ' + member.last_name + ', \n\n')
                            email_text_html = 'Dear {{ title }} {{ last_name }},<br/>'
                        email_text += form.cleaned_data['email_text']
                        email_text_html += '{{ email_text|linebreaks }}'
                        if form.cleaned_data['include_scipost_summary']:
                            email_text += SCIPOST_SUMMARY_FOOTER
                            email_text_html += SCIPOST_SUMMARY_FOOTER_HTML
                        email_text_html += EMAIL_FOOTER
                        url_unsubscribe = reverse('scipost:unsubscribe',
                                                  args=[member.contributor.id,
                                                        member.contributor.activation_key])
                        email_text += ('\n\nDon\'t want to receive such emails? '
                                       'Unsubscribe by visiting %s.' % url_unsubscribe)
                        email_text_html += (
                            '<br/>\n<p style="font-size: 10px;">Don\'t want to receive such '
                            'emails? <a href="%s">Unsubscribe</a>.</p>' % url_unsubscribe)
                        email_context = Context({
                            'title': member.contributor.get_title_display(),
                            'last_name': member.last_name,
                            'email_text': form.cleaned_data['email_text'],
                            'key': member.contributor.activation_key,
                        })
                        html_template = Template(email_text_html)
                        html_version = html_template.render(email_context)
                        message = EmailMultiAlternatives(
                            form.cleaned_data['email_subject'],
                            email_text, 'SciPost Admin <admin@scipost.org>',
                            [member.email], connection=connection)
                        message.attach_alternative(html_version, 'text/html')
                        message.send()
        context = {'ack_header': 'The email has been sent.',
                   'followup_message': 'Return to your ',
                   'followup_link': reverse('scipost:personal_page'),
                   'followup_link_label': 'personal page'}
        return render(request, 'scipost/acknowledgement.html', context)

    context = {'form': form}
    return render(request, 'scipost/email_group_members.html', context)


@permission_required('scipost.can_email_particulars', return_403=True)
def email_particular(request):
    """
    Method to send emails to individuals (registered or not)
    """
    if request.method == 'POST':
        form = EmailParticularForm(request.POST)
        if form.is_valid():
            email_text = form.cleaned_data['email_text']
            email_text_html = '{{ email_text|linebreaks }}'
            email_context = Context({'email_text': form.cleaned_data['email_text']})
            if form.cleaned_data['include_scipost_summary']:
                email_text += SCIPOST_SUMMARY_FOOTER
                email_text_html += SCIPOST_SUMMARY_FOOTER_HTML

            email_text_html += '<br/>' + EMAIL_FOOTER
            html_template = Template(email_text_html)
            html_version = html_template.render(email_context)
            message = EmailMultiAlternatives(
                form.cleaned_data['email_subject'],
                email_text, 'SciPost Admin <admin@scipost.org>',
                [form.cleaned_data['email_address']],
                bcc=['admin@scipost.org'])
            message.attach_alternative(html_version, 'text/html')
            message.send()
            context = {'ack_header': 'The email has been sent.',
                       'followup_message': 'Return to your ',
                       'followup_link': reverse('scipost:personal_page'),
                       'followup_link_label': 'personal page'}
            return render(request, 'scipost/acknowledgement.html', context)
    form = EmailParticularForm()
    context = {'form': form}
    return render(request, 'scipost/email_particular.html', context)


@permission_required('scipost.can_email_particulars', return_403=True)
def send_precooked_email(request):
    """
    Method to send precooked emails to individuals (registered or not)
    """
    form = SendPrecookedEmailForm(request.POST or None)
    if form.is_valid():
        precookedEmail = form.cleaned_data['email_option']
        if form.cleaned_data['email_address'] in precookedEmail.emailed_to:
            errormessage = 'This message has already been sent to this address'
            return render(request, 'scipost/error.html',
                          context={'errormessage': errormessage})
        precookedEmail.emailed_to.append(form.cleaned_data['email_address'])
        precookedEmail.date_last_used = timezone.now().date()
        precookedEmail.save()
        email_text = precookedEmail.email_text
        email_text_html = '{{ email_text|linebreaks }}'
        email_context = Context({'email_text': precookedEmail.email_text_html})
        if form.cleaned_data['include_scipost_summary']:
            email_text += SCIPOST_SUMMARY_FOOTER
            email_text_html += SCIPOST_SUMMARY_FOOTER_HTML

        email_text_html += '<br/>' + EMAIL_FOOTER
        html_template = Template(email_text_html)
        html_version = html_template.render(email_context)
        message = EmailMultiAlternatives(
            precookedEmail.email_subject,
            email_text,
            SciPost_from_addresses_dict[form.cleaned_data['from_address']],
            [form.cleaned_data['email_address']],
            bcc=['admin@scipost.org'])
        message.attach_alternative(html_version, 'text/html')
        message.send()
        context = {'ack_header': 'The email has been sent.',
                   'followup_message': 'Return to your ',
                   'followup_link': reverse('scipost:personal_page'),
                   'followup_link_label': 'personal page'}
        return render(request, 'scipost/acknowledgement.html', context)

    context = {'form': form}
    return render(request, 'scipost/send_precooked_email.html', context)


#####################
# Editorial College #
#####################

def EdCol_bylaws(request):
    return render(request, 'scipost/EdCol_by-laws.html')


@permission_required('scipost.can_view_pool', return_403=True)
def Fellow_activity_overview(request, Fellow_id=None):
    fellows = Contributor.objects.filter(
        user__groups__name='Editorial College').order_by('user__last_name')
    context = {'fellows': fellows}
    if Fellow_id:
        fellow = get_object_or_404(Contributor, pk=Fellow_id)
        context['fellow'] = fellow

        assignments_ongoing = (EditorialAssignment.objects.get_for_user_in_pool(request.user)
                               .filter(accepted=True, completed=False, to=fellow)
                               .order_by('-date_created'))
        context['assignments_ongoing'] = assignments_ongoing

        assignments_completed = (EditorialAssignment.objects.get_for_user_in_pool(request.user)
                                 .filter(completed=True, to=fellow).order_by('-date_created'))
        context['assignments_completed'] = assignments_completed
    return render(request, 'scipost/Fellow_activity_overview.html', context)


class AboutView(ListView):
    model = EditorialCollege
    template_name = 'scipost/about.html'
    queryset = EditorialCollege.objects.prefetch_related(
                Prefetch('fellowships',
                         queryset=EditorialCollegeFellowship.objects.active().select_related(
                            'contributor__user').order_by('contributor__user__last_name'),
                         to_attr='current_fellows'))

    def get_context_data(self, *args, **kwargs):
        context = super().get_context_data(*args, **kwargs)
        object_list = []
        for college in context['object_list']:
            try:
                spec_list = subject_areas_raw_dict[str(college)]
            except KeyError:
                spec_list = None
            object_list.append((
                college,
                spec_list,
            ))
        context['object_list'] = object_list
        return context<|MERGE_RESOLUTION|>--- conflicted
+++ resolved
@@ -175,7 +175,6 @@
 def index(request):
     '''Main page.'''
     context = {
-<<<<<<< HEAD
         'latest_newsitem': NewsItem.objects.all().order_by('-date').first(),
         'submissions': Submission.objects.public().order_by('-submission_date')[:3],
         'issues': Issue.objects.published().order_by('-start_date')[:3],
@@ -183,11 +182,6 @@
         'publications': Publication.objects.published().order_by('-publication_date',
                                                                  '-paper_nr')[:3]
 
-=======
-        'latest_newsitems': NewsItem.objects.all().order_by('-date')[:1],
-        'submissions': Submission.objects.public_unlisted().order_by('-submission_date')[:3],
-        'publications': Publication.objects.published().order_by('-publication_date')[:3]
->>>>>>> dafe6eda
     }
     return render(request, 'scipost/index.html', context)
 
