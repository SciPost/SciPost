--- conflicted
+++ resolved
@@ -3,32 +3,7 @@
 {% load render_bundle from webpack_loader %}
 {% load staticfiles %}
 
-<<<<<<< HEAD
-{% block body_class %}{{block.super}} homepage{% endblock %}
-=======
-{% block body_class %}{{block.super}} has-breadcrumb-submenu homepage{% endblock %}
-
-{% block breadcrumb %}
-    <div class="container-outside sub-nav">
-        <div class="container">
-            <nav class="navbar sub-nav navbar-expand-lg">
-                <ul class="navbar-nav">
-                    <li class="nav-item"><span class="nav-link">Our Journals:</span></li>
-                    {% for journal in journals %}
-                        <li class="nav-item">
-                            {% if journal.active %}
-                                <a href="{{journal.get_absolute_url}}" class="nav-link">{{journal}}</a>
-                            {% elif perms.scipost.can_view_pool %}
-                                <a href="{% url 'journal:about' journal.name %}" class="nav-link">{{journal}}</a>
-                            {% endif %}
-                        </li>
-                    {% endfor %}
-                </div>
-            </nav>
-        </div>
-    </div>
-{% endblock %}
->>>>>>> ee7cbf5e
+{% block body_class %}{{ block.super }} homepage{% endblock %}
 
 {% block footer_script %}
     {% render_bundle 'homepage' 'js' %}
@@ -75,115 +50,9 @@
 {% endblock %}
 
 {% block sidebar %}
-<<<<<<< HEAD
+
     {% include 'scipost/index_sidebar_2.html' %}
-=======
-    <div class="card card-grey">
-      <div class="card-body">
-	<h2 class="card-title mb-0"><a href="{% url 'scipost:ExpSustDrive2018' %}">Expansion and Sustainability Drive 2018</a></h2>
-	<p class="m-0">It is time for us to be bold and unleash the next steps in our implementation plans. Read more <a href="{% url 'scipost:ExpSustDrive2018' %}">here</a> on how you can concretely help. Follow developments at <a href="https://twitter.com/hashtag/SciPostDrive2018">#SciPostDrive2018</a>.</p>
-      </div>
-    </div>
 
-    {% if not user.is_authenticated %}
-        <!-- Register -->
-        <div class="card card-grey">
-            <div class="card-body">
-                <h2 class="card-title mb-0">Register</h2>
-                <p class="m-0">Professional scientists (PhD students and above) can become Contributors to SciPost by filling the <a href="{% url 'scipost:register' %}">registration form</a>.</p>
-            </div>
-        </div><!-- End Register -->
-    {% endif %}
-
-    <!-- News -->
-    <div class="card card-grey" id="news">
-        <div class="card-header border-0">
-            <h2 class="card-title mb-0">
-                News
-                <a class="floating-rss-icon" href="{% url 'scipost:feeds' %}">
-                    <img src="{% static 'scipost/images/feed-icon-14x14.png' %}" alt="Feed logo" width="14">
-                </a>
-            </h2>
-            <h4 class="card-subtitle pb-0 text-muted">Latest news and announcements.</h4>
-        </div>
-        <div class="card-body">
-            <ul class="list-group list-group-flush">
-                {% if latest_newsitem %}
-                    <li class="list-group-item">
-                        {% include 'news/news_card_content_short.html' with news=latest_newsitem %}
-                    </li>
-                {% else %}
-                    <li class="list-group-item">
-                        No current newsitems found.
-                    </li>
-                {% endif %}
-            </ul>
-        </div>
-        <div class="card-footer"><a href="{% url 'news:news' %}">More news</a></div>
-    </div><!-- End news -->
-
-    {# {% comment %}#}
-    <!-- Sponsors -->
-    <div class="card card-grey">
-        <div class="card-body">
-            <h2 class="card-title">Sponsors</h2>
-
-            <div>
-                <p>
-                    SciPost guarantees free online access to all publications in all its Journals and does not charge any article processing fees for publishing. Sponsors provide operating funds to SciPost through a cost-slashing consortial model.
-                </p>
-                <p>
-		  We invite <a href="{% url 'organizations:organizations' %}">organizations benefitting from SciPost's activities</a> to join our growing <a href="{% url 'sponsors:sponsors' %}">list of Sponsors</a>. Look at our <a href="{% static 'sponsors/SciPost_Sponsors_Board_Prospectus.pdf' %}">one-page Prospectus</a> and at our full <a href="{% static 'sponsors/SciPost_Sponsorship_Agreement.pdf' %}">Sponsorship Agreement template</a>.
-                </p>
-		<p>
-		  <span style="color: red;">Scientists, please help us out:</span> Please petition your local librarian/director/... to consider sponsoring us. You can use this email <a href="mailto:?subject=Petition to support SciPost&body={% autoescape on %}{% include 'sponsors/sponsor_petition_email.html' %}{% endautoescape %}&cc=sponsors@scipost.org">template</a>.
-		</p>
-		<p>Do you or somebody you know have the means to make a difference?
-<form action="https://www.paypal.com/cgi-bin/webscr" method="post" target="_top">
-<input type="hidden" name="cmd" value="_s-xclick">
-<input type="hidden" name="encrypted" value="-----BEGIN PKCS7-----MIIHVwYJKoZIhvcNAQcEoIIHSDCCB0QCAQExggEwMIIBLAIBADCBlDCBjjELMAkGA1UEBhMCVVMxCzAJBgNVBAgTAkNBMRYwFAYDVQQHEw1Nb3VudGFpbiBWaWV3MRQwEgYDVQQKEwtQYXlQYWwgSW5jLjETMBEGA1UECxQKbGl2ZV9jZXJ0czERMA8GA1UEAxQIbGl2ZV9hcGkxHDAaBgkqhkiG9w0BCQEWDXJlQHBheXBhbC5jb20CAQAwDQYJKoZIhvcNAQEBBQAEgYAOQwI9KUBE9TSaDPZztply0TNFyPHrGreqmNLw9MEgik5QX0xXB3lSg43BKXMdtooft242SCr3wpL9lzO/2Nr5hOCo8CW0baRBXVFyqUMa8ZZQlK4NKiVIHna4RjzeCCS79BNdSJq/QoyQr0VMm0aTRAC9KJ7wCYnPuTDW8f8/tjELMAkGBSsOAwIaBQAwgdQGCSqGSIb3DQEHATAUBggqhkiG9w0DBwQI++2+0u117q2AgbAoWU6uSQfGTaN2AY11WYQtP6cFP/0Czt534MrkU5vG8C4tHuass9h2AcVXWLvHlS+s199hZfyS4Q+V6Huja2aflkEFQHHUfUBiQMfZkcuhugOdRZ6n0EyR6PVRfoJYYZiBQCgxN8djQqULY6JVhpR4DpUG6dgVZ13S0SA/4WD4uW6xckGNsravTKJ8fVjFflxfSlIuBenleoxKma16taMKdCPQxOpK2v9aWLWT6gX/xKCCA4cwggODMIIC7KADAgECAgEAMA0GCSqGSIb3DQEBBQUAMIGOMQswCQYDVQQGEwJVUzELMAkGA1UECBMCQ0ExFjAUBgNVBAcTDU1vdW50YWluIFZpZXcxFDASBgNVBAoTC1BheVBhbCBJbmMuMRMwEQYDVQQLFApsaXZlX2NlcnRzMREwDwYDVQQDFAhsaXZlX2FwaTEcMBoGCSqGSIb3DQEJARYNcmVAcGF5cGFsLmNvbTAeFw0wNDAyMTMxMDEzMTVaFw0zNTAyMTMxMDEzMTVaMIGOMQswCQYDVQQGEwJVUzELMAkGA1UECBMCQ0ExFjAUBgNVBAcTDU1vdW50YWluIFZpZXcxFDASBgNVBAoTC1BheVBhbCBJbmMuMRMwEQYDVQQLFApsaXZlX2NlcnRzMREwDwYDVQQDFAhsaXZlX2FwaTEcMBoGCSqGSIb3DQEJARYNcmVAcGF5cGFsLmNvbTCBnzANBgkqhkiG9w0BAQEFAAOBjQAwgYkCgYEAwUdO3fxEzEtcnI7ZKZL412XvZPugoni7i7D7prCe0AtaHTc97CYgm7NsAtJyxNLixmhLV8pyIEaiHXWAh8fPKW+R017+EmXrr9EaquPmsVvTywAAE1PMNOKqo2kl4Gxiz9zZqIajOm1fZGWcGS0f5JQ2kBqNbvbg2/Za+GJ/qwUCAwEAAaOB7jCB6zAdBgNVHQ4EFgQUlp98u8ZvF71ZP1LXChvsENZklGswgbsGA1UdIwSBszCBsIAUlp98u8ZvF71ZP1LXChvsENZklGuhgZSkgZEwgY4xCzAJBgNVBAYTAlVTMQswCQYDVQQIEwJDQTEWMBQGA1UEBxMNTW91bnRhaW4gVmlldzEUMBIGA1UEChMLUGF5UGFsIEluYy4xEzARBgNVBAsUCmxpdmVfY2VydHMxETAPBgNVBAMUCGxpdmVfYXBpMRwwGgYJKoZIhvcNAQkBFg1yZUBwYXlwYWwuY29tggEAMAwGA1UdEwQFMAMBAf8wDQYJKoZIhvcNAQEFBQADgYEAgV86VpqAWuXvX6Oro4qJ1tYVIT5DgWpE692Ag422H7yRIr/9j/iKG4Thia/Oflx4TdL+IFJBAyPK9v6zZNZtBgPBynXb048hsP16l2vi0k5Q2JKiPDsEfBhGI+HnxLXEaUWAcVfCsQFvd2A1sxRr67ip5y2wwBelUecP3AjJ+YcxggGaMIIBlgIBATCBlDCBjjELMAkGA1UEBhMCVVMxCzAJBgNVBAgTAkNBMRYwFAYDVQQHEw1Nb3VudGFpbiBWaWV3MRQwEgYDVQQKEwtQYXlQYWwgSW5jLjETMBEGA1UECxQKbGl2ZV9jZXJ0czERMA8GA1UEAxQIbGl2ZV9hcGkxHDAaBgkqhkiG9w0BCQEWDXJlQHBheXBhbC5jb20CAQAwCQYFKw4DAhoFAKBdMBgGCSqGSIb3DQEJAzELBgkqhkiG9w0BBwEwHAYJKoZIhvcNAQkFMQ8XDTE4MDUyMjE5NDEyMVowIwYJKoZIhvcNAQkEMRYEFEI2dgukf4ETaBLq9x5NYHcI5dFzMA0GCSqGSIb3DQEBAQUABIGABwHfWvsxLKsNb31K8K6b4XPFYBFJ7aGFmx826Jp7kIs3vsf/EtSMT9lB0UHQoA2h9J9AUisJft9QlJqmnCTo6WhvSpSCzNberZXR5kMhARKGd0zufTLqxCd15QgizG8Iz7Zouo5gqetvHH8dsmBbbnkRc+zitLGGFoL9Q+AkmPI=-----END PKCS7-----
-">
-<input type="image" src="https://www.paypalobjects.com/en_GB/i/btn/btn_donate_LG.gif" border="0" name="submit" alt="PayPal – The safer, easier way to pay online!">
-<img alt="" border="0" src="https://www.paypalobjects.com/nl_NL/i/scr/pixel.gif" width="1" height="1">
-</form>
-		</p>
-            </div>
-        </div>
-    </div><!-- End Sponsors -->
-    {# {% endcomment %}#}
-
-    <!-- Summarized -->
-    <div class="card card-grey">
-        <div class="card-body">
-            <h2 class="card-title">
-                <a href="{% url 'journals:journals' %}">Journals</a>
-            </h2>
-            <h4 class="card-subtitle pt-0 mb-2 text-muted">SciPost publishes a portfolio of high-quality two-way open access scientific journals.</h4>
-            <p>
-                All SciPost Journals implement the stringent <a href="{% url 'scipost:FAQ' %}#pwr">peer-witnessed refereeing</a> principle.
-                <br>
-                All Journals are fully managed by professional scientists.
-            </p>
-            <p>
-                <a href="{% url 'scipost:about' %}#editorial_college_physics">Editorial College (Physics)</a>
-                <br>
-                <a href="{% url 'submissions:sub_and_ref_procedure' %}">Submission and refereeing procedure</a>
-		<br>
-		<a href="{% url 'submissions:author_guidelines' %}">Author guidelines</a>
-		<br>
-		<a href="{% url 'submissions:referee_guidelines' %}">Referee guidelines</a>
-            </p>
-            <h2 class="card-title">
-                <a href="{% url 'commentaries:commentaries' %}">Commentaries</a>
-            </h2>
-            <p>SciPost Commentaries allow Contributors to comment and build on all existing literature.</p>
-            <h2 class="card-title">
-                <a href="{% url 'theses:theses' %}">Theses</a>
-            </h2>
-            <p>SciPost Theses allow Contributors to find Master's, Ph.D. and Habilitation theses relevant to their work.</p>
-        </div>
-    </div><!-- End Summarized -->
->>>>>>> ee7cbf5e
 {% endblock %}
 
 {% block content_footer %}
