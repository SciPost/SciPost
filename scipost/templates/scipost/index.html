{% extends 'scipost/base_for_sidebar.html' %}

{% load render_bundle from webpack_loader %}
{% load staticfiles %}

{% block body_class %}{{block.super}} has-breadcrumb-submenu homepage{% endblock %}

{% block breadcrumb %}
    <nav class="navbar navbar-expand-lg sub-nav">
        <div class="container">
            <ul class="navbar-nav mr-auto">
                <li class="nav-item">
                    <span class="nav-link">Our Journals:</span>
                </li>

                {% for journal in journals %}
                    <li class="nav-item">
                        {% if journal.active %}
                            <a href="{{ journal.get_absolute_url }}" class="nav-link">{{journal}}</a>
                        {% else %}
                            <a href="{% url 'journal:about' journal.name %}" class="nav-link">{{journal}}</a>
                        {% endif %}
                    </li>
                {% endfor %}
            </ul>
        </div>
    </nav>
{% endblock %}

{% block footer_script %}
    {% render_bundle 'homepage' 'js' %}
{% endblock %}

{% block content %}
    <div class="row">
        <div class="col-lg-6">
            <!-- Latest publications -->
            <div class="card card-publications bg-light px-1 my-3 scipost-bar">
                <div class="card-body pb-0">
                    <h2 class="title">Latest Publications</h2>
                    <p class="mb-1"><a href="{% url 'journals:publications' %}">View all Publications.</a></p>
                    <hr class="sm mb-0 mt-2">
                </div>
                <ul class="list-group list-group-flush px-3 mb-3">
                    {% for publication in publications %}
                        <li class="list-group-item py-2">
                            {% include 'partials/journals/publication_li_content.html' with publication=publication %}
                        </li>
                    {% endfor %}
                </ul>
            </div><!-- End latest publications -->
        </div>

        <div class="col-lg-6">
            <!-- Latest submissions -->
            <div class="card card-submissions bg-light px-1 my-3 scipost-bar">
                <div class="card-body pb-0">
                    <h2 class="title">Latest Submissions</h2>
                    <p class="mb-1"><a href="{% url 'submissions:submissions' %}">View all Submissions.</a></p>
                    <hr class="sm mb-0 mt-2">
                </div>
                <ul class="list-group list-group-flush px-3 mb-3">
                      {% for submission in submissions %}
                          <li class="list-group-item py-2">
                              {% include 'partials/submissions/submission_card_content_homepage.html' with submission=submission %}
                          </li>
                      {% endfor %}
                </ul>
            </div><!-- End latest submissions -->
        </div>
    </div>
{% endblock %}

{% block sidebar %}
    {% if not user.is_authenticated %}
        <!-- Register -->
        <div class="p-3 my-3 bg-light scipost-bar border" id="register">
            <h2>Register</h2>
            <p class="mb-1">Professional scientists (PhD students and above) can become Contributors to SciPost by filling the <a href="{% url 'scipost:register' %}">registration form</a>.</p>
        </div><!-- End Register -->
    {% endif %}

    <!-- News -->
    <div class="p-3 my-3 bg-light" id="news">
        <h2 class="title">
            News
            <small><a href="{% url 'scipost:feeds' %}"><i class="fa fa-rss"></i></a></small>
        </h2>
        <h4 class="sub-title"><a href="{% url 'news:news' %}">Latest news and announcements.</a></h4>
        <hr class="sm">
        <ul class="list-unstyled">
            {% if latest_newsitem %}
                <li>
                    {% include 'news/news_card_content_short.html' with news=latest_newsitem %}
                </li>
            {% else %}
                <li>
                    No current newsitems found.
                </li>
            {% endif %}
        </ul>
        <!-- <a href="{% url 'news:news' %}">More news</a> -->
    </div><!-- End news -->

    <!-- Partners -->
    <div class="p-3 my-3 bg-light" id="partners">
        <h2>Partners</h2>

        <p>
            SciPost guarantees free online access to all publications in all its Journals and does not charge any article processing fees for publishing. Supporting Partners provide operating funds to SciPost through a cost-slashing consortial model.
        </p>
        <p>
            Institutions: consider joining our <a href="{% url 'partners:partners' %}">Supporting Partners Board</a>. SciPost cannot exist without your support. Look at our <a href="{% static 'scipost/SPB/SciPost_Supporting_Partners_Board_Prospectus.pdf' %}">one-page Prospectus</a> and at our full <a href="{% static 'scipost/SPB/SciPost_Supporting_Partner_Agreement.pdf' %}">Partner Agreement</a>.
        </p>
		<p>
<<<<<<< HEAD
		  <span class="text-danger">Scientists, please help us out:</span> if it is not listed on our <a href="{% url 'partners:partners' %}">Partners page</a>, please encourage your institution (through a librarian, director, ...) to join by <a href="{% url 'petitions:petition' slug='join-SPB' %}">signing our petition</a>, and by personally emailing them directly using this <a href="mailto:?subject=Petition to support SciPost&body={% autoescape on %}{% include 'petitions/petition_email.html' %}{% endautoescape %}&cc=partners@scipost.org">email template</a>.
=======
		  <span style="color: red;">Scientists, please help us out:</span> if it is not listed on our <a href="{% url 'partners:partners' %}">Partners page</a>, please encourage your institution (through a librarian, Open Access officer, director, ...) to join by <a href="{% url 'petitions:petition' slug='join-SPB' %}">signing our petition</a>, and by personally emailing them directly using this <a href="mailto:?subject=Petition to support SciPost&body={% autoescape on %}{% include 'petitions/petition_email.html' %}{% endautoescape %}&cc=partners@scipost.org">email template</a>.
>>>>>>> 83d21b6f
		</p>
    </div><!-- End Partners -->

    <!-- Summarized -->
<<<<<<< HEAD
    <div class="p-3 my-3 bg-light" id="summarized">
        <h2 class="title"><a href="{% url 'journals:journals' %}">Journals</a></h2>
        <h4 class="sub-title">SciPost publishes a portfolio of high-quality two-way open access scientific journals.</h4>
        <p>
            All SciPost Journals implement the stringent <a href="{% url 'scipost:FAQ' %}#pwr">peer-witnessed refereeing</a> principle.
            <br>
            All Journals are fully managed by professional scientists.
        </p>
        <p>
            <a href="{% url 'scipost:about' %}#editorial_college_physics">Editorial College (Physics)</a>
            <br>
            <a href="{% url 'submissions:sub_and_ref_procedure' %}">Submission and refereeing procedure</a>
        </p>

        <h2><a href="{% url 'commentaries:commentaries' %}">Commentaries</a></h2>
        <p>SciPost Commentaries allow Contributors to comment and build on all existing literature.</p>

        <h2><a href="{% url 'theses:theses' %}">Theses</a></h2>
        <p>SciPost Theses allow Contributors to find Master's, Ph.D. and Habilitation theses relevant to their work.</p>
    </div>

=======
    <div class="card card-grey">
        <div class="card-body">
            <h2 class="card-title">
                <a href="{% url 'journals:journals' %}">Journals</a>
            </h2>
            <h4 class="card-subtitle pt-0 mb-2 text-muted">SciPost publishes a portfolio of high-quality two-way open access scientific journals.</h4>
            <p>
                All SciPost Journals implement the stringent <a href="{% url 'scipost:FAQ' %}#pwr">peer-witnessed refereeing</a> principle.
                <br>
                All Journals are fully managed by professional scientists.
            </p>
            <p>
                <a href="{% url 'scipost:about' %}#editorial_college_physics">Editorial College (Physics)</a>
                <br>
                <a href="{% url 'submissions:sub_and_ref_procedure' %}">Submission and refereeing procedure</a>
		<br>
		<a href="{% url 'submissions:author_guidelines' %}">Author guidelines</a>
		<br>
		<a href="{% url 'submissions:referee_guidelines' %}">Referee guidelines</a>
            </p>
            <h2 class="card-title">
                <a href="{% url 'commentaries:commentaries' %}">Commentaries</a>
            </h2>
            <p>SciPost Commentaries allow Contributors to comment and build on all existing literature.</p>
            <h2 class="card-title">
                <a href="{% url 'theses:theses' %}">Theses</a>
            </h2>
            <p>SciPost Theses allow Contributors to find Master's, Ph.D. and Habilitation theses relevant to their work.</p>
        </div>
    </div><!-- End Summarized -->
>>>>>>> 83d21b6f
{% endblock %}

{% block content_footer %}
    <footer class="container-fluid text-left secondary pt-4 mt-5">
        <div class="row">
            <div class="col-lg-6">
                <h1>Supporting partners</h1>
                <a class="mb-2 d-inline-block" href="{% url 'partners:partners' %}">See all Partners</a>
                <div class="supporting-partners">
                    <ul id="fader">
                        {% for agreement in current_agreements %}
                            {% if agreement.partner.institution.logo %}
                                <li class="item"><img height="100" class="rounded" src="{{ agreement.partner.institution.logo.url }}" alt="Partner Logo"></li>
                            {% endif %}
                        {% endfor %}
                    </ul>
                </div>
            </div>
            <div class="col-lg-6 logos">
                <h1>SciPost participates in</h1>
                <br/>
                <a href="//www.crossref.org" target="_blank"><img src="//assets.crossref.org/logo/crossref-logo-200.svg" width="100" alt="Crossref logo"></a>
                <a href="//www.doaj.org" target="_blank"><img src="{% static 'scipost/images/doaj_logo_200.jpg' %}" width="90" alt="DOAJ logo"></a>
                <a href="//www.clockss.org" target="_blank"><img src="{% static 'scipost/images/clockss_original_logo_boxed_ai-cropped-90.png' %}" width="80" alt="Clockss logo"></a>
                <a href="//i4oc.org/" target="_blank"><img width="100" src="{% static 'scipost/images/I4OC.png' %}"></a>
		<a href="//freejournals.org" target="_blank"><img width="100" src="{% static 'scipost/images/FJN-logo-long.png' %}"></a>
            </div>
	    </div>
	    <div class="row">
	      <div class"col-lg-6 logos">
		<h1>Granting institutions</h1>
            <div class="granting-institutions">
        		<a href="//www.nwo.nl/en" target="_blank" style="max-width: 600px;"><img width="600" src="{% static 'scipost/images/NWO_LOGO_EN_2.png' %}"></a>
        		<a href="//www.mpg.de/en" target="_blank"><img width="100" src="{% static 'scipost/images/Max-Planck-Gesellschaft.svg' %}"></a>
        		<a href="//www.vsnu.nl" target="_blank"><img width="100" src="{% static 'scipost/images/logovsnu.jpg' %}"></a>
        		<a href="//www.openaire.eu" target="_blank"><img width="100" src="{% static 'scipost/images/OpenAIRE.png' %}"></a>
            </div>
	      </div>
	    </div>
    </footer>
{% endblock %}<|MERGE_RESOLUTION|>--- conflicted
+++ resolved
@@ -113,16 +113,11 @@
             Institutions: consider joining our <a href="{% url 'partners:partners' %}">Supporting Partners Board</a>. SciPost cannot exist without your support. Look at our <a href="{% static 'scipost/SPB/SciPost_Supporting_Partners_Board_Prospectus.pdf' %}">one-page Prospectus</a> and at our full <a href="{% static 'scipost/SPB/SciPost_Supporting_Partner_Agreement.pdf' %}">Partner Agreement</a>.
         </p>
 		<p>
-<<<<<<< HEAD
-		  <span class="text-danger">Scientists, please help us out:</span> if it is not listed on our <a href="{% url 'partners:partners' %}">Partners page</a>, please encourage your institution (through a librarian, director, ...) to join by <a href="{% url 'petitions:petition' slug='join-SPB' %}">signing our petition</a>, and by personally emailing them directly using this <a href="mailto:?subject=Petition to support SciPost&body={% autoescape on %}{% include 'petitions/petition_email.html' %}{% endautoescape %}&cc=partners@scipost.org">email template</a>.
-=======
 		  <span style="color: red;">Scientists, please help us out:</span> if it is not listed on our <a href="{% url 'partners:partners' %}">Partners page</a>, please encourage your institution (through a librarian, Open Access officer, director, ...) to join by <a href="{% url 'petitions:petition' slug='join-SPB' %}">signing our petition</a>, and by personally emailing them directly using this <a href="mailto:?subject=Petition to support SciPost&body={% autoescape on %}{% include 'petitions/petition_email.html' %}{% endautoescape %}&cc=partners@scipost.org">email template</a>.
->>>>>>> 83d21b6f
 		</p>
     </div><!-- End Partners -->
 
     <!-- Summarized -->
-<<<<<<< HEAD
     <div class="p-3 my-3 bg-light" id="summarized">
         <h2 class="title"><a href="{% url 'journals:journals' %}">Journals</a></h2>
         <h4 class="sub-title">SciPost publishes a portfolio of high-quality two-way open access scientific journals.</h4>
@@ -134,6 +129,10 @@
         <p>
             <a href="{% url 'scipost:about' %}#editorial_college_physics">Editorial College (Physics)</a>
             <br>
+            <a href="{% url 'submissions:author_guidelines' %}">Author guidelines</a>
+    		<br>
+    		<a href="{% url 'submissions:referee_guidelines' %}">Referee guidelines</a>
+            <br>
             <a href="{% url 'submissions:sub_and_ref_procedure' %}">Submission and refereeing procedure</a>
         </p>
 
@@ -144,38 +143,6 @@
         <p>SciPost Theses allow Contributors to find Master's, Ph.D. and Habilitation theses relevant to their work.</p>
     </div>
 
-=======
-    <div class="card card-grey">
-        <div class="card-body">
-            <h2 class="card-title">
-                <a href="{% url 'journals:journals' %}">Journals</a>
-            </h2>
-            <h4 class="card-subtitle pt-0 mb-2 text-muted">SciPost publishes a portfolio of high-quality two-way open access scientific journals.</h4>
-            <p>
-                All SciPost Journals implement the stringent <a href="{% url 'scipost:FAQ' %}#pwr">peer-witnessed refereeing</a> principle.
-                <br>
-                All Journals are fully managed by professional scientists.
-            </p>
-            <p>
-                <a href="{% url 'scipost:about' %}#editorial_college_physics">Editorial College (Physics)</a>
-                <br>
-                <a href="{% url 'submissions:sub_and_ref_procedure' %}">Submission and refereeing procedure</a>
-		<br>
-		<a href="{% url 'submissions:author_guidelines' %}">Author guidelines</a>
-		<br>
-		<a href="{% url 'submissions:referee_guidelines' %}">Referee guidelines</a>
-            </p>
-            <h2 class="card-title">
-                <a href="{% url 'commentaries:commentaries' %}">Commentaries</a>
-            </h2>
-            <p>SciPost Commentaries allow Contributors to comment and build on all existing literature.</p>
-            <h2 class="card-title">
-                <a href="{% url 'theses:theses' %}">Theses</a>
-            </h2>
-            <p>SciPost Theses allow Contributors to find Master's, Ph.D. and Habilitation theses relevant to their work.</p>
-        </div>
-    </div><!-- End Summarized -->
->>>>>>> 83d21b6f
 {% endblock %}
 
 {% block content_footer %}
