--- conflicted
+++ resolved
@@ -50,26 +50,6 @@
 {% endblock %}
 
 {% block sidebar %}
-<<<<<<< HEAD
-=======
-    <div class="card card-grey">
-      <div class="card-body">
-	<h2 class="card-title mb-0"><a href="{% url 'scipost:PlanSciPost' %}">Our future: Plan SciPost</a></h2>
-	<p class="m-0">It is time for us to be bold and unleash the next steps in our implementation plans. Read more <a href="{% url 'scipost:PlanSciPost' %}">here</a>.</p>
-      </div>
-    </div>
-
-    {% if not user.is_authenticated %}
-        <!-- Register -->
-        <div class="card card-grey">
-            <div class="card-body">
-                <h2 class="card-title mb-0">Register</h2>
-                <p class="m-0">Professional scientists (PhD students and above) can become Contributors to SciPost by filling the <a href="{% url 'scipost:register' %}">registration form</a>.</p>
-            </div>
-        </div><!-- End Register -->
-    {% endif %}
->>>>>>> 8687f6ff
-
     {% include 'scipost/index_sidebar_2.html' %}
 
 {% endblock %}
