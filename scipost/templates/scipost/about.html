--- conflicted
+++ resolved
@@ -157,7 +157,7 @@
             </div>
         </div>
 
-<<<<<<< HEAD
+
     {% if codes %}
     <div class="row">
         <div class="col-12">
@@ -166,17 +166,6 @@
                 {% for code in codes %}
                     <div class="specialization" data-specialization="{{code.0|lower}}">{{code.0}} - {{code.1}}</div>
                 {% endfor %}
-=======
-        {% if codes %}
-        <div class="row">
-            <div class="col-12">
-                <a href="javascript:;" class="d-block mb-1" data-toggle="toggle-show" data-target="#specializations-{{college|lower}}">Show all specialization codes</a>
-                <div id="specializations-{{college|lower}}" class="all-specializations" style="border: 1px solid; display: none;">
-                    {% for code in codes %}
-                        <div class="specialization" data-specialization="{{code.0|lower}}">{{code.0}} - {{code.1}}</div>
-                    {% endfor %}
-                </div>
->>>>>>> 26fad3e7
             </div>
         </div>
         {% endif %}
