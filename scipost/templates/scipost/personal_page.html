--- conflicted
+++ resolved
@@ -402,9 +402,6 @@
                             {% for report in contributor.reports.in_draft.all %}
                                 <li class="list-group-item">
                                     <div class="w-100">{% include 'submissions/_submission_card_content.html' with submission=report.submission %}</div>
-<<<<<<< HEAD
-                                    <div class="px-2 mb-3"><a class="px-1" href="{% url 'submissions:submit_report' report.submission.arxiv_identifier_w_vn_nr %}">Finish report</a></div>
-=======
                                     <div class="px-2 mb-2"><a class="px-1" href="{% url 'submissions:submit_report' report.submission.arxiv_identifier_w_vn_nr %}">Finish report</a></div>
                                 </li>
                             {% endfor %}
@@ -439,7 +436,6 @@
                                             </tr>
                                         </table>
                                     </div>
->>>>>>> 45035b18
                                 </li>
                             {% endfor %}
                             </ul>
