--- conflicted
+++ resolved
@@ -55,10 +55,9 @@
             {# END: Scientist fields #}
         {% endif %}
 
-<<<<<<< HEAD
         {% if recommend_totp %}
             <div class="border border-danger p-2 mb-3">
-                  <h3 class="text-warningx">
+                  <h3>
                       <i class="fa fa-exclamation-triangle text-danger"></i>
                       Please increase your account's security</h3>
                   <div>
@@ -78,8 +77,6 @@
             <hr>
         {% endif %}
 
-=======
->>>>>>> b23d4838
       {% if is_scipost_admin %}
           <h3>You are a SciPost Administrator.</h3>
       {% endif %}
