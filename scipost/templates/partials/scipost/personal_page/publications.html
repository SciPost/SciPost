--- conflicted
+++ resolved
@@ -22,19 +22,14 @@
         <ul class="list-unstyled">
             {% for pub in own_publications %}
                 <li>
-<<<<<<< HEAD
                     <div class="card bg-light card-publication" id="{{pub.doi_label}}">
-                        {% include 'journals/_publication_card_content.html' with publication=pub current_user=request.user %}
-=======
-                    <div class="card card-grey card-publication" id="{{pub.doi_label}}">
                       {% include 'journals/_publication_card_content.html' with publication=pub current_user=request.user %}
-		      {% if request.user == pub.accepted_submission.submitted_by.user %}
-		      {% if not pub.pubfractions_confirmed_by_authors or not pub.pubfractions_sum_to_1 %}
+        		      {% if request.user == pub.accepted_submission.submitted_by.user %}
+            		      {% if not pub.pubfractions_confirmed_by_authors or not pub.pubfractions_sum_to_1 %}
 
-		      <h4 class="m-2"><a href="{% url 'journals:allocate_orgpubfractions' doi_label=pub.doi_label %}"><span class="text-danger">Intervention needed:</span> review support fractions</a></h4>
-		      {% endif %}
-		      {% endif %}
->>>>>>> 18aa189a
+            		      <h4 class="m-2"><a href="{% url 'journals:allocate_orgpubfractions' doi_label=pub.doi_label %}"><span class="text-danger">Intervention needed:</span> review support fractions</a></h4>
+            		      {% endif %}
+        		      {% endif %}
                     </div>
                 </li>
             {% empty %}
