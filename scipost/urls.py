--- conflicted
+++ resolved
@@ -5,12 +5,9 @@
 from django.conf.urls import url
 from django.contrib.auth.decorators import permission_required
 from django.views.generic import TemplateView
-<<<<<<< HEAD
+
 from django.views.generic.base import RedirectView
-from django.urls import path, re_path
-=======
-from django.urls import include, path, register_converter
->>>>>>> cc6b0e7e
+from django.urls import include, path, re_path, register_converter
 
 from . import views
 from .feeds import LatestNewsFeedRSS, LatestNewsFeedAtom, LatestCommentsFeedRSS,\
@@ -24,28 +21,20 @@
 from ontology.converters import SpecialtySlugConverter
 from submissions import views as submission_views
 
-<<<<<<< HEAD
-
 favicon_view = RedirectView.as_view(
     url='/static/scipost/images/scipost_favicon.png', permanent=True)
 
-JOURNAL_PATTERN = '(?P<doi_label>%s)' % JOURNAL_DOI_LABEL_REGEX
-=======
 register_converter(JournalDOILabelConverter, 'journal_doi_label')
 register_converter(SpecialtySlugConverter, 'specialty')
->>>>>>> cc6b0e7e
 
 app_name = 'scipost'
 
 
 urlpatterns = [
 
-<<<<<<< HEAD
     # redirect for favicon
     re_path(r'^favicon\.ico$', favicon_view),
 
-=======
->>>>>>> cc6b0e7e
     # Utilities:
 
     # Test Sentry installation
