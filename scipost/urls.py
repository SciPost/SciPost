__copyright__ = "Copyright © Stichting SciPost (SciPost Foundation)"
__license__ = "AGPL v3"


from django.conf.urls import url
from django.contrib.auth.decorators import permission_required
from django.views.generic import TemplateView
<<<<<<< HEAD
from django.views.generic.base import RedirectView
from django.urls import path, re_path
=======
from django.urls import include, path
>>>>>>> 701a4542

from . import views
from .feeds import LatestNewsFeedRSS, LatestNewsFeedAtom, LatestCommentsFeedRSS,\
                   LatestCommentsFeedAtom, LatestSubmissionsFeedRSS, LatestSubmissionsFeedAtom,\
                   LatestPublicationsFeedRSS, LatestPublicationsFeedAtom

from journals import views as journals_views
from journals.regexes import JOURNAL_DOI_LABEL_REGEX, ISSUE_DOI_LABEL_REGEX,\
    PUBLICATION_DOI_LABEL_REGEX, DOI_DISPATCH_PATTERN
from submissions import views as submission_views


favicon_view = RedirectView.as_view(
    url='/static/scipost/images/scipost_favicon.png', permanent=True)

JOURNAL_PATTERN = '(?P<doi_label>%s)' % JOURNAL_DOI_LABEL_REGEX

app_name = 'scipost'


urlpatterns = [

<<<<<<< HEAD
    # redirect for favicon
    re_path(r'^favicon\.ico$', favicon_view),

=======
>>>>>>> 701a4542
    # Utilities:

    # Test Sentry installation
    url(r'sentry-debug/$', views.trigger_error, name='trigger_error'),

    # Autocomplete
    path(
        'group-autocomplete',
        views.GroupAutocompleteView.as_view(),
        name='group-autocomplete'
    ),

    # Search
    url(r'^search', views.SearchView.as_view(), name='search'),
    url(r'^$', views.index, name='index'),
    url(r'^files/secure/(?P<path>.*)$', views.protected_serve, name='secure_file'),

    # General use pages
    url(r'^error$', TemplateView.as_view(template_name='scipost/error.html'), name='error'),
    url(r'^acknowledgement$', TemplateView.as_view(template_name='scipost/acknowledgement.html'),
        name='acknowledgement'),

    # Info
    url(r'^about$', TemplateView.as_view(template_name='scipost/about.html'), name='about'),
    url(r'^call$', TemplateView.as_view(template_name='scipost/call.html'), name='call'),
    url(r'^donations/thank-you/$', TemplateView.as_view(template_name='scipost/donation_thank_you.html'), name='donation_thank_you'),
    url(
        r'^ExpSustDrive2018$',
        TemplateView.as_view(template_name='scipost/ExpSustDrive2018.html'),
        name='ExpSustDrive2018'
    ),
    url(
        r'^PlanSciPost$',
        TemplateView.as_view(template_name='scipost/PlanSciPost.html'),
        name='PlanSciPost'
    ),
    url(r'^foundation$', TemplateView.as_view(template_name='scipost/foundation.html'),
        name='foundation'),
    url(r'^tour$', TemplateView.as_view(template_name='scipost/quick_tour.html'),
        name='quick_tour'),
    url(r'^FAQ$', TemplateView.as_view(template_name='scipost/FAQ.html'), name='FAQ'),
    url(r'^terms_and_conditions$',
        TemplateView.as_view(template_name='scipost/terms_and_conditions.html'),
        name='terms_and_conditions'),
    url(r'^privacy_policy$', TemplateView.as_view(template_name='scipost/privacy_policy.html'),
        name='privacy_policy'),

    # Feeds
    url(r'^feeds$', views.feeds, name='feeds'),
    url(r'^rss/news/$', LatestNewsFeedRSS(), name='feeds_rss_news'),
    url(r'^atom/news/$', LatestNewsFeedAtom(), name='feeds_atom_news'),
    url(r'^rss/comments/$', LatestCommentsFeedRSS(), name='feeds_rss_comments'),
    url(r'^atom/comments/$', LatestCommentsFeedAtom(), name='feeds_atom_comments'),
    url(r'^rss/submissions/$', LatestSubmissionsFeedRSS(), name='feeds_rss_submissions'),
    url(r'^rss/submissions/(?P<subject_area>[a-zA-Z]+:[A-Z]{2,})$',
        LatestSubmissionsFeedRSS(),
        name='sub_feed_spec_rss'),
    url(r'^atom/submissions/$', LatestSubmissionsFeedAtom(), name='feeds_atom_submissions'),
    url(r'^atom/submissions/(?P<subject_area>[a-zA-Z]+:[A-Z]{2,})$',
        LatestSubmissionsFeedAtom(),
        name='sub_feed_spec_atom'),
    url(r'^rss/publications/$', LatestPublicationsFeedRSS(), name='feeds_rss_publications'),
    url(r'^rss/publications/(?P<subject_area>[a-zA-Z]+:[A-Z]{2,})$',
        LatestPublicationsFeedRSS(),
        name='pub_feed_spec_rss'),
    url(r'^atom/publications/$', LatestPublicationsFeedAtom(), name='feeds_atom_publications'),
    url(r'^atom/publications/(?P<subject_area>[a-zA-Z]+:[A-Z]{2,})$',
        LatestPublicationsFeedAtom(),
        name='pub_feed_spec_atom'),


    ################
    # Contributors:
    ################

    # Contributor info (public view)
    url(r'^contributor/(?P<contributor_id>[0-9]+)$', views.contributor_info,
        name="contributor_info"),

    # Registration
    url(r'^register$', views.register, name='register'),
    url(r'^thanks_for_registering$',
        TemplateView.as_view(template_name='scipost/thanks_for_registering.html'),
        name='thanks_for_registering'),
    url(r'^activation/(?P<contributor_id>[0-9]+)/(?P<key>.+)/$',
        views.activation, name='activation'),
    url(r'^activation/(?P<contributor_id>[0-9]+)/(?P<key>.+)/renew$',
        views.request_new_activation_link, name='request_new_activation_link'),
    url(r'^unsubscribe/(?P<contributor_id>[0-9]+)/(?P<key>.+)$', views.unsubscribe,
        name='unsubscribe'),
    url(r'^vet_registration_requests$',
        views.vet_registration_requests, name='vet_registration_requests'),
    url(r'^vet_registration_request_ack/(?P<contributor_id>[0-9]+)$',
        views.vet_registration_request_ack, name='vet_registration_request_ack'),
    url(r'^registration_requests$', views.registration_requests, name="registration_requests"),
    url(r'^registration_requests/(?P<contributor_id>[0-9]+)/reset$',
        views.registration_requests_reset, name="registration_requests_reset"),

    # Registration invitations (Never change this route! Thank you.)
    url(r'^invitation/(?P<key>.+)$', views.invitation, name='invitation'),

    # Authentication
    url(
        r'^login/$',
        views.SciPostLoginView.as_view(),
        name='login'
    ),
    url(
        r'^login/info/$',
        views.raw_user_auth_info,
        name='login_info'
    ),
    url(
        r'^logout/$',
        views.SciPostLogoutView.as_view(),
        name='logout'
    ),
    url(
        r'^password_change$',
        views.SciPostPasswordChangeView.as_view(),
        name='password_change'
    ),
    url(
        r'^password_reset/$',
        views.SciPostPasswordResetView.as_view(),
        name='password_reset'
    ),
    url(
        r'^reset/(?P<uidb64>[0-9A-Za-z_\-]+)/(?P<token>[0-9A-Za-z]{1,13}-[0-9A-Za-z]{1,20})/$',
        views.SciPostPasswordResetConfirmView.as_view(),
        name='password_reset_confirm'
    ),
    url(r'^update_personal_data$', views.update_personal_data, name='update_personal_data'),
    url(r'^totp/$', views.TOTPListView.as_view(), name='totp'),
    url(r'^totp/create$', views.TOTPDeviceCreateView.as_view(), name='totp_create'),
    url(r'^totp/(?P<device_id>[0-9]+)/delete$', views.TOTPDeviceDeleteView.as_view(), name='totp_delete'),

    # Personal Page
    url(r'^personal_page/$', views.personal_page, name='personal_page'),
    url(r'^personal_page/account$', views.personal_page,
        name='personal_page_account', kwargs={'tab': 'account'}),
    url(r'^personal_page/admin_actions$', views.personal_page,
        name='personal_page_admin_actions', kwargs={'tab': 'admin_actions'}),
    url(r'^personal_page/editorial_actions$', views.personal_page,
        name='personal_page_editorial_actions', kwargs={'tab': 'editorial_actions'}),
    url(r'^personal_page/refereeing$', views.personal_page,
        name='personal_page_refereeing', kwargs={'tab': 'refereeing'}),
    url(r'^personal_page/publications$', views.personal_page,
        name='personal_page_publications', kwargs={'tab': 'publications'}),
    url(r'^personal_page/submissions$', views.personal_page,
        name='personal_page_submissions', kwargs={'tab': 'submissions'}),
    url(r'^personal_page/commentaries$', views.personal_page,
        name='personal_page_commentaries', kwargs={'tab': 'commentaries'}),
    url(r'^personal_page/theses$', views.personal_page,
        name='personal_page_theses', kwargs={'tab': 'theses'}),
    url(r'^personal_page/comments$', views.personal_page,
        name='personal_page_comments', kwargs={'tab': 'comments'}),
    url(r'^personal_page/author_replies$', views.personal_page,
        name='personal_page_author_replies', kwargs={'tab': 'author_replies'}),

    # Unavailabilities
    url(r'^unavailable_period$', views.mark_unavailable_period, name='mark_unavailable_period'),
    url(r'^unavailable_period/(?P<period_id>[0-9]+)/delete$', views.delete_unavailable_period,
        name='delete_unavailable_period'),

    # Authorship claims
    url(r'^claim_authorships$', views.claim_authorships, name="claim_authorships"),
    url(r'^claim_sub_authorship/(?P<submission_id>[0-9]+)/(?P<claim>[0-1])$',
        views.claim_sub_authorship, name='claim_sub_authorship'),
    url(r'^claim_com_authorship/(?P<commentary_id>[0-9]+)/(?P<claim>[0-1])$',
        views.claim_com_authorship, name='claim_com_authorship'),
    url(r'^claim_thesis_authorship/(?P<thesis_id>[0-9]+)/(?P<claim>[0-1])$',
        views.claim_thesis_authorship, name='claim_thesis_authorship'),
    url(r'^vet_authorship_claims$', views.vet_authorship_claims, name="vet_authorship_claims"),
    url(r'^vet_authorship_claim/(?P<claim_id>[0-9]+)/(?P<claim>[0-1])$',
        views.vet_authorship_claim, name='vet_authorship_claim'),

    # Potential duplicates
    url(r'contributor_duplicates/$',
        views.ContributorDuplicateListView.as_view(),
        name='contributor_duplicates'),
    url(r'contributor_merge/$',
        views.contributor_merge,
        name='contributor_merge'),

    ####################
    # Email facilities #
    ####################
    url('^email_group_members$', views.email_group_members, name='email_group_members'),
    url('^email_particular$', views.email_particular, name='email_particular'),
    url('^send_precooked_email$', views.send_precooked_email, name='send_precooked_email'),

    #####################
    # Editorial College #
    #####################
    url(r'^EdCol_by-laws$', views.EdCol_bylaws, name='EdCol_by-laws'),

    ################
    # Publications #
    ################

    # Reports
    url(r'^(?P<doi_label>SciPost.Report.[0-9]+)$',
        journals_views.report_detail,
        name='report_detail'),
    url(r'^10.21468/(?P<doi_label>SciPost.Report.[0-9]+)$',
        journals_views.report_detail,
        name='report_detail'),

    # Comments
    url(r'^(?P<doi_label>SciPost.Comment.[0-9]+)$',
        journals_views.comment_detail,
        name='comment_detail'),
    url(r'^10.21468/(?P<doi_label>SciPost.Comment.[0-9]+)$',
        journals_views.comment_detail,
        name='comment_detail'),

    # Author Replies
    url(r'^(?P<doi_label>SciPost.AuthorReply.[0-9]+)$',
        journals_views.author_reply_detail,
        name='author_reply_detail'),
    url(r'^10.21468/(?P<doi_label>SciPost.AuthorReply.[0-9]+)$',
        journals_views.author_reply_detail,
        name='author_reply_detail'),

    # Publication detail (+pdf)
    url(r'^10.21468/{pattern}$'.format(pattern=DOI_DISPATCH_PATTERN),
        journals_views.doi_dispatch, name='doi_dispatch'),
    url(r'^{pattern}$'.format(pattern=DOI_DISPATCH_PATTERN),
        journals_views.doi_dispatch, name='doi_dispatch'),
    url(r'^10.21468/(?P<doi_label>{regex})$'.format(regex=PUBLICATION_DOI_LABEL_REGEX),
        journals_views.publication_detail,
        name='publication_detail'),
    url(r'^(?P<doi_label>{regex})$'.format(regex=PUBLICATION_DOI_LABEL_REGEX),
        journals_views.publication_detail,
        name='publication_detail'),
    url(r'^10.21468/(?P<doi_label>{regex})/pdf$'.format(regex=PUBLICATION_DOI_LABEL_REGEX),
        journals_views.publication_detail_pdf,
        name='publication_pdf'),
    url(r'^(?P<doi_label>{regex})/pdf$'.format(regex=PUBLICATION_DOI_LABEL_REGEX),
        journals_views.publication_detail_pdf,
        name='publication_pdf'),

    # Publication updates
    url(r'^(?P<doi_label>{regex})-update-(?P<update_nr>[0-9]+)$'.format(
        regex=PUBLICATION_DOI_LABEL_REGEX),
        journals_views.publication_update_detail,
        name='publication_update_detail'),
    url(r'^10.21468/(?P<doi_label>{regex})-update-(?P<update_nr>[0-9]+)$'.format(
        regex=PUBLICATION_DOI_LABEL_REGEX),
        journals_views.publication_update_detail,
        name='publication_update_detail'),


    # Journal issue
    url(r'^10.21468/(?P<doi_label>{regex})$'.format(regex=ISSUE_DOI_LABEL_REGEX),
        journals_views.issue_detail, name='issue_detail'),
    url(r'^(?P<doi_label>{regex})$'.format(regex=ISSUE_DOI_LABEL_REGEX),
        journals_views.issue_detail, name='issue_detail'),

    # Journal landing page
    url(r'^10.21468/%s$' % JOURNAL_PATTERN,
        journals_views.landing_page, name='landing_page'),
    url(r'^%s$' % JOURNAL_PATTERN,
        journals_views.landing_page, name='landing_page'),
    url(r'^arxiv_doi_feed/%s' % JOURNAL_PATTERN,
        journals_views.arxiv_doi_feed, name='arxiv_doi_feed'),

    ################
    # Howto guides #
    ################

    url(r'^howto$',
        TemplateView.as_view(template_name='scipost/howto.html'),
        name='howto'),
    url(r'^howto/production$',
        TemplateView.as_view(template_name='scipost/howto_production.html'),
        name='howto_production'),

    # Temporary fix, due to mails sent with wrong urls
    url(r'^decline_ref_invitation/(?P<invitation_key>.+)$',
        submission_views.decline_ref_invitation),


    ########################
    # Pawning verification #
    ########################

    url(r'^have-i-been-pwned-verification.txt$',
        views.have_i_been_pwned,
        name='have_i_been_pwned'),
]<|MERGE_RESOLUTION|>--- conflicted
+++ resolved
@@ -5,12 +5,8 @@
 from django.conf.urls import url
 from django.contrib.auth.decorators import permission_required
 from django.views.generic import TemplateView
-<<<<<<< HEAD
 from django.views.generic.base import RedirectView
-from django.urls import path, re_path
-=======
-from django.urls import include, path
->>>>>>> 701a4542
+from django.urls import include, path, re_path
 
 from . import views
 from .feeds import LatestNewsFeedRSS, LatestNewsFeedAtom, LatestCommentsFeedRSS,\
@@ -33,12 +29,10 @@
 
 urlpatterns = [
 
-<<<<<<< HEAD
+
     # redirect for favicon
     re_path(r'^favicon\.ico$', favicon_view),
 
-=======
->>>>>>> 701a4542
     # Utilities:
 
     # Test Sentry installation
