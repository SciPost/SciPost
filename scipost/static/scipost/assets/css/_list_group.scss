--- conflicted
+++ resolved
@@ -3,11 +3,11 @@
      border: 0;
  }
 
-<<<<<<< HEAD
+
 .list-group-item {
     margin-bottom: 0;
     border-top-color: #f9f9f9;
-=======
+}
 ul.events-list {
     padding-left: 30px;
 
@@ -50,5 +50,4 @@
             z-index: 98;
         }
     }
->>>>>>> dafe6eda
 }