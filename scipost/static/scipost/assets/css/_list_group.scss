 .list-group-noborder,
 .list-group-noborder .list-group-item {
     border: 0;
 }


.list-group-item {
    margin-bottom: 0;
    border-top-color: #f9f9f9;
}
ul.events-list {
    padding-left: 0;

    li {
        padding-top: 0.5rem;
        padding-bottom: 0.5rem;
        border: 0;

        .time {
            max-width: 9rem;
            min-width: 9rem;
            width: 9rem;
        }
    }
}

<<<<<<< HEAD
.fa-li {
    line-height: 1.25 !important;
=======
ul.references {
    list-style: none;
    padding-left: 0;

    .counter {
        margin-right: 0.25rem;
    }

    .title {
        font-style: italic;
    }
    .doi {
        display: block;
        margin: 0 0 0.2rem 1.5rem;
    }
>>>>>>> 53770089
}<|MERGE_RESOLUTION|>--- conflicted
+++ resolved
@@ -24,10 +24,11 @@
     }
 }
 
-<<<<<<< HEAD
+
 .fa-li {
     line-height: 1.25 !important;
-=======
+}
+
 ul.references {
     list-style: none;
     padding-left: 0;
@@ -43,5 +44,4 @@
         display: block;
         margin: 0 0 0.2rem 1.5rem;
     }
->>>>>>> 53770089
 }