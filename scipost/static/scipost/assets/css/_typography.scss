--- conflicted
+++ resolved
@@ -161,16 +161,16 @@
     font-size: 1.5em;
 }
 
-<<<<<<< HEAD
 p {
     line-height: 1.25rem;
 }
 
 a.disabled {
     text-decoration: line-through;
-=======
+}
+
 .active-bold.active {
     font-weight: bold;
     text-decoration: underline;
->>>>>>> ee7cbf5e
+
 }