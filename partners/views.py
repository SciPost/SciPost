--- conflicted
+++ resolved
@@ -15,19 +15,13 @@
                     ProspectivePartnerEvent, MembershipAgreement, Contact, Institution,\
                     PartnersAttachment
 from .forms import ProspectivePartnerForm, ProspectiveContactForm,\
-<<<<<<< HEAD
                    EmailProspectivePartnerContactForm, PromoteToPartnerForm,\
                    ProspectivePartnerEventForm, MembershipQueryForm, PromoteToContactForm,\
                    PromoteToContactFormset, PartnerForm, ContactForm, ContactFormset,\
                    NewContactForm, InstitutionForm, ActivationForm, PartnerEventForm,\
                    MembershipAgreementForm, RequestContactForm, RequestContactFormSet,\
-                   ProcessRequestContactForm, PartnersAttachmentFormSet, PartnersAttachmentForm
-=======
-    EmailProspectivePartnerContactForm,\
-    EmailProspectivePartnerGenericForm,\
-    ProspectivePartnerEventForm, MembershipQueryForm
->>>>>>> d5a5825e
-
+                   ProcessRequestContactForm, PartnersAttachmentFormSet, PartnersAttachmentForm,\
+                   EmailProspectivePartnerGenericForm
 from .utils import PartnerUtils
 
 
@@ -293,8 +287,6 @@
     return render(request, 'partners/email_prospartner_contact.html', context)
 
 
-<<<<<<< HEAD
-=======
 @permission_required('scipost.can_email_prospartner_contact', return_403=True)
 @transaction.atomic
 def email_prospartner_generic(request, prospartner_id):
@@ -303,11 +295,11 @@
     if form.is_valid():
         comments = 'Email sent to %s.' % form.cleaned_data['email']
         prospartnerevent = ProspectivePartnerEvent(
-            prospartner = prospartner,
-            event = PROSPECTIVE_PARTNER_EVENT_EMAIL_SENT,
-            comments = comments,
-            noted_on = timezone.now(),
-            noted_by = request.user.contributor)
+            prospartner=prospartner,
+            event=PROSPECTIVE_PARTNER_EVENT_EMAIL_SENT,
+            comments=comments,
+            noted_on=timezone.now(),
+            noted_by=request.user.contributor)
         prospartnerevent.save()
         if prospartner.status in [PROSPECTIVE_PARTNER_REQUESTED,
                                   PROSPECTIVE_PARTNER_ADDED]:
@@ -326,8 +318,6 @@
     return render(request, 'partners/email_prospartner_generic.html', context)
 
 
-
->>>>>>> d5a5825e
 @permission_required('scipost.can_manage_SPB', return_403=True)
 @transaction.atomic
 def add_prospartner_event(request, prospartner_id):
