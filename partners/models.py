--- conflicted
+++ resolved
@@ -84,10 +84,7 @@
 
     def __str__(self):
         return '%s: %s' % (self.prospartner, self.get_event_display())
-<<<<<<< HEAD
-=======
 
->>>>>>> 54d21049
 
 ###########################
 # Partner-related objects #
