{% extends 'scipost/base.html' %}

{% block pagetitle %}: Supporting Partners{% endblock pagetitle %}

{% load staticfiles %}

{% load scipost_extras %}

{% block content %}

<div class="row">
  <div class="col-12">
      <h1 class="highlight">SciPost Supporting Partners</h1>
      {% if perms.scipost.can_manage_SPB %}
          <a href="{% url 'partners:dashboard' %}">Manage Partners</a>
      {% endif %}
    </div>
</div>

<div class="row">
  <div class="col-12">
      <h3>Openness at strictly minimal cost: the role of professional academics</h3>
      <p>A fundamental principle underlining all of SciPost’s activities is openness. This means in particular that SciPost guarantees free online access to all publications in all its Journals (free for readers; all articles are published under the terms of a Creative Commons license (most commonly CC-BY)), and does not charge any article processing fees for publishing (free for authors). All editorial activities are performed by professional academics as part of their normal professional duties: contributors to SciPost are demonstrably dedicated to serving their community, and to realizing the dream of true openness in scientific publishing. SciPost thus achieves the highest possible standards of academic quality and open accessibility while maintaining costs at the lowest achievable level.</p>

      <h3>Financing and sustainability: the role of institutional backers</h3>
      <p>Besides relying on the dedicated service of professional scientists for many of its day-to-day operations, SciPost must additionally rely on institutional backers for sustaining its professional-level publishing facilities and other activities. This backing is sought primarily from the organizations which are positively impacted by its activities, directly or indirectly: (inter)national funding agencies, universities, national/university/research libraries, academic consortia, governments and ministries, foundations, benefactors and further interested parties. This financial backing cannot take the form of article processing charges or journal subscriptions, due to SciPost’s operating principles: rather, Supporting Partners provide operating funds to SciPost, these funds being pooled in order to cover maintenance and operation of the web infrastructure at SciPost.org, administration of all site-related activities, production of publications in SciPost Journals and development of new publishing-related services for the international scientific community.</p>

    </div>
</div>



<div class="row">
    <div class="col-12">
        <h1 class="highlight">Supporting Partners Board</h1>
    </div>
</div>

<div class="row">
    <div class="col-12">

  <p>We hereby cordially invite interested parties who are supportive of SciPost's mission to join the SciPost Supporting Partners Board by signing a <a href="{% static 'scipost/SPB/SciPost_Supporting_Partner_Agreement.pdf' %}">Partner Agreement</a>.</p>

  <p>Prospective partners can query for more information about Membership by filling the <a href="{% url 'partners:membership_request' %}">online query form</a>.</p>

  <br/>
  <p>The <a href="{% static 'scipost/SPB/SciPost_Supporting_Partner_Agreement.pdf' %}">Partner Agreement</a> itself contains a detailed presentation of the Foundation, its activities and financial aspects. What follows is a summary of the most important points.</p>

  <br/>
  <p>The set of all Supporting Partners forms the SciPost Supporting Partners Board (SPB). Acting as a representative body, the SPB’s purpose is to provide the main financial backing without which SciPost could not continue carrying out its mission, to counsel it in all its operations and to help determine the initiative’s development priorities.</p>

  <p>The SPB has a yearly virtual general meeting, organized and chaired by a representative of the SciPost Foundation. During this meeting, SPB-related topics are discussed, recommendations to the SciPost Foundation can be put forward and voted on by Partners, and general issues on any of SciPost’s activities can be discussed.</p>


  <h3>Types of Partners</h3>
  <p>Supporting Partners can for example be:
    <ul>
      <li>International/national funding agencies</li>
      <li>National/university/research libraries</li>
      <li>Consortia (of e.g. universities or libraries)</li>
      <li>Government (through e.g. education/science ministries)</li>
      <li>Foundations</li>
      <li>Benefactors of any other type.</li>
    </ul>
  </p>

  <h3>Partnership benefits</h3>
  <p>All funds originating from Supporting Partners are used to provide services to the academic community as a whole: SciPost operates in a completely open fashion, and the fulfillment of the Foundation’s mission benefits academics worldwide, without any distinction.</p>
  <p>Partnership nonetheless provides Partners with a number of additional benefits as compared to non-Partner parties. SciPost agrees to provide its Partners with:
    <ol>
      <li>A seat on the SciPost Supporting Partners Board, including access to yearly meetings, with voting rights proportional to financial contribution (up to a maximum of 20% of all votes for any individual Partner).</li>
      <li>Inclusion in the online listing of Supporting Partners on the SciPost website.</li>
      <li>Exclusive ability to feed the Partner’s institutional theses database to the SciPost Theses database, for inclusion in the Theses part of the portal.</li>
      <li>Access to the SciPost metadata API (providing among others means to generate yearly metadata summaries relating to SciPost publications for each Contributor employed by the Partner).</li>
      <li>Exclusive access to further online tools planned by SciPost during their development stage. The SPB as a whole can provide feedback and request specific features.</li>
      </ol>
  </p>

  <h3>Financial contribution</h3>
  <p>For the financial year 2017, the contributions are set to yearly amounts of:
    <table>
      <tr>
	<td>(Inter)national funding agency:</td><td>&nbsp;</td>
	<td>size-dependent tailored agreement</td>
      </tr>
      <tr>
	<td>University/library:</td><td>&nbsp;</td>
	<td>&euro;1000 (base; more is greatly appreciated)</td>
      </tr>
      <tr>
	<td>National consortium of universities/libraries:</td><td>&nbsp;</td>
	<td>10% bulk discount on the above<br/>(e.g. &euro;3600 for 4 universities)</td>
      </tr>
      <tr>
	<td>Foundations/benefactors:</td><td>&nbsp;</td>
	<td>(Partner-set amount of at least &euro;500)</td>
      </tr>
    </table>

  <p>Note that if the consortium itself is not a legal entity, each individual member must sign a separate Agreement.</p>
  <p>All amounts are exclusive of VAT, which will be payable by the Partner where applicable.</p>

  <p><strong>Sustainability - </strong> This norm allows sustainable functioning of SciPost under the expectation that individual institutions be associated to between two and three full publications per year on average (computed using authorship fractions). A Partner who is associated to more authorships and/or who generally recognizes the value of SciPost’s activities, is of course welcome to contribute more.</p>
  <p><strong>Donations - </strong>Contributions of less than &euro;500 per year are treated as incidental donations and do not lead to the obtention of Partner benefits.</p>
  <p>Note that SciPost has been designated as a Public Benefit Organisation (PBO; in Dutch: Algemeen Nut Beogende Instelling, ANBI) by the Dutch Tax Administration. Natural and legal persons making donations to a PBO may deduct their gifts from their Dutch income tax or corporate income tax (see the PBO page of the Dutch Tax Administration).</p>

  <h3>Activation procedure</h3>
  <p>In order to become a Supporting Partner, one must:
    <ul>
      <li>Fill in the online <a href="{% url 'partners:membership_request' %}">membership request form</a> (the form must be filled in by an employee or associate of the prospective Partner acting as an authorized agent for the latter; personal contact details of this person will be treated confidentially).</li>
      <li>Wait for the email response from the SciPost administration, containing a Partnership Agreement offer including suggested detailed terms (start date, duration, financial contribution).</li>
      <li>After all detailed terms have been agreed upon, email a scan of the signed copy of the Partnership Agreement to SciPost.</li>
      <li>Proceed with the payment of the financial contribution, following invoicing from the SciPost Foundation.</li>
    </ul>
  </p>

    </div>
</div>

{% if current_agreements %}
<div class="row">
    <div class="col-12">
        <h1 class="highlight">Partners</h1>
        <ul class="list-unstyled mb-5">
            {% for agreement in current_agreements %}
                <li class="media mb-2">
<<<<<<< HEAD
                    <img class="d-flex mr-3" width="128" src="{% if agreement.partner.institution.logo %}{{agreement.partner.institution.logo.url}}{% endif %}" alt="Partner Logo">
=======
                    <img class="d-flex mr-3" width="192" src="{% if agreement.partner.institution.logo %}{{agreement.partner.institution.logo.url}}{% endif %}" alt="Partner Logo">
>>>>>>> b3d084ad
                    <div class="media-body">
                        <p>
                            <strong>{{agreement.partner.institution.name}}</strong><br>
                            {{agreement.partner.institution.get_country_display}}
                        </p>
                    </div>
                </li>
            {% endfor %}
        </ul>
    </div>
</div>
{% endif %}

{% if perms.scipost.can_manage_SPB %}
{% if prospective_partners %}
<div class="row">
    <div class="col-12">
      <h1 class="highlight">Prospective Partners</h1>
      <ul>
        {% for agreement in prospective_agreements %}
            <li>{{ agreement }}</li>
        {% endfor %}
      </ul>
    </div>
</div>
{% endif %}
{% endif %}

{% endblock %}<|MERGE_RESOLUTION|>--- conflicted
+++ resolved
@@ -124,11 +124,7 @@
         <ul class="list-unstyled mb-5">
             {% for agreement in current_agreements %}
                 <li class="media mb-2">
-<<<<<<< HEAD
-                    <img class="d-flex mr-3" width="128" src="{% if agreement.partner.institution.logo %}{{agreement.partner.institution.logo.url}}{% endif %}" alt="Partner Logo">
-=======
                     <img class="d-flex mr-3" width="192" src="{% if agreement.partner.institution.logo %}{{agreement.partner.institution.logo.url}}{% endif %}" alt="Partner Logo">
->>>>>>> b3d084ad
                     <div class="media-body">
                         <p>
                             <strong>{{agreement.partner.institution.name}}</strong><br>
