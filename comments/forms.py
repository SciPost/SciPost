--- conflicted
+++ resolved
@@ -13,10 +13,7 @@
                   'anonymous']
 
     def __init__(self, *args, **kwargs):
-<<<<<<< HEAD
-=======
         self.is_report_comment = kwargs.pop('is_report_comment', False)
->>>>>>> 8eb7f7b1
         super().__init__(*args, **kwargs)
         self.fields['comment_text'].widget.attrs.update(
             {'placeholder': 'NOTE: only serious and meaningful Comments will be accepted.'})
