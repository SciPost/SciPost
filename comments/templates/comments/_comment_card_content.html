<div class="card-block card-comment">
    {% block card_block_header %}{% endblock %}
<<<<<<< HEAD
    <p class="card-text pb-1">

        <a href="{% if comment.get_author %}{% url 'scipost:contributor_info' comment.get_author.id %}{% else %}javascript:;{% endif %}">{{comment.get_author_str}}</a><span class="text-blue">:</span>

        {% if comment.submission %}
            <a href="{% url 'submissions:submission' comment.submission.arxiv_identifier_w_vn_nr %}#comment_id{{comment.id}}">
                "{{comment.comment_text|slice:'50'}}{% if comment.comment_text|length > 50 %}...{% endif %}"
            </a>
            </p>
            <p class="card-text pl-md-4 pb-1">
                in submission on <a href="{% url 'submissions:submission' comment.submission.arxiv_identifier_w_vn_nr %}" class="pubtitleli">{{comment.submission.title}}</a>
                <span class="text-muted">by {{comment.submission.author_list}}</span>
        {% elif comment.commentary %}
            <a href="{% url 'commentaries:commentary' comment.commentary.arxiv_or_DOI_string %}#comment_id{{comment.id}}">
                "{{comment.comment_text|slice:'50'}}{% if comment.comment_text|length > 50 %}...{% endif %}"
            </a>
            </p>
            <p class="card-text pl-md-4 pb-1">
                in commentary on <a href="{% url 'commentaries:commentary' comment.commentary.arxiv_or_DOI_string %}" class="pubtitleli">{{comment.commentary.pub_title}}</a>
                <span class="text-muted">by {{comment.commentary.author_list}}</span>
        {% elif comment.thesislink %}
            <a href="{% url 'theses:thesis' comment.thesislink.id %}#comment_id{{comment.id}}">
                "{{comment.comment_text|slice:'50'}}{% if comment.comment_text|length > 50 %}...{% endif %}"
            </a>
            </p>
            <p class="card-text pl-md-4 pb-1">
                in thesislink on <a href="{% url 'theses:thesis' comment.thesislink.id %}" class="pubtitleli">{{comment.thesislink.title}}</a>
                <span class="text-muted">by {{ comment.thesislink.author }}</span>
=======
    <p class="card-text">
        <a href="{{comment.author.get_absolute_url}}">{{comment.author.user.first_name}} {{comment.author.user.last_name}}</a>:

        <a href="{{comment.get_absolute_url}">
            "{{comment.comment_text|slice:'30'}}{% if comment.comment_text|length > 30 %}...{% endif %}"
        </a>
        </p><p class="card-text pl-md-3">
        in {{comment.content_type|capfirst}} on <a href="{{comment.content_object.get_absolute_url}}" class="pubtitleli">{{comment.title}}</a>

        {% if comment.content_object.author_list %}
            {% comment %}
                Using 'by xxx' on non-submission comments here would be ambigious. Does the `by xxx` apply to the
                other object (eg. Report), or the Submission, the Comment, etc?
            {% endcomment %}
            <span class="text-muted">by {{comment.content_object.author_list}}</span>
>>>>>>> dafe6eda
        {% endif %}
        </p>
</div><|MERGE_RESOLUTION|>--- conflicted
+++ resolved
@@ -1,35 +1,5 @@
 <div class="card-block card-comment">
     {% block card_block_header %}{% endblock %}
-<<<<<<< HEAD
-    <p class="card-text pb-1">
-
-        <a href="{% if comment.get_author %}{% url 'scipost:contributor_info' comment.get_author.id %}{% else %}javascript:;{% endif %}">{{comment.get_author_str}}</a><span class="text-blue">:</span>
-
-        {% if comment.submission %}
-            <a href="{% url 'submissions:submission' comment.submission.arxiv_identifier_w_vn_nr %}#comment_id{{comment.id}}">
-                "{{comment.comment_text|slice:'50'}}{% if comment.comment_text|length > 50 %}...{% endif %}"
-            </a>
-            </p>
-            <p class="card-text pl-md-4 pb-1">
-                in submission on <a href="{% url 'submissions:submission' comment.submission.arxiv_identifier_w_vn_nr %}" class="pubtitleli">{{comment.submission.title}}</a>
-                <span class="text-muted">by {{comment.submission.author_list}}</span>
-        {% elif comment.commentary %}
-            <a href="{% url 'commentaries:commentary' comment.commentary.arxiv_or_DOI_string %}#comment_id{{comment.id}}">
-                "{{comment.comment_text|slice:'50'}}{% if comment.comment_text|length > 50 %}...{% endif %}"
-            </a>
-            </p>
-            <p class="card-text pl-md-4 pb-1">
-                in commentary on <a href="{% url 'commentaries:commentary' comment.commentary.arxiv_or_DOI_string %}" class="pubtitleli">{{comment.commentary.pub_title}}</a>
-                <span class="text-muted">by {{comment.commentary.author_list}}</span>
-        {% elif comment.thesislink %}
-            <a href="{% url 'theses:thesis' comment.thesislink.id %}#comment_id{{comment.id}}">
-                "{{comment.comment_text|slice:'50'}}{% if comment.comment_text|length > 50 %}...{% endif %}"
-            </a>
-            </p>
-            <p class="card-text pl-md-4 pb-1">
-                in thesislink on <a href="{% url 'theses:thesis' comment.thesislink.id %}" class="pubtitleli">{{comment.thesislink.title}}</a>
-                <span class="text-muted">by {{ comment.thesislink.author }}</span>
-=======
     <p class="card-text">
         <a href="{{comment.author.get_absolute_url}}">{{comment.author.user.first_name}} {{comment.author.user.last_name}}</a>:
 
@@ -45,7 +15,6 @@
                 other object (eg. Report), or the Submission, the Comment, etc?
             {% endcomment %}
             <span class="text-muted">by {{comment.content_object.author_list}}</span>
->>>>>>> dafe6eda
         {% endif %}
-        </p>
+    </p>
 </div>